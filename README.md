--- conflicted
+++ resolved
@@ -1,8 +1,4 @@
-<<<<<<< HEAD
-# Rain Protocol (Trust x Balancer)
-=======
 # Rain Protocol
->>>>>>> 3a076d31
 
 Rain Protocol supports fair value capture for intangible or physical assets in a permissionless way in any decentralised environment.
 
