--- conflicted
+++ resolved
@@ -48,18 +48,13 @@
 // A `Redeem` event is emitted on every redemption as `(_redeemer, _redeem_amoutn, _reserve_release)`.
 contract RedeemableERC20 is Ownable, Initable, BlockBlockable, ERC20 {
 
-<<<<<<< HEAD
+    using SafeMath for uint256;
+
     event Redeem(
         address _redeemer, 
         uint256 _redeem_amount, 
         uint256 _reserve_release
     );
-
-=======
-    using SafeMath for uint256;
-
-    event Redeem(address _redeemer, uint256 _redeem_amount, uint256 _reserve_release);
->>>>>>> ceb4abf5
 
     // RedeemableERC20 will be issued in a fixed ratio to the locked reserve.
     // This is openly visible to the world, for building dashboards or whatever.
@@ -128,61 +123,40 @@
     //
     // The owner is expected to fairly distribute the token before redemptions are unblocked.
     // The owner must set the _unblock_block at init time so the distribution and redemption periods are fixed and can be audited.
-<<<<<<< HEAD
+    //
+    // Init can only be called by the owner.
+    // Only the owner can send reserve and receive minted tokens.
+    // The intent is that the owner will be another smart contract managing the token flows.
     function init(uint256 _unblock_block) 
         public 
         onlyOwner 
         onlyBlocked 
         withInit 
     {
-=======
-    //
-    // Init can only be called by the owner.
-    // Only the owner can send reserve and receive minted tokens.
-    // The intent is that the owner will be another smart contract managing the token flows.
-    function init(
-        uint256 _unblock_block
-    ) public onlyOwner onlyBlocked withInit {
->>>>>>> ceb4abf5
         console.log("RedeemableERC20: init: %s", _unblock_block);
 
         // The reserve allowance MUST be exactly what we are going to take from the owner and lock.
         // There is NEVER any reason for the owner to send more or less reserve than what was configured at construction.
-<<<<<<< HEAD
-        console.log("RedeemableERC20: Reserve: %s from %s", reserve_init, mintor);
+        console.log("RedeemableERC20: Reserve: %s from %s", reserve_init, msg.sender);
         require(
-            IERC20(reserve).allowance(mintor, address(this)) == reserve_init, 
+            IERC20(reserve).allowance(msg.sender, address(this)) == reserve_init, 
             "ERR_ALLOWANCE_RESERVE"
         );
         IERC20(reserve).safeTransferFrom(
-            mintor, 
+            msg.sender, 
             address(this), 
             reserve_init
         );
 
         // Mint redeemable tokens according to the preset schedule.
-        uint256 token_supply = SafeMath.div(
-            SafeMath.mul(mint_ratio, reserve_init),
-            Constants.ONE
-        );
+        uint256 token_supply = mint_ratio.mul(reserve_init).div(Constants.ONE);
         console.log(
             "RedeemableERC20: Mint %s %s for %s", 
             token_supply, 
-            this.name(), 
-            mintor
-        );
-        _mint(mintor, token_supply);
-=======
-        console.log("RedeemableERC20: Reserve: %s from %s", reserve_init, msg.sender);
-        require(IERC20(reserve).allowance(msg.sender, address(this)) == reserve_init, "ERR_ALLOWANCE_RESERVE");
-        bool xfer = IERC20(reserve).transferFrom(msg.sender, address(this), reserve_init);
-        require(xfer, "ERR_INIT_RESERVE");
-
-        // Mint redeemable tokens according to the preset schedule.
-        uint256 token_supply = mint_ratio.mul(reserve_init).div(Constants.ONE);
-        console.log("RedeemableERC20: Mint %s %s for %s", token_supply, name(), msg.sender);
+            name(), 
+            msg.sender
+        );
         _mint(msg.sender, token_supply);
->>>>>>> ceb4abf5
 
         // Set the unblock schedule.
         BlockBlockable.setUnblockBlock(_unblock_block);
@@ -197,54 +171,6 @@
     {
         unfreezables[_address] = true;
     }
-
-<<<<<<< HEAD
-=======
-    function _beforeTokenTransfer(address _sender, address _receiver, uint256 _amount) internal override {
-        console.log("RedeemableERC20: _beforeTokenTransfer %s %s %s", _amount, _sender, _receiver);
-
-        // We explicitly will never mint more than once.
-        // We never get explicit dispatch info from _mint or _burn etc.
-        // to know what is happening we need to infer it from context.
-        // `_mint` in Open Zeppelin ERC20 is always from the 0 address.
-        // Open Zeppelin already reverts any other transfer from the 0 address.
-        // We do need to allow minting when the supply is 0.
-        require(
-            // _mint always comes from 0x0.
-            ( _sender != address(0) )
-            // which is fine if we're still initializing.
-            || ( !initialized )
-            // _burn will look like a _mint if we're burning from 0x0.
-            || ( _sender == address(0) && _receiver == address(0) ), "ERR_RUG_PULL");
-
-        // Sending tokens to this contract (e.g. instead of redeeming) is always an error.
-        require(_receiver != address(this), "ERR_TOKEN_SEND_SELF");
-
-        // There are two clear phases:
-        //
-        // ## Before redemption is unblocked
-        //
-        // - All transfers other than minting (see above) are allowed (trading, transferring, etc.)
-        // - Redemption is NOT allowed
-        //
-        // ## After redemption is unblocked
-        //
-        // - All transfers are frozen (no trading, transferring, etc.) but redemption/burning is allowed
-        // - Transfers TO the owner are allowed (notably the pool tokens can be used by the owner to exit the pool)
-        // - Transfers FROM the owner are NOT allowed (the owner can only redeem like everyone else)
-        if (BlockBlockable.isUnblocked()) {
-            // Redemption is unblocked.
-            // Can burn.
-            // Only owner can receive.
-            console.log("RedeemableERC20: _beforeTokenTransfer: owner: %s", owner());
-            require(_receiver == address(0) || unfreezables[_receiver] == true, "ERR_FROZEN");
-        }
-        else {
-            // Redemption is blocked.
-            // All transfer actions allowed.
-        }
-    }
->>>>>>> ceb4abf5
 
     // Redeem tokens.
     // Tokens can be _redeemed_ but NOT _transferred_ after the unblock block.
@@ -271,20 +197,13 @@
         uint256 _circulating_supply = totalSupply() - balanceOf(address(0));
 
         // The fraction of the reserve we release is the fraction of the outstanding total supply passed in.
-<<<<<<< HEAD
-        uint256 _reserve_fraction = SafeMath.div(
-            SafeMath.mul(_redeem_amount, Constants.ONE), 
-            _circulating_supply
-        );
-        uint256 _reserve_release = SafeMath.div(
-            SafeMath.mul(reserve.balanceOf(address(this)), _reserve_fraction),
-            Constants.ONE
-        );
+        uint256 _reserve_fraction = _redeem_amount.mul(Constants.ONE).div(_circulating_supply);
+        uint256 _reserve_release = reserve.balanceOf(address(this)).mul(_reserve_fraction).div(Constants.ONE);
 
         console.log(
             "RedeemableERC20: redeem: %s %s", 
             _redeem_amount, 
-            this.totalSupply()
+            totalSupply()
         );
         console.log(
             "RedeemableERC20: redeem: reserve %s %s %s", 
@@ -292,13 +211,6 @@
             _reserve_fraction, 
             _reserve_release
         );
-=======
-        uint256 _reserve_fraction = _redeem_amount.mul(Constants.ONE).div(_circulating_supply);
-        uint256 _reserve_release = reserve.balanceOf(address(this)).mul(_reserve_fraction).div(Constants.ONE);
-
-        console.log("RedeemableERC20: redeem: %s %s", _redeem_amount, totalSupply());
-        console.log("RedeemableERC20: redeem: reserve %s %s %s", reserve.balanceOf(address(this)), _reserve_fraction, _reserve_release);
->>>>>>> ceb4abf5
 
         // transfer can fail without reverting so we need to revert ourselves if the reserve fails to be sent.
         // (transfer cannot actually fail without reverting, but it's probably a good idea to handle the bool as though it can)
@@ -363,7 +275,7 @@
             // Only owner can receive.
             console.log(
                 "RedeemableERC20: _beforeTokenTransfer: owner: %s", 
-                this.owner()
+                owner()
             );
             require(
                 _receiver == address(0) || unfreezables[_receiver] == true, 
