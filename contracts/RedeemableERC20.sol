// contracts/GLDToken.sol
// SPDX-License-Identifier: MIT
pragma solidity ^0.6.12;

pragma experimental ABIEncoderV2;

import { ERC20 } from "@openzeppelin/contracts/token/ERC20/ERC20.sol";
import { IERC20 } from "@openzeppelin/contracts/token/ERC20/IERC20.sol";
import { SafeERC20 } from '@openzeppelin/contracts/token/ERC20/SafeERC20.sol';
import { SafeMath } from "@openzeppelin/contracts/math/SafeMath.sol";
import { Ownable } from "@openzeppelin/contracts/access/Ownable.sol";

import { console } from "hardhat/console.sol";

import { Constants } from './libraries/Constants.sol';
import { Initable } from './libraries/Initable.sol';
import { BlockBlockable } from './libraries/BlockBlockable.sol';
import { PrestigeByConstruction } from "./tv-prestige/contracts/PrestigeByConstruction.sol";
import { IPrestige } from "./tv-prestige/contracts/IPrestige.sol";

struct RedeemableERC20Config {
    // Name forwarded through to parent ERC20 contract.
    string name;
    // Symbol forwarded through to parent ERC20 contract.
    string symbol;
    // Reserve can be any IERC20 token.
    // IMPORTANT: It is up to the caller to define a reserve that will remain functional and outlive the RedeemableERC20.
    // For example, USDC could freeze the tokens owned by the RedeemableERC20 contract or close their business.
    // In either case the redeem function would be pointing at a dangling reserve balance.
    IERC20 reserve;
    IPrestige prestige;
    IPrestige.Status minimumStatus;
    // Number of redeemable tokens to mint.
    uint256 mintInit;
    uint256 unblockBlock;
}

// RedeemableERC20 is an ERC20 issued in fixed ratio and redeemable for another ERC20 at a fixed block
//
// RedeemableERC20 is not upgradeable and has no admin/owner functions other than the initialization.
//
// The constructor defines:
//
// - The ERC20 name and symbol of the RedeemableERC20
// - The reserve token, e.g. DAI, USDC, etc.
// - The amount of the reserve token to lock until block X
// - The ratio in which RedeemableERC20 will be minted _during initialization_ against the reserve amount locked
//
// Initialization can ONLY be done by the owner and:
//
// - Transfers reserve tokens _from_ the owner _to_ RedeemableERC20
// - Mints ( ratio * reserve total ) new tokens for the owner as a once-off
// - Sets the unblock block, after which redemption is allowed
//
// Redemption is possible when the contract is initialized and unblocked.
//
// Transfers are NOT possible once redemptions open _except_:
//
// - To burn tokens during redemption
// - To send to the owner (e.g. to facilitate exiting a balancer pool)
//
// The `redeem` function MUST be used to redeem RedeemableERC20s.
// Sending RedeemableERC20 tokens to the RedeemableERC20 contract address will _make them unrecoverable_.
//
// The `redeem` function will simply revert if called before the unblock block.
//
// After the unblock block the `redeem` function will transfer RedeemableERC20 tokens to itself and reserve tokens to the caller according to the ratio.
//
// A `Redeem` event is emitted on every redemption as `(_redeemer, _redeem_amoutn, _reserve_release)`.
contract RedeemableERC20 is Ownable, BlockBlockable, PrestigeByConstruction, ERC20 {

    using SafeMath for uint256;

    event Redeem(
        address _redeemer,
        uint256 _redeem_amount,
        uint256 _reserve_release
    );

    uint256 public mintInit;

    // This is the reserve token.
    // It is openly visible to the world so people can verify the reserve token has value.
    using SafeERC20 for IERC20;
    IERC20 public reserve;
    IPrestige.Status public minimumPrestigeStatus;

    mapping(address => bool) public unfreezables;

    // In the constructor we set everything that configures the contract but it stateless.
    // There are no token transfers, mints or locks.
    // Redemption is not possible until after init()
    constructor (
        RedeemableERC20Config memory _redeemableERC20Config
    )
        public
        ERC20(_redeemableERC20Config.name, _redeemableERC20Config.symbol)
        PrestigeByConstruction(_redeemableERC20Config.prestige)
    {
<<<<<<< HEAD
        reserve = _redeemableERC20Config.reserve;
        mintInit = _redeemableERC20Config.mintInit;
        minimumPrestigeStatus = _redeemableERC20Config.minimumStatus;

        // Mint redeemable tokens according to the preset schedule.
        _mint(msg.sender, mintInit);
=======
        reserve = _reserve;
        mint_init = _mint_init;

        // Mint redeemable tokens according to the preset schedule.
        _mint(msg.sender, mint_init);
>>>>>>> 8c62fbe0

        // Set the unblock schedule.
        BlockBlockable.setUnblockBlock(_redeemableERC20Config.unblockBlock);
    }

    function addUnfreezable(address _address)
        public
        onlyOwner
        onlyBlocked
    {
        unfreezables[_address] = true;
    }

    // Redeem tokens.
    // Tokens can be _redeemed_ but NOT _transferred_ after the unblock block.
    //
    // Calculate the redeem value of tokens as:
    //
    // ( _redeem_amount / token.totalSupply() ) * reserve.balanceOf(address(this))
    //
    // This means that the users get their redeemed pro-rata share of the outstanding token supply
    // burned in return for a pro-rata share of the current reserve balance.
    //
    // I.e. whatever % of redeemable tokens the sender burns is the % of the current reserve they receive.
    //
    // Note: Any tokens held by the 0 address are burned defensively.
    //       This is because transferring to 0 will go through but the `totalSupply` won't reflect it.
    function redeem(uint256 _redeem_amount) public onlyUnblocked {
        // We have to allow direct transfers to address 0x0 in order for _burn to work.
        // This is NEVER a good thing though.
        // The user that sent to 0x0 will lose their funds without recourse.
        // When super._burn() is called it correctly decreases the totalSupply.
        // When a user inadvertently or maliciously sends to 0x0 without burning we want to give more rewards to everyone else.
        // We _could_ defensively call super._burn() here but it would open a griefing opportunity
        // where someone can send dust to 0x0 and force the next redemption to pay for a burn.
        uint256 _circulating_supply = totalSupply() - balanceOf(address(0));

        // The fraction of the reserve we release is the fraction of the outstanding total supply passed in.
        uint256 _reserve_fraction = _redeem_amount.mul(Constants.ONE).div(_circulating_supply);
        uint256 _reserve_release = reserve.balanceOf(address(this)).mul(_reserve_fraction).div(Constants.ONE);

        // Redeem __burns__ tokens which reduces the total supply and requires no approval.
        // Because the total supply changes, we need to do this __after__ the reserve handling.
        // _burn reverts internally if needed (e.g. if burn exceeds balance); there is no return value.
        super._burn(msg.sender, _redeem_amount);

        emit Redeem(msg.sender, _redeem_amount, _reserve_release);

        // External function call last.
        // Send the reserve token to the redeemer.
        IERC20(reserve).safeTransfer(msg.sender, _reserve_release);
    }


    function _beforeTokenTransfer(
        address _sender,
        address _receiver,
        uint256 _amount
    )
        internal
        override
    {
        // Sending tokens to this contract (e.g. instead of redeeming) is always an error.
        require(_receiver != address(this), "ERR_TOKEN_SEND_SELF");

        // There are two clear phases:
        //
        // ## Before redemption is unblocked
        //
        // - All transfers other than minting (see above) are allowed (trading, transferring, etc.)
        // - Redemption is NOT allowed
        //
        // ## After redemption is unblocked
        //
        // - All transfers are frozen (no trading, transferring, etc.) but redemption/burning is allowed
        // - Transfers TO the owner are allowed (notably the pool tokens can be used by the owner to exit the pool)
        // - Transfers FROM the owner are NOT allowed (the owner can only redeem like everyone else)
        if (BlockBlockable.isUnblocked()) {
            // Redemption is unblocked.
            // Can burn.
            // Only owner and unfreezables can receive.
            require(
                _receiver == address(0) || unfreezables[_receiver] == true,
                "ERR_FROZEN"
            );
        } else {
            // Redemption is blocked.
            // All transfer actions allowed.
            require(
                super.isStatus(_receiver, minimumPrestigeStatus),
                "ERR_MIN_STATUS"
            );
        }
    }
}<|MERGE_RESOLUTION|>--- conflicted
+++ resolved
@@ -70,6 +70,7 @@
 contract RedeemableERC20 is Ownable, BlockBlockable, PrestigeByConstruction, ERC20 {
 
     using SafeMath for uint256;
+    using SafeERC20 for IERC20;
 
     event Redeem(
         address _redeemer,
@@ -81,7 +82,6 @@
 
     // This is the reserve token.
     // It is openly visible to the world so people can verify the reserve token has value.
-    using SafeERC20 for IERC20;
     IERC20 public reserve;
     IPrestige.Status public minimumPrestigeStatus;
 
@@ -97,20 +97,12 @@
         ERC20(_redeemableERC20Config.name, _redeemableERC20Config.symbol)
         PrestigeByConstruction(_redeemableERC20Config.prestige)
     {
-<<<<<<< HEAD
         reserve = _redeemableERC20Config.reserve;
         mintInit = _redeemableERC20Config.mintInit;
         minimumPrestigeStatus = _redeemableERC20Config.minimumStatus;
 
         // Mint redeemable tokens according to the preset schedule.
         _mint(msg.sender, mintInit);
-=======
-        reserve = _reserve;
-        mint_init = _mint_init;
-
-        // Mint redeemable tokens according to the preset schedule.
-        _mint(msg.sender, mint_init);
->>>>>>> 8c62fbe0
 
         // Set the unblock schedule.
         BlockBlockable.setUnblockBlock(_redeemableERC20Config.unblockBlock);
