// contracts/GLDToken.sol
// SPDX-License-Identifier: MIT
pragma solidity ^0.6.12;

// Needed to handle structures externally
pragma experimental ABIEncoderV2;

import "@openzeppelin/contracts/token/ERC20/ERC20.sol" as ERC20;
import "@openzeppelin/contracts/math/SafeMath.sol";
import "@openzeppelin/contracts/math/Math.sol";
import "@openzeppelin/contracts/access/Ownable.sol";
import { IERC20 } from '@openzeppelin/contracts/token/ERC20/IERC20.sol';
import { SafeERC20 } from '@openzeppelin/contracts/token/ERC20/SafeERC20.sol';

import "hardhat/console.sol";

import { CRPFactory } from './configurable-rights-pool/contracts/CRPFactory.sol';
import { BFactory } from './configurable-rights-pool/contracts/test/BFactory.sol';

import { Constants } from './libraries/Constants.sol';
import { Initable } from './libraries/Initable.sol';
import { RedeemableERC20 } from './RedeemableERC20.sol';
import { RedeemableERC20Pool } from './RedeemableERC20Pool.sol';

// Examples
// 2 book ratio: 20:1 95%
// | P: 50 000 | T: 100 000 |
// | V: 1 000 000 | T: 100 000 |
//
// Pool:
// - works in terms of weights and derives values based on amounts relative to the weights
// - if we have T tokens in circulation and we put P$ in the pool and say it is 1:20 ratio
//   this => T tokens = 20x P$ from the pool's perspective
//   => $50 000 in the pool at 20x weighting => $ 1 000 000 valuation for the tokens
//
// Redemption:
// - pure book value
// - a specific block in the future at which point T tokens = R$ pro rata
// - completely linear and fixed
// - if we put R$ in at the start which is $ 100 000 this values all tokens T at $ 100 000
//
// So if the ratio of ( $P x weight ) of $P to $R is > 1 then we're adding speculative value
//
// So when we _create_ the trust _we_ put in ( $P + $R ) and we define weights + book ratio
//
// example 2:
//
// $ 150 000 total ( $P + $R )
//
// T = 100 000
//
// expected max valuation = $3 per token = $300 000
// book value ( $R ) = $ 100 000
// pool $P = $ 50 000
// 100 000 T : $P => $300 000
// 50 000 : 300 000 = weight of $P
// therefore the weight should be 6 for $P at the start
// T which is the mint ratio = 1 because we minted 100 000 T for 100 000 $R
//
// Start:
// Pool: 100 000 T : $ 50 000 - weight of 6:1 T - which is spot price $3 per T
// Book: 0 T: $100 000 - therefore 1 T = $1 after unlock
//
// End at a preset block:
// Pool: 20 000 T : $ 200 000 - weight 1:10 T - PT in the trust
// Exit => PT is all given to the initializer/owner of the trust
// $200 000 + 20 000 T which can be immediately redeemed for $1 each => after redemption lump sum $220 000
//
// | TV hype to create premium  | TV cashes out premium and delivers goodies |
// | Phase trading distribution | Phase goodies + stablecoin proxy           |
contract Trust is Ownable, Initable {

    using SafeMath for uint256;

    CRPFactory crp_factory;
    BFactory balancer_factory;
    uint256 book_ratio;
    uint256 reserve_total;
    uint256 initial_pool_valuation;
    uint256 min_raise;

    using SafeERC20 for IERC20;
    RedeemableERC20 public token;
    RedeemableERC20Pool public pool;


    constructor (
        CRPFactory _crp_factory,
        BFactory _balancer_factory,
        string memory _name,
        string memory _symbol,
        IERC20 _reserve,
        // e.g. $150 000 USDC to be shared across pool and redeem
        uint256 _reserve_total,
        // e.g. 2x to mint twice as many tokens as redeemable reserve tokens
        uint256 _mint_ratio,
        // e.g. 2x to put twice as many reserve tokens in redeem as the pool
        //      |  P: 50 000 |  T: 100 0000 |
        uint256 _book_ratio,
        // initial marketcap of the token according to the balancer pool denominated in reserve token
        // e.g. $1 000 000 USDC for a spot price of $5 with 200 000 tokens backed by $100 000 redeem and $50 000 pool
        uint256 _initial_pool_valuation,
        // minimum amount to raise from the distribution period.
        // this is only relevant to the exit function, determines whether the raise is sent to the owner or rolled to token holders.
        uint256 _min_raise
    ) public {
        crp_factory = _crp_factory;
        balancer_factory = _balancer_factory;
        book_ratio = _book_ratio;
        reserve_total = _reserve_total;
        initial_pool_valuation = _initial_pool_valuation;
        min_raise = _min_raise;

        console.log("Trust: constructor: reserve_total: %s", _reserve_total);
        uint256 _token_reserve = _reserve_total.mul(_book_ratio).div(
            _book_ratio.add(Constants.ONE)
        );
        console.log(
            "Trust: constructor: token_reserve: %s %s", 
            _book_ratio, 
            _token_reserve
        );
        token = new RedeemableERC20(
            _name,
            _symbol,
            _reserve,
            _token_reserve,
            _mint_ratio
        );
    }


    function init(uint256 _unblock_block) public onlyOwner withInit {
<<<<<<< HEAD
        token.reserve().safeTransferFrom(
            this.owner(), 
            address(this), 
            reserve_total
        );
        console.log(
            "Trust: init token: reserve balance: %s", 
            token.reserve().balanceOf(address(this))
        );
=======
        token.reserve().transferFrom(owner(), address(this), reserve_total);
        console.log("Trust: init token: reserve balance: %s", token.reserve().balanceOf(address(this)));
>>>>>>> ceb4abf5

        token.reserve().approve(address(token), token.reserve_init());
        token.init(_unblock_block);

        pool = new RedeemableERC20Pool(
            crp_factory,
            balancer_factory,
            token,
            book_ratio,
            initial_pool_valuation
        );
        console.log(
            "Trust: init pool: reserve balance: %s", 
            token.reserve().balanceOf(address(this))
        );
        token.approve(address(pool), token.totalSupply());
        // @todo dust is possible here, e.g. if the book ratio is 2 we divide by 3.
        // Either the init will fail and revert.
        // Or there will be a rounding error in the reserve trapped in the trust.
        // Recommend testing a dry run on local for desired parameters to avoid failed init on prod.
        token.reserve().approve(address(pool), pool.pool_amounts(0));
        pool.init();

        // Need to make a few addresses unfreezable to facilitate exits.
        token.addUnfreezable(address(pool.crp()));
        token.addUnfreezable(address(balancer_factory));
        token.addUnfreezable(address(pool));
    }


    // This function can be called by anyone!
    // It defers to the pool exit function (which is owned by the trust and has block blocking).
    // If the minimum raise is reached then the trust owner receives the raise.
    // If the minimum raise is NOT reached then the reserve is refunded to the owner and sale proceeds rolled to token holders.
    function exit() public onlyInit {
        pool.exit();
<<<<<<< HEAD

        uint256 _final_balance = token.reserve().balanceOf(address(this));

        // We failed to hit the minimum raise :(
        // Forward proceeds of the sale to the token holders for redemption.
        if (_final_balance < SafeMath.add(reserve_total, min_raise) && _final_balance > reserve_total) {
            console.log(
                "Trust: exit refunding: %s %s %s", 
                _final_balance, 
                reserve_total, 
                SafeMath.sub(_final_balance, reserve_total)
            );
            token.reserve().safeTransfer(
                address(token), 
                SafeMath.sub(_final_balance, reserve_total)
            );
        }

        // Send everything else to the trust owner.
        token.reserve().safeTransfer(
            this.owner(), 
            token.reserve().balanceOf(address(this))
        );

        require(token.reserve().balanceOf(address(this)) == 0, "ERR_EXIT_CLEAN");
=======
        token.reserve().transfer(owner(), token.reserve().balanceOf(address(this)));
>>>>>>> ceb4abf5
    }
}<|MERGE_RESOLUTION|>--- conflicted
+++ resolved
@@ -131,9 +131,8 @@
 
 
     function init(uint256 _unblock_block) public onlyOwner withInit {
-<<<<<<< HEAD
         token.reserve().safeTransferFrom(
-            this.owner(), 
+            owner(), 
             address(this), 
             reserve_total
         );
@@ -141,10 +140,6 @@
             "Trust: init token: reserve balance: %s", 
             token.reserve().balanceOf(address(this))
         );
-=======
-        token.reserve().transferFrom(owner(), address(this), reserve_total);
-        console.log("Trust: init token: reserve balance: %s", token.reserve().balanceOf(address(this)));
->>>>>>> ceb4abf5
 
         token.reserve().approve(address(token), token.reserve_init());
         token.init(_unblock_block);
@@ -181,7 +176,6 @@
     // If the minimum raise is NOT reached then the reserve is refunded to the owner and sale proceeds rolled to token holders.
     function exit() public onlyInit {
         pool.exit();
-<<<<<<< HEAD
 
         uint256 _final_balance = token.reserve().balanceOf(address(this));
 
@@ -202,13 +196,10 @@
 
         // Send everything else to the trust owner.
         token.reserve().safeTransfer(
-            this.owner(), 
+            owner(), 
             token.reserve().balanceOf(address(this))
         );
 
         require(token.reserve().balanceOf(address(this)) == 0, "ERR_EXIT_CLEAN");
-=======
-        token.reserve().transfer(owner(), token.reserve().balanceOf(address(this)));
->>>>>>> ceb4abf5
     }
 }