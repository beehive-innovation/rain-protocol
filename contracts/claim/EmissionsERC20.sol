--- conflicted
+++ resolved
@@ -105,67 +105,6 @@
         emit Initialize(msg.sender, config_.allowDelegatedClaims);
     }
 
-<<<<<<< HEAD
-=======
-    /// @inheritdoc RainVM
-    function stackIndexDiff(uint256 opcode_, uint256 operand_)
-        public
-        view
-        override
-        returns (int256)
-    {
-        unchecked {
-            if (opcode_ < localOpsStart) {
-                return
-                    AllStandardOps.stackIndexDiff(
-                        opcode_ - ALL_STANDARD_OPS_START,
-                        operand_
-                    );
-            } else {
-                return 1;
-            }
-        }
-    }
-
-    /// @inheritdoc RainVM
-    function applyOp(
-        bytes memory context_,
-        uint256 stackTopLocation_,
-        uint256 opcode_,
-        uint256 operand_
-    ) internal view override returns (uint256) {
-        unchecked {
-            if (opcode_ < localOpsStart) {
-                return
-                    AllStandardOps.applyOp(
-                        stackTopLocation_,
-                        opcode_ - ALL_STANDARD_OPS_START,
-                        operand_
-                    );
-            } else {
-                // There's only one opcode, which stacks the account address.
-                uint256 account_ = uint256(
-                    uint160(address(abi.decode(context_, (address))))
-                );
-                assembly {
-                    mstore(stackTopLocation_, account_)
-                }
-                return stackTopLocation_ + 0x20;
-            }
-        }
-    }
-
-    /// Reports from the claim contract function differently to most tier
-    /// contracts. When the report is uninitialized it is `0` NOT `0xFF..`. The
-    /// intent is that the claim report is compatible with an "every" selectLte
-    /// against tiers that might be gating claims. It's important that we use
-    /// every for this check as the underlying tier doing the gating MUST be
-    /// respected on every claim even for users that have previously claimed as
-    /// they could have lost tiers since their last claim.
-    /// The standard "uninitialized is 0xFF.." logic can be simulated in a rain
-    /// script as `REPORT(this, account) IF(ISZERO(DUP(0)), never, DUP(0))` if
-    /// desired by the deployer (adjusting the DUP index to taste).
->>>>>>> 751c6a3c
     /// @inheritdoc ITier
     function report(address account_)
         public
