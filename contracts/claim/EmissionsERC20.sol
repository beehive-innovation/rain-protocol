// SPDX-License-Identifier: CAL
pragma solidity =0.8.10;

import "../tier/libraries/TierConstants.sol";
import {ERC20Config} from "../erc20/ERC20Config.sol";
import "./IClaim.sol";
import "../tier/ReadOnlyTier.sol";
import {RainVM, State} from "../vm/RainVM.sol";
import {VMState, StateConfig} from "../vm/libraries/VMState.sol";
// solhint-disable-next-line max-line-length
import {AllStandardOps, ALL_STANDARD_OPS_START, ALL_STANDARD_OPS_LENGTH} from "../vm/ops/AllStandardOps.sol";
import "@openzeppelin/contracts-upgradeable/token/ERC20/ERC20Upgradeable.sol";

/// Constructor config.
/// @param allowDelegatedClaims True if accounts can call `claim` on behalf of
/// another account.
/// @param Constructor config for the ERC20 token minted according to emissions
/// schedule in `claim`.
/// @param Constructor config for the `ImmutableSource` that defines the
/// emissions schedule for claiming.
struct EmissionsERC20Config {
    bool allowDelegatedClaims;
    ERC20Config erc20Config;
    StateConfig vmStateConfig;
}

/// @title EmissionsERC20
/// @notice Mints itself according to some predefined schedule. The schedule is
/// expressed as a rainVM script and the `claim` function is world-callable.
/// Intended behaviour is to avoid sybils infinitely minting by putting the
/// claim functionality behind a `ITier` contract. The emissions contract
/// itself implements `ReadOnlyTier` and every time a claim is processed it
/// logs the block number of the claim against every tier claimed. So the block
/// numbers in the tier report for `EmissionsERC20` are the last time that tier
/// was claimed against this contract. The simplest way to make use of this
/// information is to take the max block for the underlying tier and the last
/// claim and then diff it against the current block number.
/// See `test/Claim/EmissionsERC20.sol.ts` for examples, including providing
/// staggered rewards where more tokens are minted for higher tier accounts.
contract EmissionsERC20 is
    Initializable,
    RainVM,
    VMState,
    ERC20Upgradeable,
    IClaim,
    ReadOnlyTier
{
    /// Contract has initialized.
<<<<<<< HEAD
    event Initialize(address sender, bool allowDelegatedClaims);

    /// @dev local opcode to put claimant account on the stack.
    uint256 private constant CLAIMANT_ACCOUNT = 0;
    /// @dev local opcodes length.
    uint256 internal constant LOCAL_OPS_LENGTH = 1;

    /// @dev local offset for block ops.
    uint256 private immutable blockOpsStart;
    /// @dev local offest for this ops.
    uint256 private immutable thisOpsStart;
    /// @dev local offset for math ops.
    uint256 private immutable mathOpsStart;
    /// @dev local offset for tier ops.
    uint256 private immutable tierOpsStart;
=======
    /// @param sender `msg.sender` initializing the contract (factory).
    /// @param allowDelegatedClaims True if accounts can call `claim` on behalf
    /// of another account.
    event Initialize(address sender, bool allowDelegatedClaims);

    /// @dev local opcode to put claimant account on the stack.
    uint256 private constant OPCODE_CLAIMANT_ACCOUNT = 0;
    /// @dev local opcodes length.
    uint256 internal constant LOCAL_OPS_LENGTH = 1;

>>>>>>> 2283124f
    /// @dev local offset for local ops.
    uint256 private immutable localOpsStart;

    /// Address of the immutable rain script deployed as a `VMState`.
    address private vmStatePointer;

    /// Whether the claimant must be the caller of `claim`. If `false` then
    /// accounts other than claimant can claim. This may or may not be
    /// desirable depending on the emissions schedule. For example, a linear
    /// schedule will produce the same end result for the claimant regardless
    /// of who calls `claim` or when but an exponential schedule is more
    /// profitable if the claimant waits longer between claims. In the
    /// non-linear case delegated claims would be inappropriate as third
    /// party accounts could grief claimants by claiming "early", thus forcing
    /// opportunity cost on claimants who would have preferred to wait.
    bool public allowDelegatedClaims;

    /// Each claim is modelled as a report so that the claim report can be
    /// diffed against the upstream report from a tier based emission scheme.
    mapping(address => uint256) private reports;

    /// Constructs the emissions schedule source, opcodes and ERC20 to mint.
    constructor() {
        localOpsStart = ALL_STANDARD_OPS_START + ALL_STANDARD_OPS_LENGTH;
    }

    /// @param config_ source and token config. Also controls delegated claims.
    function initialize(EmissionsERC20Config memory config_)
        external
        initializer
    {
        __ERC20_init(config_.erc20Config.name, config_.erc20Config.symbol);
        _mint(
            config_.erc20Config.distributor,
            config_.erc20Config.initialSupply
        );

<<<<<<< HEAD
        vmStatePointer = _snapshot(
            _newState(RainVM(this), config_.vmStateConfig)
        );
=======
        vmStatePointer = _snapshot(_newState(config_.vmStateConfig));
>>>>>>> 2283124f

        /// Log some deploy state for use by claim/opcodes.
        allowDelegatedClaims = config_.allowDelegatedClaims;

        emit Initialize(msg.sender, config_.allowDelegatedClaims);
<<<<<<< HEAD
    }

    /// @inheritdoc RainVM
    function stackIndexDiff(uint256 opcode_, uint256 operand_)
        public
        view
        override
        returns (int256)
    {
        unchecked {
            if (opcode_ < thisOpsStart) {
                return
                    BlockOps.stackIndexDiff(opcode_ - blockOpsStart, operand_);
            } else if (opcode_ < mathOpsStart) {
                return ThisOps.stackIndexDiff(opcode_ - thisOpsStart, operand_);
            } else if (opcode_ < tierOpsStart) {
                return MathOps.stackIndexDiff(opcode_ - mathOpsStart, operand_);
            } else if (opcode_ < localOpsStart) {
                return TierOps.stackIndexDiff(opcode_ - tierOpsStart, operand_);
            } else {
                return 1;
            }
        }
=======
>>>>>>> 2283124f
    }

    /// @inheritdoc RainVM
    function applyOp(
        bytes memory context_,
        uint256 stackTopLocation_,
        uint256 opcode_,
        uint256 operand_
    ) internal view override returns (uint256) {
        unchecked {
<<<<<<< HEAD
            if (opcode_ < thisOpsStart) {
                return
                    BlockOps.applyOp(
                        context_,
                        stackTopLocation_,
                        opcode_ - blockOpsStart,
                        operand_
                    );
            } else if (opcode_ < mathOpsStart) {
                return
                    ThisOps.applyOp(
                        context_,
                        stackTopLocation_,
                        opcode_ - thisOpsStart,
                        operand_
                    );
            } else if (opcode_ < tierOpsStart) {
                return
                    MathOps.applyOp(
                        context_,
                        stackTopLocation_,
                        opcode_ - mathOpsStart,
                        operand_
                    );
            } else if (opcode_ < localOpsStart) {
                return
                    TierOps.applyOp(
                        context_,
                        stackTopLocation_,
                        opcode_ - tierOpsStart,
                        operand_
                    );
            } else {
                opcode_ -= localOpsStart;
                uint256 account_ = uint256(
                    uint160(address(abi.decode(context_, (address))))
                );
                assembly {
                    mstore(stackTopLocation_, account_)
                    stackTopLocation_ := add(stackTopLocation_, 0x20)
                }
                return stackTopLocation_;
=======
            if (opcode_ < localOpsStart) {
                AllStandardOps.applyOp(
                    state_,
                    opcode_ - ALL_STANDARD_OPS_START,
                    operand_
                );
            } else {
                opcode_ -= localOpsStart;
                require(opcode_ < LOCAL_OPS_LENGTH, "MAX_OPCODE");
                // There's only one opcode, which stacks the account address.
                address account_ = abi.decode(context_, (address));
                state_.stack[state_.stackIndex] = uint256(uint160(account_));
                state_.stackIndex++;
>>>>>>> 2283124f
            }
        }
    }

    /// @inheritdoc ITier
    function report(address account_)
        public
        view
        virtual
        override
        returns (uint256)
    {
        return
            reports[account_] > 0
                ? reports[account_]
                : TierConstants.NEVER_REPORT;
    }

    /// Calculates the claim without processing it.
    /// Read only method that may be useful downstream both onchain and
    /// offchain if a claimant wants to check the claim amount before deciding
    /// whether to process it.
    /// As this is read only there are no checks against delegated claims. It
    /// is possible to return a value from `calculateClaim` and to not be able
    /// to process the claim with `claim` if `msg.sender` is not the
    /// `claimant_`.
    /// @param claimant_ Address to calculate current claim for.
    function calculateClaim(address claimant_) public view returns (uint256) {
        State memory state_ = _restore(vmStatePointer);
        eval(abi.encode(claimant_), state_, 0);
        return state_.stack[state_.stackIndex - 1];
    }

    /// Processes the claim for `claimant_`.
    /// - Enforces `allowDelegatedClaims` if it is `true` so that `msg.sender`
    /// must also be `claimant_`.
    /// - Takes the return from `calculateClaim` and mints for `claimant_`.
    /// - Records the current block as the claim-tier for this contract.
    /// - emits a `Claim` event as per `IClaim`.
    /// @param claimant_ address receiving minted tokens. MUST be `msg.sender`
    /// if `allowDelegatedClaims` is `false`.
    /// @param data_ NOT used onchain. Forwarded to `Claim` event for potential
    /// additional offchain processing.
    /// @inheritdoc IClaim
    function claim(address claimant_, bytes calldata data_) external {
        // Disallow delegated claims if appropriate.
        if (!allowDelegatedClaims) {
            require(msg.sender == claimant_, "DELEGATED_CLAIM");
        }

        // Mint the claim.
        uint256 amount_ = calculateClaim(claimant_);
        _mint(claimant_, amount_);

        // Record the current block as the latest claim.
        // This can be diffed/combined with external reports in future claim
        // calculations.
        reports[claimant_] = TierReport.updateBlocksForTierRange(
            TierConstants.NEVER_REPORT,
            TierConstants.TIER_ZERO,
            TierConstants.TIER_EIGHT,
            block.number
        );
        emit TierChange(
            msg.sender,
            claimant_,
            TierConstants.TIER_ZERO,
            TierConstants.TIER_EIGHT,
            // `data_` is emitted under `Claim`.
            ""
        );
        emit Claim(msg.sender, claimant_, data_);
    }
}<|MERGE_RESOLUTION|>--- conflicted
+++ resolved
@@ -46,23 +46,6 @@
     ReadOnlyTier
 {
     /// Contract has initialized.
-<<<<<<< HEAD
-    event Initialize(address sender, bool allowDelegatedClaims);
-
-    /// @dev local opcode to put claimant account on the stack.
-    uint256 private constant CLAIMANT_ACCOUNT = 0;
-    /// @dev local opcodes length.
-    uint256 internal constant LOCAL_OPS_LENGTH = 1;
-
-    /// @dev local offset for block ops.
-    uint256 private immutable blockOpsStart;
-    /// @dev local offest for this ops.
-    uint256 private immutable thisOpsStart;
-    /// @dev local offset for math ops.
-    uint256 private immutable mathOpsStart;
-    /// @dev local offset for tier ops.
-    uint256 private immutable tierOpsStart;
-=======
     /// @param sender `msg.sender` initializing the contract (factory).
     /// @param allowDelegatedClaims True if accounts can call `claim` on behalf
     /// of another account.
@@ -73,7 +56,6 @@
     /// @dev local opcodes length.
     uint256 internal constant LOCAL_OPS_LENGTH = 1;
 
->>>>>>> 2283124f
     /// @dev local offset for local ops.
     uint256 private immutable localOpsStart;
 
@@ -111,19 +93,14 @@
             config_.erc20Config.initialSupply
         );
 
-<<<<<<< HEAD
         vmStatePointer = _snapshot(
             _newState(RainVM(this), config_.vmStateConfig)
         );
-=======
-        vmStatePointer = _snapshot(_newState(config_.vmStateConfig));
->>>>>>> 2283124f
 
         /// Log some deploy state for use by claim/opcodes.
         allowDelegatedClaims = config_.allowDelegatedClaims;
 
         emit Initialize(msg.sender, config_.allowDelegatedClaims);
-<<<<<<< HEAD
     }
 
     /// @inheritdoc RainVM
@@ -134,21 +111,13 @@
         returns (int256)
     {
         unchecked {
-            if (opcode_ < thisOpsStart) {
+            if (opcode_ < localOpsStart) {
                 return
-                    BlockOps.stackIndexDiff(opcode_ - blockOpsStart, operand_);
-            } else if (opcode_ < mathOpsStart) {
-                return ThisOps.stackIndexDiff(opcode_ - thisOpsStart, operand_);
-            } else if (opcode_ < tierOpsStart) {
-                return MathOps.stackIndexDiff(opcode_ - mathOpsStart, operand_);
-            } else if (opcode_ < localOpsStart) {
-                return TierOps.stackIndexDiff(opcode_ - tierOpsStart, operand_);
+                    AllStandardOps.stackIndexDiff(opcode_ - ALL_STANDARD_OPS_START, operand_);
             } else {
                 return 1;
             }
         }
-=======
->>>>>>> 2283124f
     }
 
     /// @inheritdoc RainVM
@@ -159,64 +128,19 @@
         uint256 operand_
     ) internal view override returns (uint256) {
         unchecked {
-<<<<<<< HEAD
-            if (opcode_ < thisOpsStart) {
-                return
-                    BlockOps.applyOp(
-                        context_,
-                        stackTopLocation_,
-                        opcode_ - blockOpsStart,
-                        operand_
-                    );
-            } else if (opcode_ < mathOpsStart) {
-                return
-                    ThisOps.applyOp(
-                        context_,
-                        stackTopLocation_,
-                        opcode_ - thisOpsStart,
-                        operand_
-                    );
-            } else if (opcode_ < tierOpsStart) {
-                return
-                    MathOps.applyOp(
-                        context_,
-                        stackTopLocation_,
-                        opcode_ - mathOpsStart,
-                        operand_
-                    );
-            } else if (opcode_ < localOpsStart) {
-                return
-                    TierOps.applyOp(
-                        context_,
-                        stackTopLocation_,
-                        opcode_ - tierOpsStart,
-                        operand_
-                    );
-            } else {
-                opcode_ -= localOpsStart;
-                uint256 account_ = uint256(
-                    uint160(address(abi.decode(context_, (address))))
-                );
-                assembly {
-                    mstore(stackTopLocation_, account_)
-                    stackTopLocation_ := add(stackTopLocation_, 0x20)
-                }
-                return stackTopLocation_;
-=======
             if (opcode_ < localOpsStart) {
                 AllStandardOps.applyOp(
-                    state_,
+                    stackTopLocation_,
                     opcode_ - ALL_STANDARD_OPS_START,
                     operand_
                 );
             } else {
-                opcode_ -= localOpsStart;
-                require(opcode_ < LOCAL_OPS_LENGTH, "MAX_OPCODE");
                 // There's only one opcode, which stacks the account address.
-                address account_ = abi.decode(context_, (address));
-                state_.stack[state_.stackIndex] = uint256(uint160(account_));
-                state_.stackIndex++;
->>>>>>> 2283124f
+                assembly {
+                    mstore(stackTopLocation_, uint(uint160(address(abi.decode(context_, (address))))))
+                    stackTopLocation_ := add(stackTopLocation_, 0x20)
+                }
+                return stackTopLocation_ + 0x20;
             }
         }
     }
