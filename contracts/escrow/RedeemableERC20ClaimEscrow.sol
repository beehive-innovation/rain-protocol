--- conflicted
+++ resolved
@@ -199,8 +199,6 @@
     mapping(address => mapping(address => mapping(uint256 => uint256)))
         internal totalDeposits;
 
-<<<<<<< HEAD
-=======
     /// Redundant tracking of deposits withdrawn.
     /// Counts aggregate deposits down as users withdraw, while their own
     /// individual withdrawal counters count up.
@@ -210,15 +208,6 @@
     mapping(address => mapping(address => mapping(uint256 => uint256)))
         internal remainingDeposits;
 
-    /// @param trustFactory_ forwarded to `TrustEscrow` only.
-    constructor(address trustFactory_)
-        TrustEscrow(trustFactory_)
-    // solhint-disable-next-line no-empty-blocks
-    {
-
-    }
-
->>>>>>> 26385481
     /// Depositor can set aside tokens during pending raise status to be swept
     /// into a real deposit later.
     /// The problem with doing a normal deposit while the raise is still active
@@ -274,14 +263,9 @@
 
         uint256 supply_ = IERC20(ISale(sale_).token()).totalSupply();
 
-<<<<<<< HEAD
         deposits[address(sale_)][token_][depositor_][supply_] += amount_;
         totalDeposits[address(sale_)][token_][supply_] += amount_;
-=======
-        deposits[address(trust_)][token_][depositor_][supply_] += amount_;
-        totalDeposits[address(trust_)][token_][supply_] += amount_;
-        remainingDeposits[address(trust_)][token_][supply_] += amount_;
->>>>>>> 26385481
+        remainingDeposits[address(sale_)][token_][supply_] += amount_;
 
         emit Deposit(
             depositor_,
@@ -373,12 +357,8 @@
         ] -= amount_;
         // Guard against outputs exceeding inputs.
         // Last undeposit gets a gas refund.
-<<<<<<< HEAD
         totalDeposits[address(sale_)][address(token_)][supply_] -= amount_;
-=======
-        totalDeposits[address(trust_)][address(token_)][supply_] -= amount_;
-        remainingDeposits[address(trust_)][address(token_)][supply_] -= amount_;
->>>>>>> 26385481
+        remainingDeposits[address(sale_)][address(token_)][supply_] -= amount_;
 
         emit Undeposit(
             msg.sender,
@@ -427,25 +407,14 @@
         uint256 totalDeposited_ = totalDeposits[address(sale_)][
             address(token_)
         ][supply_];
-<<<<<<< HEAD
         uint256 withdrawn_ = withdrawals[address(sale_)][address(token_)][
-            msg.sender
-        ][supply_];
-=======
-        uint256 withdrawn_ = withdrawals[address(trust_)][address(token_)][
             supply_
         ][msg.sender];
->>>>>>> 26385481
 
         RedeemableERC20 redeemable_ = RedeemableERC20(ISale(sale_).token());
 
-<<<<<<< HEAD
-        withdrawals[address(sale_)][address(token_)][msg.sender][
-            supply_
-=======
-        withdrawals[address(trust_)][address(token_)][supply_][
+        withdrawals[address(sale_)][address(token_)][supply_][
             msg.sender
->>>>>>> 26385481
         ] = totalDeposited_;
 
         //solhint-disable-next-line max-line-length
@@ -461,7 +430,7 @@
             redeemable_.balanceOf(msg.sender)) / supply_;
 
         // Guard against outputs exceeding inputs.
-        remainingDeposits[address(trust_)][address(token_)][supply_] -= amount_;
+        remainingDeposits[address(sale_)][address(token_)][supply_] -= amount_;
 
         require(amount_ > 0, "ZERO_WITHDRAW");
         emit Withdraw(
