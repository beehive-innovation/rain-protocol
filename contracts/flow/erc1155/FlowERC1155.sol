--- conflicted
+++ resolved
@@ -40,7 +40,9 @@
 
     event Initialize(address sender, FlowERC1155Config config);
 
-    constructor(address interpreterIntegrity_) FlowInterpreter(interpreterIntegrity_) {
+    constructor(address interpreterIntegrity_)
+        FlowInterpreter(interpreterIntegrity_)
+    {
         _disableInitializers();
     }
 
@@ -51,17 +53,8 @@
         emit Initialize(msg.sender, config_);
         __ReentrancyGuard_init();
         __ERC1155_init(config_.uri);
-<<<<<<< HEAD
-        _saveInterpreterState(
-            CORE_SOURCE_ID,
-            config_.interpreterStateConfig,
-            LibUint256Array.arrayFrom(1, 1)
-        );
+        _saveInterpreterState(CORE_SOURCE_ID, config_.interpreterStateConfig);
         __FlowInterpreter_init(config_.flows, LibUint256Array.arrayFrom(1, 6));
-=======
-        _saveVMState(CORE_SOURCE_ID, config_.vmStateConfig);
-        __FlowVM_init(config_.flows, LibUint256Array.arrayFrom(1, 6));
->>>>>>> 1adddc7d
     }
 
     /// Needed here to fix Open Zeppelin implementing `supportsInterface` on
@@ -86,7 +79,9 @@
         bytes memory
     ) internal virtual override {
         unchecked {
-            InterpreterState memory state_ = _loadInterpreterState(CORE_SOURCE_ID);
+            InterpreterState memory state_ = _loadInterpreterState(
+                CORE_SOURCE_ID
+            );
             for (uint256 i_ = 0; i_ < ids_.length; i_++) {
                 state_.context = LibUint256Array.arrayFrom(
                     uint256(uint160(operator_)),
