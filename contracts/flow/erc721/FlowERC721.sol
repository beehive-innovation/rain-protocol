// SPDX-License-Identifier: CAL
pragma solidity =0.8.17;

import {RainInterpreterIntegrity, StateConfig} from "../../interpreter/integrity/RainInterpreterIntegrity.sol";
import "../../interpreter/runtime/StandardInterpreter.sol";
import {AllStandardOps} from "../../interpreter/ops/AllStandardOps.sol";
import {ERC721Upgradeable as ERC721} from "@openzeppelin/contracts-upgradeable/token/ERC721/ERC721Upgradeable.sol";
import "../../array/LibUint256Array.sol";
import {ReentrancyGuardUpgradeable as ReentrancyGuard} from "@openzeppelin/contracts-upgradeable/security/ReentrancyGuardUpgradeable.sol";
import "../libraries/LibFlow.sol";
import "../../math/FixedPointMath.sol";
import "../../idempotent/LibIdempotentFlag.sol";
import "../interpreter/FlowInterpreter.sol";
import "../../sentinel/LibSentinel.sol";
import {ERC1155ReceiverUpgradeable as ERC1155Receiver} from "@openzeppelin/contracts-upgradeable/token/ERC1155/utils/ERC1155ReceiverUpgradeable.sol";

uint256 constant RAIN_FLOW_ERC721_SENTINEL = uint256(
    keccak256(bytes("RAIN_FLOW_ERC721_SENTINEL")) | SENTINEL_HIGH_BITS
);

/// Constructor config.
/// @param Constructor config for the ERC721 token minted according to flow
/// schedule in `flow`.
/// @param Constructor config for the `ImmutableSource` that defines the
/// emissions schedule for claiming.
struct FlowERC721Config {
    string name;
    string symbol;
    StateConfig interpreterStateConfig;
    StateConfig[] flows;
}

struct ERC721SupplyChange {
    address account;
    uint256 id;
}

struct FlowERC721IO {
    ERC721SupplyChange[] mints;
    ERC721SupplyChange[] burns;
    FlowTransfer flow;
}

SourceIndex constant CAN_TRANSFER_ENTRYPOINT = SourceIndex.wrap(0);

/// @title FlowERC721
contract FlowERC721 is ReentrancyGuard, FlowInterpreter, ERC721 {
    using LibStackTop for uint256[];
    using LibStackTop for StackTop;
    using LibUint256Array for uint256;
    using LibInterpreterState for InterpreterState;
    using FixedPointMath for uint256;

    /// Contract has initialized.
    /// @param sender `msg.sender` initializing the contract (factory).
    /// @param config All initialized config.
    event Initialize(address sender, FlowERC721Config config);

    constructor(address interpreterIntegrity_) FlowInterpreter(interpreterIntegrity_) {
        _disableInitializers();
    }

    /// @param config_ source and token config. Also controls delegated claims.
    function initialize(FlowERC721Config calldata config_)
        external
        initializer
    {
        emit Initialize(msg.sender, config_);
        __ReentrancyGuard_init();
        __ERC721_init(config_.name, config_.symbol);
        _saveInterpreterState(CORE_SOURCE_ID, config_.interpreterStateConfig);
        __FlowInterpreter_init(config_.flows, LibUint256Array.arrayFrom(1, 6));
    }

    /// Needed here to fix Open Zeppelin implementing `supportsInterface` on
    /// multiple base contracts.
    function supportsInterface(bytes4 interfaceId)
        public
        view
        virtual
        override(ERC721, ERC1155Receiver)
        returns (bool)
    {
        return super.supportsInterface(interfaceId);
    }

<<<<<<< HEAD
    function _transferPreflight(
        address from_,
        address to_,
        uint256 tokenId_
    ) internal view virtual {
        InterpreterState memory state_ = _loadInterpreterState(CORE_SOURCE_ID);
        state_.context = LibUint256Array.arrayFrom(
            uint256(uint160(from_)),
            uint256(uint160(to_)),
            tokenId_
        );
        require(
            state_.eval(CAN_TRANSFER_ENTRYPOINT).peek() > 0,
            "INVALID_TRANSFER"
        );
    }

    function _transfer(
=======
    /// @inheritdoc ERC721
    function _beforeTokenTransfer(
>>>>>>> 0e7ac707
        address from_,
        address to_,
        uint256 tokenId_
    ) internal virtual override {
        super._beforeTokenTransfer(from_, to_, tokenId_);
        // Mint and burn access MUST be handled by CAN_FLOW.
        // CAN_TRANSFER will only restrict subsequent transfers.
        if (!(from_ == address(0) || to_ == address(0))) {
            VMState memory state_ = _loadVMState(CORE_SOURCE_ID);

            state_.context = LibUint256Array.arrayFrom(
                uint256(uint160(from_)),
                uint256(uint160(to_)),
                tokenId_
            );
            require(
                state_.eval(CAN_TRANSFER_ENTRYPOINT).peek() > 0,
                "INVALID_TRANSFER"
            );
        }
    }

    function _previewFlow(InterpreterState memory state_)
        internal
        view
        returns (FlowERC721IO memory)
    {
        uint256[] memory refs_;
        FlowERC721IO memory flowIO_;
        StackTop stackTop_ = flowStack(state_);
        (stackTop_, refs_) = stackTop_.consumeStructs(
            state_.stackBottom,
            RAIN_FLOW_ERC721_SENTINEL,
            2
        );
        assembly ("memory-safe") {
            mstore(flowIO_, refs_)
        }
        (stackTop_, refs_) = stackTop_.consumeStructs(
            state_.stackBottom,
            RAIN_FLOW_ERC721_SENTINEL,
            2
        );
        assembly ("memory-safe") {
            mstore(add(flowIO_, 0x20), refs_)
        }
        flowIO_.flow = LibFlow.stackToFlow(state_.stackBottom, stackTop_);
        return flowIO_;
    }

    function _flow(
        InterpreterState memory state_,
        uint256 flow_,
        uint256 id_
    ) internal virtual nonReentrant returns (FlowERC721IO memory) {
        unchecked {
            FlowERC721IO memory flowIO_ = _previewFlow(state_);
            registerFlowTime(IdempotentFlag.wrap(state_.scratch), flow_, id_);
            for (uint256 i_ = 0; i_ < flowIO_.mints.length; i_++) {
                _safeMint(flowIO_.mints[i_].account, flowIO_.mints[i_].id);
            }
            for (uint256 i_ = 0; i_ < flowIO_.burns.length; i_++) {
                uint256 burnId_ = flowIO_.burns[i_].id;
                require(
                    ERC721.ownerOf(burnId_) == flowIO_.burns[i_].account,
                    "NOT_OWNER"
                );
                _burn(burnId_);
            }
            LibFlow.flow(flowIO_.flow, address(this), payable(msg.sender));
            return flowIO_;
        }
    }

    function previewFlow(uint256 flow_, uint256 id_)
        external
        view
        virtual
        returns (FlowERC721IO memory)
    {
        return _previewFlow(_loadFlowState(flow_, id_));
    }

    function flow(uint256 flow_, uint256 id_)
        external
        payable
        virtual
        returns (FlowERC721IO memory)
    {
        return _flow(_loadFlowState(flow_, id_), flow_, id_);
    }
}<|MERGE_RESOLUTION|>--- conflicted
+++ resolved
@@ -84,29 +84,8 @@
         return super.supportsInterface(interfaceId);
     }
 
-<<<<<<< HEAD
-    function _transferPreflight(
-        address from_,
-        address to_,
-        uint256 tokenId_
-    ) internal view virtual {
-        InterpreterState memory state_ = _loadInterpreterState(CORE_SOURCE_ID);
-        state_.context = LibUint256Array.arrayFrom(
-            uint256(uint160(from_)),
-            uint256(uint160(to_)),
-            tokenId_
-        );
-        require(
-            state_.eval(CAN_TRANSFER_ENTRYPOINT).peek() > 0,
-            "INVALID_TRANSFER"
-        );
-    }
-
-    function _transfer(
-=======
     /// @inheritdoc ERC721
     function _beforeTokenTransfer(
->>>>>>> 0e7ac707
         address from_,
         address to_,
         uint256 tokenId_
@@ -115,7 +94,7 @@
         // Mint and burn access MUST be handled by CAN_FLOW.
         // CAN_TRANSFER will only restrict subsequent transfers.
         if (!(from_ == address(0) || to_ == address(0))) {
-            VMState memory state_ = _loadVMState(CORE_SOURCE_ID);
+            InterpreterState memory state_ = _loadInterpreterState(CORE_SOURCE_ID);
 
             state_.context = LibUint256Array.arrayFrom(
                 uint256(uint160(from_)),
