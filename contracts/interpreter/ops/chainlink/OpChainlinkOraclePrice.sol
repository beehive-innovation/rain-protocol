--- conflicted
+++ resolved
@@ -22,28 +22,16 @@
     function integrity(
         IntegrityCheckState memory integrityCheckState_,
         Operand,
-<<<<<<< HEAD
         StackPointer stackTop_
     ) internal pure returns (StackPointer) {
-        return integrityCheckState_.applyFn(stackTop_, _price);
-=======
-        StackTop stackTop_
-    ) internal pure returns (StackTop) {
-        return integrityState_.applyFn(stackTop_, f);
->>>>>>> d11792ed
+        return integrityCheckState_.applyFn(stackTop_, f);
     }
 
     function run(
         InterpreterState memory,
         Operand,
-<<<<<<< HEAD
         StackPointer stackTop_
     ) internal view returns (StackPointer) {
-        return stackTop_.applyFn(_price);
-=======
-        StackTop stackTop_
-    ) internal view returns (StackTop) {
         return stackTop_.applyFn(f);
->>>>>>> d11792ed
     }
 }