--- conflicted
+++ resolved
@@ -16,17 +16,12 @@
 library OpReadMemory {
     using LibStackPointer for StackPointer;
     using LibInterpreterState for InterpreterState;
-<<<<<<< HEAD
     using LibIntegrityCheck for IntegrityCheckState;
-=======
-    using LibIntegrityState for IntegrityState;
     using Math for uint256;
->>>>>>> d11792ed
 
     function integrity(
         IntegrityCheckState memory integrityCheckState_,
         Operand operand_,
-<<<<<<< HEAD
         StackPointer stackTop_
     ) internal pure returns (StackPointer) {
         uint256 type_ = Operand.unwrap(operand_) & MASK_1BIT;
@@ -36,6 +31,13 @@
                 offset_ < integrityCheckState_.stackBottom.toIndex(stackTop_),
                 "OOB_STACK_READ"
             );
+            // Ensure that highwater is moved past any stack item that we
+            // read so that copied values cannot later be consumed.
+            integrityCheckState_.stackHighwater = StackPointer.wrap(
+                StackPointer.unwrap(integrityCheckState_.stackHighwater).max(
+                    StackPointer.unwrap(integrityCheckState_.stackBottom.up(offset_))
+                )
+            );
         } else {
             require(
                 offset_ < integrityCheckState_.constantsLength,
@@ -43,33 +45,6 @@
             );
         }
         return integrityCheckState_.push(stackTop_);
-=======
-        StackTop stackTop_
-    ) internal pure returns (StackTop) {
-        unchecked {
-            uint256 type_ = Operand.unwrap(operand_) & MASK_1BIT;
-            uint256 offset_ = Operand.unwrap(operand_) >> 1;
-            if (type_ == OPCODE_MEMORY_TYPE_STACK) {
-                require(
-                    offset_ < integrityState_.stackBottom.toIndex(stackTop_),
-                    "OOB_STACK_READ"
-                );
-                // Ensure that highwater is moved past any stack item that we
-                // read so that copied values cannot later be consumed.
-                integrityState_.stackHighwater = StackTop.wrap(
-                    StackTop.unwrap(integrityState_.stackHighwater).max(
-                        StackTop.unwrap(integrityState_.stackBottom.up(offset_))
-                    )
-                );
-            } else {
-                require(
-                    offset_ < integrityState_.constantsLength,
-                    "OOB_CONSTANT_READ"
-                );
-            }
-            return integrityState_.push(stackTop_);
-        }
->>>>>>> d11792ed
     }
 
     function run(
