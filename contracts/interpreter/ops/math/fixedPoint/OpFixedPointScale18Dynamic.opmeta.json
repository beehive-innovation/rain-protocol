{
  "name": "scale-18-dynamic",
  "desc": "Rescale a fixed point number of N decimals to 18 decimals where N is taken from the stack.",
  "operand": [
    {
      "name": "rounding",
      "desc": "Direction to round truncation errors when scaling down. 0 = Down, 1 = Up.",
      "bits": [0, 0],
      "validRange": [[0, 1]]
    }
  ],
  "inputs": {
    "parameters": [
      {
        "name": "current-decimals"
      },
      {
        "name": "value"
      }
    ]
  },
<<<<<<< HEAD
  "outputs": 1
=======
  "outputs": 1,
  "aliases": ["scale18-dynamic", "fp-dynamic"]
>>>>>>> bd7bc5fe
}<|MERGE_RESOLUTION|>--- conflicted
+++ resolved
@@ -19,10 +19,6 @@
       }
     ]
   },
-<<<<<<< HEAD
-  "outputs": 1
-=======
   "outputs": 1,
   "aliases": ["scale18-dynamic", "fp-dynamic"]
->>>>>>> bd7bc5fe
 }