// SPDX-License-Identifier: CAL
pragma solidity =0.8.17;

import "../ops/AllStandardOps.sol";
import "../run/LibEncodedDispatch.sol";
import "../ops/core/OpGet.sol";
import "../../kv/LibMemoryKV.sol";
import "../../sstore2/SSTORE2.sol";
import "../store/IInterpreterStoreV1.sol";
import {MathUpgradeable as Math} from "@openzeppelin/contracts-upgradeable/utils/math/MathUpgradeable.sol";
<<<<<<< HEAD
import {ERC165Upgradeable as ERC165} from "@openzeppelin/contracts-upgradeable/utils/introspection/ERC165Upgradeable.sol";

/// Thrown when the `Rainterpreter` is constructed with unknown store bytecode.
/// @param actualBytecodeHash The bytecode hash that was found at the store
/// address upon construction.
error UnexpectedStoreBytecodeHash(bytes32 actualBytecodeHash);

/// Thrown when the `Rainterpreter` is constructed with unknown opMeta.
error UnexpectedOpMetaHash(bytes32 actualOpMeta);

/// @dev Hash of the known store bytecode.
bytes32 constant STORE_BYTECODE_HASH = bytes32(
    0xeadcd57aeb73e17658c036f67c4a29dd2fe34476eecb43d59c409795df2f0143
);

/// @dev Hash of the known op meta.
bytes32 constant OP_META_HASH = bytes32(
    0xf78fe6cd61c8a8104bf0ca75840fc0ef3bc80fb56b85c435f8a5ae017d823d0c
);

/// All config required to construct a `Rainterpreter`.
/// @param store The `IInterpreterStoreV1`. MUST match known bytecode.
/// @param opMeta All opmeta as binary data. MAY be compressed bytes etc. The
/// opMeta describes the opcodes for this interpreter to offchain tooling.
struct RainterpreterConfig {
    address store;
    bytes opMeta;
}
=======
import {IERC165Upgradeable as IERC165} from "@openzeppelin/contracts-upgradeable/utils/introspection/IERC165Upgradeable.sol";
>>>>>>> bd7bc5fe

/// @title Rainterpreter
/// @notice Minimal binding of the `IIinterpreterV1` interface to the
/// `LibInterpreterState` library, including every opcode in `AllStandardOps`.
/// This is the default implementation of "an interpreter" but is designed such
/// that other interpreters can easily be developed alongside. Alterpreters can
/// either be built by inheriting and overriding the functions on this contract,
/// or using the relevant libraries to construct an alternative binding to the
/// same interface.
contract Rainterpreter is IInterpreterV1, IERC165 {
    using LibStackPointer for StackPointer;
    using LibInterpreterState for bytes;
    using LibInterpreterState for InterpreterState;
    using LibCast for function(InterpreterState memory, Operand, StackPointer)
        view
        returns (StackPointer)[];
    using Math for uint256;
    using LibMemoryKV for MemoryKV;
    using LibMemoryKV for MemoryKVPtr;
    using LibInterpreterState for StateNamespace;

    // @inheritdoc IERC165
    function supportsInterface(
        bytes4 interfaceId_
    ) public view virtual override returns (bool) {
        return
            interfaceId_ == type(IInterpreterV1).interfaceId ||
            interfaceId_ == type(IERC165).interfaceId;
    }

    /// @inheritdoc IInterpreterV1
    function eval(
        IInterpreterStoreV1 store_,
        StateNamespace namespace_,
        EncodedDispatch dispatch_,
        uint256[][] memory context_
    ) external view returns (uint256[] memory, uint256[] memory) {
        // Decode the dispatch.
        (
            address expression_,
            SourceIndex sourceIndex_,
            uint256 maxOutputs_
        ) = LibEncodedDispatch.decode(dispatch_);

        // Build the interpreter state from the onchain expression.
        InterpreterState memory state_ = SSTORE2
            .read(expression_)
            .deserialize();
        state_.stateKV = MemoryKV.wrap(0);
        state_.namespace = namespace_.qualifyNamespace();
        state_.store = store_;
        state_.context = context_;

        // Eval the expression and return up to maxOutputs_ from the final stack.
        StackPointer stackTop_ = state_.eval(sourceIndex_, state_.stackBottom);
        uint256 stackLength_ = state_.stackBottom.toIndex(stackTop_);
        (, uint256[] memory tail_) = stackTop_.list(
            stackLength_.min(maxOutputs_)
        );
        return (tail_, state_.stateKV.toUint256Array());
    }

    /// @inheritdoc IInterpreterV1
    function functionPointers() external view virtual returns (bytes memory) {
        function(InterpreterState memory, Operand, StackPointer)
            view
            returns (StackPointer)[]
            memory localPtrs_ = new function(
                InterpreterState memory,
                Operand,
                StackPointer
            ) view returns (StackPointer)[](0);
        return
            LibConvert.unsafeTo16BitBytes(
                AllStandardOps
                    .opcodeFunctionPointers(localPtrs_)
                    .asUint256Array()
            );
    }
}<|MERGE_RESOLUTION|>--- conflicted
+++ resolved
@@ -8,38 +8,7 @@
 import "../../sstore2/SSTORE2.sol";
 import "../store/IInterpreterStoreV1.sol";
 import {MathUpgradeable as Math} from "@openzeppelin/contracts-upgradeable/utils/math/MathUpgradeable.sol";
-<<<<<<< HEAD
-import {ERC165Upgradeable as ERC165} from "@openzeppelin/contracts-upgradeable/utils/introspection/ERC165Upgradeable.sol";
-
-/// Thrown when the `Rainterpreter` is constructed with unknown store bytecode.
-/// @param actualBytecodeHash The bytecode hash that was found at the store
-/// address upon construction.
-error UnexpectedStoreBytecodeHash(bytes32 actualBytecodeHash);
-
-/// Thrown when the `Rainterpreter` is constructed with unknown opMeta.
-error UnexpectedOpMetaHash(bytes32 actualOpMeta);
-
-/// @dev Hash of the known store bytecode.
-bytes32 constant STORE_BYTECODE_HASH = bytes32(
-    0xeadcd57aeb73e17658c036f67c4a29dd2fe34476eecb43d59c409795df2f0143
-);
-
-/// @dev Hash of the known op meta.
-bytes32 constant OP_META_HASH = bytes32(
-    0xf78fe6cd61c8a8104bf0ca75840fc0ef3bc80fb56b85c435f8a5ae017d823d0c
-);
-
-/// All config required to construct a `Rainterpreter`.
-/// @param store The `IInterpreterStoreV1`. MUST match known bytecode.
-/// @param opMeta All opmeta as binary data. MAY be compressed bytes etc. The
-/// opMeta describes the opcodes for this interpreter to offchain tooling.
-struct RainterpreterConfig {
-    address store;
-    bytes opMeta;
-}
-=======
 import {IERC165Upgradeable as IERC165} from "@openzeppelin/contracts-upgradeable/utils/introspection/IERC165Upgradeable.sol";
->>>>>>> bd7bc5fe
 
 /// @title Rainterpreter
 /// @notice Minimal binding of the `IIinterpreterV1` interface to the
