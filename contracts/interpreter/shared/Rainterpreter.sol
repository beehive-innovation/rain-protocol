// SPDX-License-Identifier: CAL
pragma solidity ^0.8.15;

import "../ops/AllStandardOps.sol";
import "../run/LibEncodedDispatch.sol";
import "../ops/core/OpGet.sol";
import "../../kv/LibMemoryKV.sol";
import "../../sstore2/SSTORE2.sol";
import "../store/IInterpreterStoreV1.sol";
import {MathUpgradeable as Math} from "@openzeppelin/contracts-upgradeable/utils/math/MathUpgradeable.sol";
import {ERC165Upgradeable as ERC165} from "@openzeppelin/contracts-upgradeable/utils/introspection/ERC165Upgradeable.sol";

/// Thrown when the `Rainterpreter` is constructed with unknown store bytecode.
/// @param actualBytecodeHash The bytecode hash that was found at the store
/// address upon construction.
error UnexpectedStoreBytecodeHash(bytes32 actualBytecodeHash);

/// Thrown when the `Rainterpreter` is constructed with unknown opMeta.
error UnexpectedOpMetaHash(bytes32 actualOpMeta);

/// @dev Hash of the known store bytecode.
bytes32 constant STORE_BYTECODE_HASH = bytes32(
<<<<<<< HEAD
    0x4c75217fba3fdfe3263468622c34d6a039c6d11b606e02bcefcbf17fd3eece2e
=======
    0xa4d4e9f33839d1680412394d00db5785f6e5f8c7ecacf3b42ae47e3edf9ee4c3
>>>>>>> d2b05f3c
);

/// @dev Hash of the known op meta.
bytes32 constant OP_META_HASH = bytes32(
    0x2a6c09f4f6f06767c090f420a23ae6037eeb1f714835ec810ab1aa0e00292ead
);

/// All config required to construct a `Rainterpreter`.
/// @param store The `IInterpreterStoreV1`. MUST match known bytecode.
/// @param opMeta All opmeta as binary data. MAY be compressed bytes etc. The
/// opMeta describes the opcodes for this interpreter to offchain tooling.
struct RainterpreterConfig {
    address store;
    bytes opMeta;
}

/// @title Rainterpreter
/// @notice Minimal binding of the `IIinterpreterV1` interface to the
/// `LibInterpreterState` library, including every opcode in `AllStandardOps`.
/// This is the default implementation of "an interpreter" but is designed such
/// that other interpreters can easily be developed alongside. Alterpreters can
/// either be built by inheriting and overriding the functions on this contract,
/// or using the relevant libraries to construct an alternative binding to the
/// same interface.
contract Rainterpreter is IInterpreterV1, ERC165 {
    using LibStackPointer for StackPointer;
    using LibInterpreterState for bytes;
    using LibInterpreterState for InterpreterState;
    using LibCast for function(InterpreterState memory, Operand, StackPointer)
        view
        returns (StackPointer)[];
    using Math for uint256;
    using LibMemoryKV for MemoryKV;
    using LibMemoryKV for MemoryKVPtr;
    using LibInterpreterState for StateNamespace;

    /// The store is valid (has exact expected bytecode).
    event ValidStore(address sender, address store);

    /// Ensures the correct store bytecode and emits all opmeta.
    constructor(RainterpreterConfig memory config_) {
        // Guard against an store with unknown bytecode.
        address store_ = config_.store;
        bytes32 storeHash_;
        assembly ("memory-safe") {
            storeHash_ := extcodehash(store_)
        }
        if (storeHash_ != STORE_BYTECODE_HASH) {
            /// THIS IS NOT A SECURITY CHECK. IT IS AN INTEGRITY CHECK TO PREVENT
            /// HONEST MISTAKES.
            revert UnexpectedStoreBytecodeHash(storeHash_);
        }

        emit ValidStore(msg.sender, store_);

        /// This IS a security check. This prevents someone making an exact
        /// bytecode copy of the interpreter and shipping different opmeta for
        /// the copy to lie about what each op does.
        bytes32 opMetaHash_ = keccak256(config_.opMeta);
        if (opMetaHash_ != OP_META_HASH) {
            revert UnexpectedOpMetaHash(opMetaHash_);
        }
        emit InterpreterOpMeta(msg.sender, config_.opMeta);
    }

    // @inheritdoc ERC165
    function supportsInterface(
        bytes4 interfaceId_
    ) public view virtual override returns (bool) {
        return
            interfaceId_ == type(IInterpreterV1).interfaceId ||
            super.supportsInterface(interfaceId_);
    }

    /// @inheritdoc IInterpreterV1
    function eval(
        IInterpreterStoreV1 store_,
        StateNamespace namespace_,
        EncodedDispatch dispatch_,
        uint256[][] memory context_
    ) external view returns (uint256[] memory, uint256[] memory) {
        // Decode the dispatch.
        (
            address expression_,
            SourceIndex sourceIndex_,
            uint256 maxOutputs_
        ) = LibEncodedDispatch.decode(dispatch_);

        // Build the interpreter state from the onchain expression.
        InterpreterState memory state_ = SSTORE2
            .read(expression_)
            .deserialize();
        state_.stateKV = MemoryKV.wrap(0);
        state_.namespace = namespace_.qualifyNamespace();
        state_.store = store_;
        state_.context = context_;

        // Eval the expression and return up to maxOutputs_ from the final stack.
        StackPointer stackTop_ = state_.eval(sourceIndex_, state_.stackBottom);
        uint256 stackLength_ = state_.stackBottom.toIndex(stackTop_);
        (, uint256[] memory tail_) = stackTop_.list(
            stackLength_.min(maxOutputs_)
        );
        return (tail_, state_.stateKV.toUint256Array());
    }

    /// @inheritdoc IInterpreterV1
    function functionPointers() external view virtual returns (bytes memory) {
        function(InterpreterState memory, Operand, StackPointer)
            view
            returns (StackPointer)[]
            memory localPtrs_ = new function(
                InterpreterState memory,
                Operand,
                StackPointer
            ) view returns (StackPointer)[](0);
        return
            LibConvert.unsafeTo16BitBytes(
                AllStandardOps
                    .opcodeFunctionPointers(localPtrs_)
                    .asUint256Array()
            );
    }
}<|MERGE_RESOLUTION|>--- conflicted
+++ resolved
@@ -20,11 +20,7 @@
 
 /// @dev Hash of the known store bytecode.
 bytes32 constant STORE_BYTECODE_HASH = bytes32(
-<<<<<<< HEAD
-    0x4c75217fba3fdfe3263468622c34d6a039c6d11b606e02bcefcbf17fd3eece2e
-=======
     0xa4d4e9f33839d1680412394d00db5785f6e5f8c7ecacf3b42ae47e3edf9ee4c3
->>>>>>> d2b05f3c
 );
 
 /// @dev Hash of the known op meta.
