--- conflicted
+++ resolved
@@ -17,11 +17,7 @@
 
 /// @dev Hash of the known store bytecode.
 bytes32 constant STORE_BYTECODE_HASH = bytes32(
-<<<<<<< HEAD
-    0x64046a25ba76e42f96b36ef7546e0deaeae1fb84740da14f111591802fcdb3ad
-=======
     0xaa747007d5351b774ad5b5fcea64d2d3b0f43b4dcf5d366bf1a61455a3ecef7c
->>>>>>> c0d3dd73
 );
 
 /// @dev Hash of the known op meta.
