--- conflicted
+++ resolved
@@ -43,9 +43,6 @@
 
 /// @dev Hash of the known interpreter bytecode.
 bytes32 constant INTERPRETER_BYTECODE_HASH = bytes32(
-<<<<<<< HEAD
-    0x0bc009e0a76377d43a48162f578f795c21232cf448780180adb9f79fcec3c512
-=======
     0x846674c072c158ec0490815d501c3cd142b73e60145ca1b3ce209847daa69b9c
 );
 
@@ -57,7 +54,6 @@
 /// @dev Hash of the known op meta.
 bytes32 constant OP_META_HASH = bytes32(
     0x22eaafd1654e0e7aef546d6db440a602539e0d98aa46b97d387b466be766a458
->>>>>>> bd7bc5fe
 );
 
 /// All config required to construct a `Rainterpreter`.
