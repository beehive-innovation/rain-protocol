--- conflicted
+++ resolved
@@ -45,20 +45,12 @@
 
 /// @dev Hash of the known interpreter bytecode.
 bytes32 constant INTERPRETER_BYTECODE_HASH = bytes32(
-<<<<<<< HEAD
-    0xcb2bb74a29ea2153b6c5cb52346e6160aaa501478dede845cabdeb7427580192
-=======
     0x725f2338c004cde486dfa845a82b82e6b25285bd69ab32d8e30e51b4b2215e36
->>>>>>> e92827fd
 );
 
 /// @dev Hash of the known store bytecode.
 bytes32 constant STORE_BYTECODE_HASH = bytes32(
-<<<<<<< HEAD
-    0x09e76ad3e91c1cb4cb8ed08db55326967c43382a1913b48675b78488a4c17e85
-=======
     0xc9c2b2bdabe67a82e58fadfd7725c2333877bda939b8a15938d15061d93ed045
->>>>>>> e92827fd
 );
 
 /// @dev Hash of the known op meta.
