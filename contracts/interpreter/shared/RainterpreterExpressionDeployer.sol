--- conflicted
+++ resolved
@@ -43,11 +43,7 @@
 
 /// @dev Hash of the known interpreter bytecode.
 bytes32 constant INTERPRETER_BYTECODE_HASH = bytes32(
-<<<<<<< HEAD
-    0xb96735ede8dbd63dcebfb8216fab2b785373793acd09e63bbe944a3b10832326
-=======
-    0x46fd8b5ce435ff6aca550c3e278743894f4cea2b97c2b47ff4ce3aabbfced341
->>>>>>> c06342ca
+    0x482a1bf899b7982e643e48819e46d9ecc129479cfbc6986db85cfa56cf396837
 );
 
 /// @dev Hash of the known store bytecode.
