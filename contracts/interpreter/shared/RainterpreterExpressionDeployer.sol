--- conflicted
+++ resolved
@@ -11,7 +11,7 @@
     OPCODE_FUNCTION_POINTERS
 );
 bytes32 constant INTERPRETER_BYTECODE_HASH = bytes32(
-    0x10560bfccaa08318a6530f8d22d00b0c3c4fb62583379317438ee5f741a842e1
+    0x2230a80fd94fd929380b02e3ad34c3da313ad6be3ee9bae9ff5e05352fc40a49
 );
 
 contract RainterpreterExpressionDeployer is IExpressionDeployerV1 {
@@ -21,16 +21,11 @@
     event ValidInterpreter(address sender, address interpreter);
     event ExpressionConfig(
         address sender,
-        StateConfig config,
-<<<<<<< HEAD
-        address expressionAddress
-=======
-        uint contextReads
+        StateConfig config
     );
     event ExpressionDeployed(
         address sender,
         address expression
->>>>>>> e4951080
     );
 
     /// THIS IS NOT A SECURITY CHECK. IT IS AN INTEGRITY CHECK TO PREVENT HONEST
@@ -96,8 +91,7 @@
 
         emit ExpressionConfig(
             msg.sender,
-            config_,
-            contextReads_
+            config_
         );
 
         bytes memory stateBytes_ = config_.serialize(
@@ -107,9 +101,8 @@
 
         address expression_ = SSTORE2.write(stateBytes_);
 
-<<<<<<< HEAD
-        emit DeployExpression(msg.sender, config_, expressionAddress_);
-        return expressionAddress_;
+        emit ExpressionDeployed(msg.sender, expression_);
+        return expression_;
     }
 
     function ensureIntegrity(
@@ -134,9 +127,5 @@
             );
         }
         return integrityState_.stackBottom.toIndex(integrityState_.stackMaxTop);
-=======
-        emit ExpressionDeployed(msg.sender, expression_);
-        return (expression_, contextReads_);
->>>>>>> e4951080
     }
 }