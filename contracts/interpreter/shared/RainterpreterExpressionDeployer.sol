--- conflicted
+++ resolved
@@ -53,11 +53,7 @@
 
 /// @dev Hash of the known op meta.
 bytes32 constant OP_META_HASH = bytes32(
-<<<<<<< HEAD
-    0xeccf211385d685b7cd15c28636b0ba61bd08aee2789b3172d5e2d5b0ff134f1e
-=======
     0x22eaafd1654e0e7aef546d6db440a602539e0d98aa46b97d387b466be766a458
->>>>>>> bd7bc5fe
 );
 
 /// All config required to construct a `Rainterpreter`.
