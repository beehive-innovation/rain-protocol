// SPDX-License-Identifier: CAL
pragma solidity =0.8.19;

import "sol.lib.datacontract/LibDataContract.sol";

import "rain.interface.interpreter/IExpressionDeployerV1.sol";
import "rain.interface.interpreter/unstable/IDebugInterpreterV1.sol";
import "rain.interface.interpreter/unstable/IDebugExpressionDeployerV1.sol";
import "../ops/AllStandardOps.sol";
import "../../ierc1820/LibIERC1820.sol";
import {IERC165Upgradeable as IERC165} from "@openzeppelin/contracts-upgradeable/utils/introspection/IERC165Upgradeable.sol";

/// @dev Thrown when the pointers known to the expression deployer DO NOT match
/// the interpreter it is constructed for. This WILL cause undefined expression
/// behaviour so MUST REVERT.
/// @param actualPointers The actual function pointers found at the interpreter
/// address upon construction.
error UnexpectedPointers(bytes actualPointers);

/// Thrown when the `RainterpreterExpressionDeployer` is constructed with unknown
/// interpreter bytecode.
/// @param actualBytecodeHash The bytecode hash that was found at the interpreter
/// address upon construction.
error UnexpectedInterpreterBytecodeHash(bytes32 actualBytecodeHash);

/// @dev There are more entrypoints defined by the minimum stack outputs than
/// there are provided sources. This means the calling contract WILL attempt to
/// eval a dangling reference to a non-existent source at some point, so this
/// MUST REVERT.
error MissingEntrypoint(uint256 expectedEntrypoints, uint256 actualEntrypoints);

/// Thrown when the `Rainterpreter` is constructed with unknown store bytecode.
/// @param actualBytecodeHash The bytecode hash that was found at the store
/// address upon construction.
error UnexpectedStoreBytecodeHash(bytes32 actualBytecodeHash);

/// Thrown when the `Rainterpreter` is constructed with unknown opMeta.
error UnexpectedOpMetaHash(bytes32 actualOpMeta);

/// @dev The function pointers known to the expression deployer. These are
/// immutable for any given interpreter so once the expression deployer is
/// constructed and has verified that this matches what the interpreter reports,
/// it can use this constant value to compile and serialize expressions.
bytes constant OPCODE_FUNCTION_POINTERS = hex"0ac80adf0aee0b710b7f0bd10c410cbf0d9e0df40e8d10211061107f108e109c10ab10b910c710d510e310ab10f110ff110e111c112a113911481157116611751184119311a211b111c011cf1218122a1238126a12781286129412a212b012be12cc12da12e812f6130413121320132e133c134a1358136613741383139213a113af13bd13cb13d913e713f51403153115b915c815d715e51657";

/// @dev Hash of the known interpreter bytecode.
bytes32 constant INTERPRETER_BYTECODE_HASH = bytes32(
<<<<<<< HEAD
    0x9db2ab816ccbc57d73acae286018905df911ae0bc7372b7aa3616b20945a6430
=======
    0x02f776c14be1f4f3f5e3b8d80e2f2fd082cea70f6d75c44d6e85817a31d2dbbd
>>>>>>> 026823c4
);

/// @dev Hash of the known store bytecode.
bytes32 constant STORE_BYTECODE_HASH = bytes32(
    0xc9c2b2bdabe67a82e58fadfd7725c2333877bda939b8a15938d15061d93ed045
);

/// @dev Hash of the known op meta.
bytes32 constant OP_META_HASH = bytes32(
    0x47ed85f917e187757bff09371cedcf5c0eb277c27e4673feb2d3cc040c66c993
);

/// All config required to construct a `Rainterpreter`.
/// @param store The `IInterpreterStoreV1`. MUST match known bytecode.
/// @param opMeta All opmeta as binary data. MAY be compressed bytes etc. The
/// opMeta describes the opcodes for this interpreter to offchain tooling.
struct RainterpreterExpressionDeployerConstructionConfig {
    address interpreter;
    address store;
    bytes meta;
}

/// @title RainterpreterExpressionDeployer
/// @notice Minimal binding of the `IExpressionDeployerV1` interface to the
/// `LibIntegrityCheck.ensureIntegrity` loop and `AllStandardOps`.
contract RainterpreterExpressionDeployer is
    IExpressionDeployerV1,
    IDebugExpressionDeployerV1,
    IERC165
{
    using LibStackPointer for StackPointer;
    using LibUint256Array for uint256[];

    /// The config of the deployed expression including uncompiled sources. Will
    /// only be emitted after the config passes the integrity check.
    /// @param sender The caller of `deployExpression`.
    /// @param sources As per `IExpressionDeployerV1`.
    /// @param constants As per `IExpressionDeployerV1`.
    /// @param minOutputs As per `IExpressionDeployerV1`.
    event NewExpression(
        address sender,
        bytes[] sources,
        uint256[] constants,
        uint256[] minOutputs
    );

    /// The address of the deployed expression. Will only be emitted once the
    /// expression can be loaded and deserialized into an evaluable interpreter
    /// state.
    /// @param sender The caller of `deployExpression`.
    /// @param expression The address of the deployed expression.
    event ExpressionAddress(address sender, address expression);

    IInterpreterV1 public immutable interpreter;
    IInterpreterStoreV1 public immutable store;

    /// THIS IS NOT A SECURITY CHECK. IT IS AN INTEGRITY CHECK TO PREVENT HONEST
    /// MISTAKES. IT CANNOT PREVENT EITHER A MALICIOUS INTERPRETER OR DEPLOYER
    /// FROM BEING EXECUTED.
    constructor(
        RainterpreterExpressionDeployerConstructionConfig memory config_
    ) {
        IInterpreterV1 interpreter_ = IInterpreterV1(config_.interpreter);
        // Guard against serializing incorrect function pointers, which would
        // cause undefined runtime behaviour for corrupted opcodes.
        bytes memory functionPointers_ = interpreter_.functionPointers();
        if (
            keccak256(functionPointers_) != keccak256(OPCODE_FUNCTION_POINTERS)
        ) {
            revert UnexpectedPointers(functionPointers_);
        }
        // Guard against an interpreter with unknown bytecode.
        bytes32 interpreterHash_;
        assembly ("memory-safe") {
            interpreterHash_ := extcodehash(interpreter_)
        }
        if (interpreterHash_ != INTERPRETER_BYTECODE_HASH) {
            /// THIS IS NOT A SECURITY CHECK. IT IS AN INTEGRITY CHECK TO PREVENT
            /// HONEST MISTAKES.
            revert UnexpectedInterpreterBytecodeHash(interpreterHash_);
        }

        // Guard against an store with unknown bytecode.
        IInterpreterStoreV1 store_ = IInterpreterStoreV1(config_.store);
        bytes32 storeHash_;
        assembly ("memory-safe") {
            storeHash_ := extcodehash(store_)
        }
        if (storeHash_ != STORE_BYTECODE_HASH) {
            /// THIS IS NOT A SECURITY CHECK. IT IS AN INTEGRITY CHECK TO PREVENT
            /// HONEST MISTAKES.
            revert UnexpectedStoreBytecodeHash(storeHash_);
        }

        /// This IS a security check. This prevents someone making an exact
        /// bytecode copy of the interpreter and shipping different meta for
        /// the copy to lie about what each op does in the interpreter.
        bytes32 opMetaHash_ = keccak256(config_.meta);
        if (opMetaHash_ != OP_META_HASH) {
            revert UnexpectedOpMetaHash(opMetaHash_);
        }

        interpreter = interpreter_;
        store = store_;

        emit DISpair(
            msg.sender,
            address(this),
            config_.interpreter,
            config_.store,
            config_.meta
        );

        IERC1820_REGISTRY.setInterfaceImplementer(
            address(this),
            IERC1820_REGISTRY.interfaceHash(
                IERC1820_NAME_IEXPRESSION_DEPLOYER_V1
            ),
            address(this)
        );
    }

    // @inheritdoc IERC165
    function supportsInterface(
        bytes4 interfaceId_
    ) public view virtual override returns (bool) {
        return
            interfaceId_ == type(IExpressionDeployerV1).interfaceId ||
            interfaceId_ == type(IERC165).interfaceId;
    }

    /// Defines all the function pointers to integrity checks. This is the
    /// expression deployer's equivalent of the opcode function pointers and
    /// follows a near identical dispatch process. These are never compiled into
    /// source and are instead indexed into directly by the integrity check. The
    /// indexing into integrity pointers (which has an out of bounds check) is a
    /// proxy for enforcing that all opcode pointers exist at runtime, so the
    /// length of the integrity pointers MUST match the length of opcode function
    /// pointers. This function is `virtual` so that it can be overridden
    /// pairwise with overrides to `functionPointers` on `Rainterpreter`.
    /// @return The list of integrity function pointers.
    function integrityFunctionPointers()
        internal
        view
        virtual
        returns (
            function(IntegrityCheckState memory, Operand, StackPointer)
                view
                returns (StackPointer)[]
                memory
        )
    {
        return AllStandardOps.integrityFunctionPointers();
    }

    /// @inheritdoc IDebugExpressionDeployerV1
    function offchainDebugEval(
        bytes[] memory sources_,
        uint256[] memory constants_,
        FullyQualifiedNamespace namespace_,
        uint256[][] memory context_,
        SourceIndex sourceIndex_,
        uint256[] memory initialStack_,
        uint256 minOutputs_
    ) external view returns (uint256[] memory, uint256[] memory) {
        IntegrityCheckState memory integrityCheckState_ = LibIntegrityCheck
            .newState(sources_, constants_, integrityFunctionPointers());
        StackPointer stackTop_ = integrityCheckState_.stackBottom;
        stackTop_ = LibIntegrityCheck.push(
            integrityCheckState_,
            stackTop_,
            initialStack_.length
        );
        LibIntegrityCheck.ensureIntegrity(
            integrityCheckState_,
            sourceIndex_,
            stackTop_,
            minOutputs_
        );
        uint256[] memory stack_;
        {
            uint256 stackLength_ = integrityCheckState_.stackBottom.toIndex(
                integrityCheckState_.stackMaxTop
            );
            for (uint256 i_; i_ < sources_.length; i_++) {
                LibInterpreterState.compile(
                    sources_[i_],
                    OPCODE_FUNCTION_POINTERS
                );
            }
            stack_ = new uint256[](stackLength_);
            LibMemCpy.unsafeCopyWordsTo(
                initialStack_.dataPointer(),
                stack_.dataPointer(),
                initialStack_.length
            );
        }

        return
            IDebugInterpreterV1(address(interpreter)).offchainDebugEval(
                store,
                namespace_,
                sources_,
                constants_,
                context_,
                stack_,
                sourceIndex_
            );
    }

    function integrityCheck(
        bytes[] memory sources_,
        uint256[] memory constants_,
        uint256[] memory minOutputs_
    ) internal view returns (uint256) {
        // Ensure that we are not missing any entrypoints expected by the calling
        // contract.
        if (minOutputs_.length > sources_.length) {
            revert MissingEntrypoint(minOutputs_.length, sources_.length);
        }

        // Build the initial state of the integrity check.
        IntegrityCheckState memory integrityCheckState_ = LibIntegrityCheck
            .newState(sources_, constants_, integrityFunctionPointers());
        // Loop over each possible entrypoint as defined by the calling contract
        // and check the integrity of each. At the least we need to be sure that
        // there are no out of bounds stack reads/writes and to know the total
        // memory to allocate when later deserializing an associated interpreter
        // state for evaluation.
        StackPointer initialStackBottom_ = integrityCheckState_.stackBottom;
        StackPointer initialStackHighwater_ = integrityCheckState_
            .stackHighwater;
        for (uint16 i_ = 0; i_ < minOutputs_.length; i_++) {
            // Reset the top, bottom and highwater between each entrypoint as
            // every external eval MUST have a fresh stack, but retain the max
            // stack height as the latter is used for unconditional memory
            // allocation so MUST be the max height across all possible
            // entrypoints.
            integrityCheckState_.stackBottom = initialStackBottom_;
            integrityCheckState_.stackHighwater = initialStackHighwater_;
            LibIntegrityCheck.ensureIntegrity(
                integrityCheckState_,
                SourceIndex.wrap(i_),
                INITIAL_STACK_BOTTOM,
                minOutputs_[i_]
            );
        }

        return
            integrityCheckState_.stackBottom.toIndex(
                integrityCheckState_.stackMaxTop
            );
    }

    /// @inheritdoc IExpressionDeployerV1
    function deployExpression(
        bytes[] memory sources_,
        uint256[] memory constants_,
        uint256[] memory minOutputs_
    ) external returns (IInterpreterV1, IInterpreterStoreV1, address) {
        uint256 stackLength_ = integrityCheck(
            sources_,
            constants_,
            minOutputs_
        );

        // Emit the config of the expression _before_ we serialize it, as the
        // serialization process itself is destructive of the sources in memory.
        emit NewExpression(msg.sender, sources_, constants_, minOutputs_);

        (
            DataContractMemoryContainer container_,
            Pointer pointer_
        ) = LibDataContract.newContainer(
                LibInterpreterState.serializeSize(
                    sources_,
                    constants_,
                    stackLength_
                )
            );

        // Serialize the state config into bytes that can be deserialized later
        // by the interpreter. This will compile the sources according to the
        // provided function pointers.
        LibInterpreterState.serialize(
            pointer_,
            sources_,
            constants_,
            stackLength_,
            OPCODE_FUNCTION_POINTERS
        );

        // Deploy the serialized expression onchain.
        address expression_ = LibDataContract.write(container_);

        // Emit and return the address of the deployed expression.
        emit ExpressionAddress(msg.sender, expression_);

        return (interpreter, store, expression_);
    }
}<|MERGE_RESOLUTION|>--- conflicted
+++ resolved
@@ -45,11 +45,7 @@
 
 /// @dev Hash of the known interpreter bytecode.
 bytes32 constant INTERPRETER_BYTECODE_HASH = bytes32(
-<<<<<<< HEAD
-    0x9db2ab816ccbc57d73acae286018905df911ae0bc7372b7aa3616b20945a6430
-=======
-    0x02f776c14be1f4f3f5e3b8d80e2f2fd082cea70f6d75c44d6e85817a31d2dbbd
->>>>>>> 026823c4
+    0xb087015cd99d1d2c8e9bb9293c82596bc77edd9715d4931d9c13f0c1a37baa49
 );
 
 /// @dev Hash of the known store bytecode.
