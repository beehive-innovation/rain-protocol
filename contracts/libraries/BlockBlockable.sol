--- conflicted
+++ resolved
@@ -1,8 +1,6 @@
 // contracts/GLDToken.sol
 // SPDX-License-Identifier: MIT
 pragma solidity ^0.6.12;
-
-import { console } from "hardhat/console.sol";
 
 // A BlockBlockable contract can block modified functions until a specified block.
 //
@@ -41,14 +39,6 @@
     // Modified function MUST ONLY be called when the unblock_block NOT exists.
     // Useful for functions that MAY prepare state before the unblocking that should not be allowed to modify state after the fact.
     modifier onlyBlocked() {
-<<<<<<< HEAD
-        console.log(
-            "BlockBlockable: onlyBlocked: %s %s",
-            unblock_block,
-            block.number
-        );
-=======
->>>>>>> 8c62fbe0
         require(!isUnblocked(), "ERR_ONLY_BLOCKED");
         _;
     }
@@ -56,14 +46,6 @@
 
     // Modified function MUST ONLY be called when the unblock_block exists.
     modifier onlyUnblocked() {
-<<<<<<< HEAD
-        console.log(
-            "BlockBlockable: onlyUnblocked: %s %s",
-            unblock_block,
-            block.number
-        );
-=======
->>>>>>> 8c62fbe0
         require(isUnblocked(), "ERR_ONLY_UNBLOCKED");
         _;
     }
@@ -72,14 +54,6 @@
     // Set the block after which the contract is unblocked.
     // This function has no access controls so use it with `onlyOwner` or similar.
     function setUnblockBlock(uint256 _unblock_block) internal {
-<<<<<<< HEAD
-        console.log(
-            "BlockBlockable: setUnblockBlock: %s %s",
-            unblock_block,
-            _unblock_block
-        );
-=======
->>>>>>> 8c62fbe0
         // The unblock block can only be set once.
         require(0 == unblock_block, "ERR_BLOCK_ONCE");
         // Set the unblock block.
