// SPDX-License-Identifier: CAL
pragma solidity =0.8.15;

import "../vm/StandardVM.sol";
import "../vm/LibStackTop.sol";
import {IERC20} from "@openzeppelin/contracts/token/ERC20/IERC20.sol";
import {SafeERC20} from "@openzeppelin/contracts/token/ERC20/utils/SafeERC20.sol";
import "@openzeppelin/contracts/utils/Multicall.sol";
import "@openzeppelin/contracts/utils/math/Math.sol";
import "../math/FixedPointMath.sol";
import "../vm/ops/AllStandardOps.sol";
import "./libraries/Order.sol";

struct DepositConfig {
    address token;
    uint256 vaultId;
    uint256 amount;
}

struct WithdrawConfig {
    address token;
    uint256 vaultId;
    uint256 amount;
}

struct ClearConfig {
    uint256 aInputIndex;
    uint256 aOutputIndex;
    uint256 bInputIndex;
    uint256 bOutputIndex;
    uint256 aBountyVaultId;
    uint256 bBountyVaultId;
}

struct EvalContext {
    OrderHash orderHash;
    address counterparty;
}

struct ClearStateChange {
    uint256 aOutput;
    uint256 bOutput;
    uint256 aInput;
    uint256 bInput;
}

uint256 constant LOCAL_OP_CLEARED_ORDER = ALL_STANDARD_OPS_LENGTH;
uint256 constant LOCAL_OP_CLEARED_COUNTERPARTY = LOCAL_OP_CLEARED_ORDER + 1;
uint256 constant LOCAL_OPS_LENGTH = 2;

uint256 constant TRACKING_MASK_CLEARED_ORDER = 0x1;
uint256 constant TRACKING_MASK_CLEARED_COUNTERPARTY = 0x2;
uint256 constant TRACKING_MASK_ALL = TRACKING_MASK_CLEARED_ORDER |
    TRACKING_MASK_CLEARED_COUNTERPARTY;

library LibEvalContext {
    function toContext(EvalContext memory evalContext_)
        internal
        pure
        returns (uint256[] memory context_)
    {
        context_ = new uint256[](2);
        context_[0] = OrderHash.unwrap(evalContext_.orderHash);
        context_[1] = uint256(uint160(evalContext_.counterparty));
    }
}

<<<<<<< HEAD
contract OrderBook is Multicall, StandardVM {
=======
contract OrderBook is StandardVM {
    using LibVMState for bytes;
    using LibStackTop for StackTop;
>>>>>>> f510ba38
    using SafeERC20 for IERC20;
    using Math for uint256;
    using FixedPointMath for uint256;
    using LibOrder for OrderLiveness;
    using LibOrder for Order;
    using LibEvalContext for EvalContext;

    event Deposit(address sender, DepositConfig config);
    /// @param sender `msg.sender` withdrawing tokens.
    /// @param config All config sent to the `withdraw` call.
    /// @param amount The amount of tokens withdrawn, can be less than the
    /// config amount if the vault does not have the funds available to cover
    /// the config amount.
    event Withdraw(address sender, WithdrawConfig config, uint256 amount);
    event OrderLive(address sender, Order config);
    event OrderDead(address sender, Order config);
    event Clear(address sender, Order a_, Order b_, ClearConfig clearConfig);
    event AfterClear(ClearStateChange stateChange);

    // order hash => order liveness
    mapping(OrderHash => OrderLiveness) private orders;
    // depositor => token => vault id => token amount.
    mapping(address => mapping(address => mapping(uint256 => uint256)))
        private vaults;

    // funds were cleared from the hashed order to anyone.
    mapping(OrderHash => uint256) private clearedOrder;
    // funds were cleared from the owner of the hashed order.
    // order owner is the counterparty funds were cleared to.
    // order hash => order owner => token amount
    mapping(OrderHash => mapping(address => uint256))
        private clearedCounterparty;

    constructor(address vmStateBuilder_) StandardVM(vmStateBuilder_) {}

    function _isTracked(uint256 tracking_, uint256 mask_)
        internal
        pure
        returns (bool)
    {
        return (tracking_ & mask_) > 0;
    }

    function deposit(DepositConfig calldata config_) external {
        vaults[msg.sender][config_.token][config_.vaultId] += config_.amount;
        emit Deposit(msg.sender, config_);
        IERC20(config_.token).safeTransferFrom(
            msg.sender,
            address(this),
            config_.amount
        );
    }

    /// Allows the sender to withdraw any tokens from their own vaults.
    /// @param config_ All config required to withdraw. Notably if the amount
    /// is less than the current vault balance then the vault will be cleared
    /// to 0 rather than the withdraw transaction reverting.
    function withdraw(WithdrawConfig calldata config_) external {
        uint256 vaultBalance_ = vaults[msg.sender][config_.token][
            config_.vaultId
        ];
        uint256 withdrawAmount_ = config_.amount.min(vaultBalance_);
        vaults[msg.sender][config_.token][config_.vaultId] =
            vaultBalance_ -
            withdrawAmount_;
        emit Withdraw(msg.sender, config_, withdrawAmount_);
        IERC20(config_.token).safeTransfer(msg.sender, withdrawAmount_);
    }

    function addOrder(OrderConfig calldata orderConfig_) external {
        Order memory order_ = LibOrder.fromOrderConfig(
            vmStateBuilder,
            self,
            orderConfig_
        );
        OrderHash orderHash_ = order_.hash();
        if (orders[orderHash_].isDead()) {
            orders[orderHash_] = ORDER_LIVE;
            emit OrderLive(msg.sender, order_);
        }
    }

    function removeOrder(Order calldata order_) external {
        require(msg.sender == order_.owner, "OWNER");
        OrderHash orderHash_ = order_.hash();
        if (orders[orderHash_].isLive()) {
            orders[orderHash_] = ORDER_DEAD;
            emit OrderDead(msg.sender, order_);
        }
    }

    function clear(
        Order memory a_,
        Order memory b_,
        ClearConfig calldata clearConfig_
    ) external {
        OrderHash aHash_ = a_.hash();
        OrderHash bHash_ = b_.hash();
        {
            require(a_.owner != b_.owner, "SAME_OWNER");
            require(
                a_.validOutputs[clearConfig_.aOutputIndex].token ==
                    b_.validInputs[clearConfig_.bInputIndex].token,
                "TOKEN_MISMATCH"
            );
            require(
                b_.validOutputs[clearConfig_.bOutputIndex].token ==
                    a_.validInputs[clearConfig_.aInputIndex].token,
                "TOKEN_MISMATCH"
            );
            require(orders[aHash_].isLive(), "A_NOT_LIVE");
            require(orders[bHash_].isLive(), "B_NOT_LIVE");
        }

        ClearStateChange memory stateChange_;

        {
            // Price is input per output for both a_ and b_.
            uint256 aPrice_;
            uint256 bPrice_;
            // a_ and b_ can both set a maximum output from the VM.
            uint256 aOutputMax_;
            uint256 bOutputMax_;

            // emit the Clear event before a_ and b_ are mutated due to the
            // VM execution in eval.
            emit Clear(msg.sender, a_, b_, clearConfig_);

            unchecked {
                VMState memory vmState_;
                {
                    vmState_ = a_.vmState.fromBytesPacked();
                    eval(
                        EvalContext(aHash_, b_.owner).toContext(),
                        vmState_,
                        ENTRYPOINT
                    );
                    aPrice_ = vmState_.stack[vmState_.stackIndex - 1];
                    aOutputMax_ = vmState_.stack[vmState_.stackIndex - 2];
                }

                {
                    vmState_ = b_.vmState.fromBytesPacked();
                    eval(
                        EvalContext(bHash_, a_.owner).toContext(),
                        vmState_,
                        ENTRYPOINT
                    );
                    bPrice_ = vmState_.stack[vmState_.stackIndex - 1];
                    bOutputMax_ = vmState_.stack[vmState_.stackIndex - 2];
                }
            }

            // outputs are capped by the remaining funds in their output vault.
            {
                aOutputMax_ = aOutputMax_.min(
                    vaults[a_.owner][
                        a_.validOutputs[clearConfig_.aOutputIndex].token
                    ][a_.validOutputs[clearConfig_.aOutputIndex].vaultId]
                );
                bOutputMax_ = bOutputMax_.min(
                    vaults[b_.owner][
                        b_.validOutputs[clearConfig_.bOutputIndex].token
                    ][b_.validOutputs[clearConfig_.bOutputIndex].vaultId]
                );
            }

            stateChange_.aOutput = aOutputMax_.min(
                bOutputMax_.fixedPointMul(bPrice_)
            );
            stateChange_.bOutput = bOutputMax_.min(
                aOutputMax_.fixedPointMul(aPrice_)
            );

            require(
                stateChange_.aOutput > 0 || stateChange_.bOutput > 0,
                "0_CLEAR"
            );

            stateChange_.aInput = stateChange_.aOutput.fixedPointMul(aPrice_);
            stateChange_.bInput = stateChange_.bOutput.fixedPointMul(bPrice_);
        }

        if (stateChange_.aOutput > 0) {
            vaults[a_.owner][a_.validOutputs[clearConfig_.aOutputIndex].token][
                a_.validOutputs[clearConfig_.aOutputIndex].vaultId
            ] -= stateChange_.aOutput;
            if (_isTracked(a_.tracking, TRACKING_MASK_CLEARED_ORDER)) {
                clearedOrder[aHash_] += stateChange_.aOutput;
            }
            if (_isTracked(a_.tracking, TRACKING_MASK_CLEARED_COUNTERPARTY)) {
                // A counts funds paid to cover the bounty as cleared for B.
                clearedCounterparty[aHash_][b_.owner] += stateChange_.aOutput;
            }
        }
        if (stateChange_.bOutput > 0) {
            vaults[b_.owner][b_.validOutputs[clearConfig_.bOutputIndex].token][
                b_.validOutputs[clearConfig_.bOutputIndex].vaultId
            ] -= stateChange_.bOutput;
            if (_isTracked(b_.tracking, TRACKING_MASK_CLEARED_ORDER)) {
                clearedOrder[bHash_] += stateChange_.bOutput;
            }
            if (_isTracked(b_.tracking, TRACKING_MASK_CLEARED_COUNTERPARTY)) {
                clearedCounterparty[bHash_][a_.owner] += stateChange_.bOutput;
            }
        }
        if (stateChange_.aInput > 0) {
            vaults[a_.owner][a_.validInputs[clearConfig_.aInputIndex].token][
                a_.validInputs[clearConfig_.aInputIndex].vaultId
            ] += stateChange_.aInput;
        }
        if (stateChange_.bInput > 0) {
            vaults[b_.owner][b_.validInputs[clearConfig_.bInputIndex].token][
                b_.validInputs[clearConfig_.bInputIndex].vaultId
            ] += stateChange_.bInput;
        }
        {
            // At least one of these will overflow due to negative bounties if
            // there is a spread between the orders.
            uint256 aBounty_ = stateChange_.aOutput - stateChange_.bInput;
            uint256 bBounty_ = stateChange_.bOutput - stateChange_.aInput;
            if (aBounty_ > 0) {
                vaults[msg.sender][
                    a_.validOutputs[clearConfig_.aOutputIndex].token
                ][clearConfig_.aBountyVaultId] += aBounty_;
            }
            if (bBounty_ > 0) {
                vaults[msg.sender][
                    b_.validOutputs[clearConfig_.bOutputIndex].token
                ][clearConfig_.bBountyVaultId] += bBounty_;
            }
        }

        emit AfterClear(stateChange_);
    }

    function opOrderFundsCleared(uint256, StackTop stackTop_)
        internal
        view
        returns (StackTop)
    {
        (StackTop location_, uint256 orderHash_) = stackTop_.peek();
        location_.set(clearedOrder[OrderHash.wrap(orderHash_)]);
        return stackTop_;
    }

    function opOrderCounterpartyFundsCleared(uint256, StackTop stackTop_)
        internal
        view
        returns (StackTop)
    {
        (
            StackTop location_,
            StackTop stackTopAfter_,
            uint256 orderHash_,
            uint256 counterparty_
        ) = stackTop_.popAndPeek();
        location_.set(
            clearedCounterparty[OrderHash.wrap(orderHash_)][
                address(uint160(counterparty_))
            ]
        );
        return stackTopAfter_;
    }

    function localFnPtrs()
        internal
        pure
        override
        returns (
            function(uint256, StackTop) view returns (StackTop)[]
                memory localFnPtrs_
        )
    {
        localFnPtrs_ = new function(uint256, StackTop)
            view
            returns (StackTop)[](2);
        localFnPtrs_[0] = opOrderFundsCleared;
        localFnPtrs_[1] = opOrderCounterpartyFundsCleared;
    }
}<|MERGE_RESOLUTION|>--- conflicted
+++ resolved
@@ -65,13 +65,9 @@
     }
 }
 
-<<<<<<< HEAD
 contract OrderBook is Multicall, StandardVM {
-=======
-contract OrderBook is StandardVM {
     using LibVMState for bytes;
     using LibStackTop for StackTop;
->>>>>>> f510ba38
     using SafeERC20 for IERC20;
     using Math for uint256;
     using FixedPointMath for uint256;
