// SPDX-License-Identifier: CAL
pragma solidity =0.8.17;

import "../interpreter/runtime/StandardInterpreter.sol";
import "../interpreter/runtime/LibStackTop.sol";
import {IERC20Upgradeable as IERC20} from "@openzeppelin/contracts-upgradeable/token/ERC20/IERC20Upgradeable.sol";
import {SafeERC20Upgradeable as SafeERC20} from "@openzeppelin/contracts-upgradeable/token/ERC20/utils/SafeERC20Upgradeable.sol";
import {MathUpgradeable as Math} from "@openzeppelin/contracts-upgradeable/utils/math/MathUpgradeable.sol";
import "../math/FixedPointMath.sol";
import "../interpreter/ops/AllStandardOps.sol";
import "./libraries/Order.sol";
import "../idempotent/LibIdempotentFlag.sol";
import "./OrderBookIntegrity.sol";

struct DepositConfig {
    address token;
    uint256 vaultId;
    uint256 amount;
}

struct WithdrawConfig {
    address token;
    uint256 vaultId;
    uint256 amount;
}

struct ClearConfig {
    uint256 aInputIOIndex;
    uint256 aOutputIOIndex;
    uint256 bInputIOIndex;
    uint256 bOutputIOIndex;
    uint256 aBountyVaultId;
    uint256 bBountyVaultId;
}

struct EvalContext {
    OrderHash orderHash;
    address counterparty;
}

struct ClearStateChange {
    uint256 aOutput;
    uint256 bOutput;
    uint256 aInput;
    uint256 bInput;
    IdempotentFlag aFlag;
    IdempotentFlag bFlag;
}

struct TakeOrderConfig {
    Order order;
    uint256 inputIOIndex;
    uint256 outputIOIndex;
}

struct TakeOrdersConfig {
    address output;
    address input;
    uint256 minimumInput;
    uint256 maximumInput;
    uint256 maximumIORatio;
    TakeOrderConfig[] orders;
}

uint256 constant LOCAL_OPS_LENGTH = 2;

library LibEvalContext {
    function toContext(EvalContext memory evalContext_)
        internal
        pure
        returns (uint256[] memory context_)
    {
        context_ = new uint256[](2);
        context_[0] = OrderHash.unwrap(evalContext_.orderHash);
        context_[1] = uint256(uint160(evalContext_.counterparty));
    }
}

contract OrderBook is StandardInterpreter {
    using LibInterpreterState for bytes;
    using LibStackTop for StackTop;
    using LibStackTop for uint256[];
    using LibUint256Array for uint256[];
    using SafeERC20 for IERC20;
    using Math for uint256;
    using FixedPointMath for uint256;
    using LibOrder for OrderLiveness;
    using LibOrder for Order;
    using LibEvalContext for EvalContext;
    using LibInterpreterState for InterpreterState;
    using LibIdempotentFlag for IdempotentFlag;

    event Deposit(address sender, DepositConfig config);
    /// @param sender `msg.sender` withdrawing tokens.
    /// @param config All config sent to the `withdraw` call.
    /// @param amount The amount of tokens withdrawn, can be less than the
    /// config amount if the vault does not have the funds available to cover
    /// the config amount.
    event Withdraw(address sender, WithdrawConfig config, uint256 amount);
    event OrderLive(address sender, Order config);
    event OrderDead(address sender, Order config);
    event Clear(address sender, Order a_, Order b_, ClearConfig clearConfig);
    event AfterClear(ClearStateChange stateChange);
    event TakeOrder(
        address sender,
        TakeOrderConfig takeOrder,
        uint256 input,
        uint256 output
    );

    // order hash => order liveness
    mapping(OrderHash => OrderLiveness) private orders;
    // depositor => token => vault id => token amount.
    mapping(address => mapping(address => mapping(uint256 => uint256)))
        private vaults;

    // funds were cleared from the hashed order to anyone.
    mapping(OrderHash => uint256) private clearedOrder;
    // funds were cleared from the owner of the hashed order.
    // order owner is the counterparty funds were cleared to.
    // order hash => order owner => token amount
    mapping(OrderHash => mapping(address => uint256))
        private clearedCounterparty;

    constructor(address interpreterIntegrity_)
        StandardInterpreter(interpreterIntegrity_)
    {}

    function _isTracked(uint256 tracking_, uint256 mask_)
        internal
        pure
        returns (bool)
    {
        return (tracking_ & mask_) > 0;
    }

    function deposit(DepositConfig calldata config_) external {
        vaults[msg.sender][config_.token][config_.vaultId] += config_.amount;
        emit Deposit(msg.sender, config_);
        IERC20(config_.token).safeTransferFrom(
            msg.sender,
            address(this),
            config_.amount
        );
    }

    /// Allows the sender to withdraw any tokens from their own vaults.
    /// @param config_ All config required to withdraw. Notably if the amount
    /// is less than the current vault balance then the vault will be cleared
    /// to 0 rather than the withdraw transaction reverting.
    function withdraw(WithdrawConfig calldata config_) external {
        uint256 vaultBalance_ = vaults[msg.sender][config_.token][
            config_.vaultId
        ];
        uint256 withdrawAmount_ = config_.amount.min(vaultBalance_);
        vaults[msg.sender][config_.token][config_.vaultId] =
            vaultBalance_ -
            withdrawAmount_;
        emit Withdraw(msg.sender, config_, withdrawAmount_);
        IERC20(config_.token).safeTransfer(msg.sender, withdrawAmount_);
    }

    function addOrder(OrderConfig calldata orderConfig_) external {
        Order memory order_ = LibOrder.fromOrderConfig(
            IRainInterpreterIntegrity(interpreterIntegrity),
            buildStateBytes,
            orderConfig_
        );
        OrderHash orderHash_ = order_.hash();
        if (orders[orderHash_].isDead()) {
            orders[orderHash_] = ORDER_LIVE;
            emit OrderLive(msg.sender, order_);
        }
    }

    function removeOrder(Order calldata order_) external {
        require(msg.sender == order_.owner, "OWNER");
        OrderHash orderHash_ = order_.hash();
        if (orders[orderHash_].isLive()) {
            orders[orderHash_] = ORDER_DEAD;
            emit OrderDead(msg.sender, order_);
        }
    }

    function _calculateOrderIO(
        Order memory order_,
        uint256 outputIOIndex_,
        address counterparty_
    )
        internal
        view
        returns (
            uint256 orderOutputMax_,
            uint256 orderIORatio_,
            IdempotentFlag flag_
        )
    {
<<<<<<< HEAD
        InterpreterState memory state_ = order_.InterpreterState.deserialize();
        state_.context = EvalContext(order_.hash(), counterparty_)
            .toContext()
            .matrixFrom();
=======
        InterpreterState memory state_ = order_.interpreterState.deserialize(
            EvalContext(order_.hash(), counterparty_).toContext().matrixFrom()
        );
>>>>>>> 077ee3fa
        flag_ = IdempotentFlag.wrap(state_.scratch);
        (orderOutputMax_, orderIORatio_) = state_.eval().peek2();

        // The order owner can't send more than the smaller of their vault
        // balance or their per-order limit.
        IO memory outputIO_ = order_.validOutputs[outputIOIndex_];
        orderOutputMax_ = orderOutputMax_.min(
            vaults[order_.owner][outputIO_.token][outputIO_.vaultId]
        );
    }

    function _recordVaultIO(
        Order memory order_,
        address counterparty_,
        uint256 inputIOIndex_,
        uint256 input_,
        uint256 outputIOIndex_,
        uint256 output_,
        IdempotentFlag flag_
    ) internal {
        IO memory io_;
        if (input_ > 0) {
            io_ = order_.validInputs[inputIOIndex_];
            vaults[order_.owner][io_.token][io_.vaultId] += input_;
        }
        if (output_ > 0) {
            io_ = order_.validOutputs[outputIOIndex_];
            vaults[order_.owner][io_.token][io_.vaultId] -= output_;
            if (flag_.get(FLAG_INDEX_CLEARED_ORDER)) {
                clearedOrder[order_.hash()] += output_;
            }
            if (flag_.get(FLAG_INDEX_CLEARED_COUNTERPARTY)) {
                clearedCounterparty[order_.hash()][counterparty_] += output_;
            }
        }
    }

    function takeOrders(TakeOrdersConfig calldata takeOrders_)
        external
        returns (uint256 totalInput_, uint256 totalOutput_)
    {
        uint256 i_ = 0;
        TakeOrderConfig memory takeOrder_;
        Order memory order_;
        uint256 remainingInput_ = takeOrders_.maximumInput;
        while (i_ < takeOrders_.orders.length && remainingInput_ > 0) {
            takeOrder_ = takeOrders_.orders[i_];
            order_ = takeOrder_.order;
            require(
                order_.validInputs[takeOrder_.inputIOIndex].token ==
                    takeOrders_.output,
                "TOKEN_MISMATCH"
            );
            require(
                order_.validOutputs[takeOrder_.outputIOIndex].token ==
                    takeOrders_.input,
                "TOKEN_MISMATCH"
            );

            (
                uint256 orderOutputMax_,
                uint256 orderIORatio_,
                IdempotentFlag flag_
            ) = _calculateOrderIO(order_, takeOrder_.outputIOIndex, msg.sender);

            // Skip orders that are too expensive rather than revert as we have
            // no way of knowing if a specific order becomes too expensive
            // between submitting to mempool and execution, but other orders may
            // be valid so we want to take advantage of those if possible.
            if (
                orderIORatio_ <= takeOrders_.maximumIORatio &&
                orderOutputMax_ > 0
            ) {
                uint256 input_ = remainingInput_.min(orderOutputMax_);
                uint256 output_ = input_.fixedPointMul(orderIORatio_);

                remainingInput_ -= input_;
                totalOutput_ += output_;

                _recordVaultIO(
                    order_,
                    msg.sender,
                    takeOrder_.inputIOIndex,
                    output_,
                    takeOrder_.outputIOIndex,
                    input_,
                    flag_
                );
                emit TakeOrder(msg.sender, takeOrder_, input_, output_);
            }

            unchecked {
                i_++;
            }
        }
        totalInput_ = takeOrders_.maximumInput - remainingInput_;
        require(totalInput_ >= takeOrders_.minimumInput, "MIN_INPUT");
        IERC20(takeOrders_.output).safeTransferFrom(
            msg.sender,
            address(this),
            totalOutput_
        );
        IERC20(takeOrders_.input).safeTransfer(msg.sender, totalInput_);
    }

    function clear(
        Order memory a_,
        Order memory b_,
        ClearConfig calldata clearConfig_
    ) external {
        {
            require(a_.owner != b_.owner, "SAME_OWNER");
            require(
                a_.validOutputs[clearConfig_.aOutputIOIndex].token ==
                    b_.validInputs[clearConfig_.bInputIOIndex].token,
                "TOKEN_MISMATCH"
            );
            require(
                b_.validOutputs[clearConfig_.bOutputIOIndex].token ==
                    a_.validInputs[clearConfig_.aInputIOIndex].token,
                "TOKEN_MISMATCH"
            );
            require(orders[a_.hash()].isLive(), "A_NOT_LIVE");
            require(orders[b_.hash()].isLive(), "B_NOT_LIVE");
        }

        ClearStateChange memory stateChange_;

        {
            // `IORatio` is input per output for both `a_` and `b_`.
            uint256 aIORatio_;
            uint256 bIORatio_;
            // `a_` and `b_` can both set a maximum output from the Interpreter.
            uint256 aOutputMax_;
            uint256 bOutputMax_;

            // emit the Clear event before `a_` and `b_` are mutated due to the
            // Interpreter execution in eval.
            emit Clear(msg.sender, a_, b_, clearConfig_);

            (aOutputMax_, aIORatio_, stateChange_.aFlag) = _calculateOrderIO(
                a_,
                clearConfig_.aOutputIOIndex,
                b_.owner
            );
            (bOutputMax_, bIORatio_, stateChange_.bFlag) = _calculateOrderIO(
                b_,
                clearConfig_.bOutputIOIndex,
                a_.owner
            );

            stateChange_.aOutput = aOutputMax_.min(
                bOutputMax_.fixedPointMul(bIORatio_)
            );
            stateChange_.bOutput = bOutputMax_.min(
                aOutputMax_.fixedPointMul(aIORatio_)
            );

            require(
                stateChange_.aOutput > 0 || stateChange_.bOutput > 0,
                "0_CLEAR"
            );

            stateChange_.aInput = stateChange_.aOutput.fixedPointMul(aIORatio_);
            stateChange_.bInput = stateChange_.bOutput.fixedPointMul(bIORatio_);
        }

        _recordVaultIO(
            a_,
            b_.owner,
            clearConfig_.aInputIOIndex,
            stateChange_.aInput,
            clearConfig_.aOutputIOIndex,
            stateChange_.aOutput,
            stateChange_.aFlag
        );
        _recordVaultIO(
            b_,
            a_.owner,
            clearConfig_.bInputIOIndex,
            stateChange_.bInput,
            clearConfig_.bOutputIOIndex,
            stateChange_.bOutput,
            stateChange_.bFlag
        );

        {
            // At least one of these will overflow due to negative bounties if
            // there is a spread between the orders.
            uint256 aBounty_ = stateChange_.aOutput - stateChange_.bInput;
            uint256 bBounty_ = stateChange_.bOutput - stateChange_.aInput;
            if (aBounty_ > 0) {
                vaults[msg.sender][
                    a_.validOutputs[clearConfig_.aOutputIOIndex].token
                ][clearConfig_.aBountyVaultId] += aBounty_;
            }
            if (bBounty_ > 0) {
                vaults[msg.sender][
                    b_.validOutputs[clearConfig_.bOutputIOIndex].token
                ][clearConfig_.bBountyVaultId] += bBounty_;
            }
        }

        emit AfterClear(stateChange_);
    }

    function _opOrderFundsCleared(uint256 orderHash_)
        internal
        view
        returns (uint256)
    {
        return clearedOrder[OrderHash.wrap(orderHash_)];
    }

    function opOrderFundsCleared(
        InterpreterState memory,
        Operand,
        StackTop stackTop_
    ) internal view returns (StackTop) {
        return stackTop_.applyFn(_opOrderFundsCleared);
    }

    function _orderCounterpartyFundsCleared(
        uint256 orderHash_,
        uint256 counterparty_
    ) internal view returns (uint256) {
        return
            clearedCounterparty[OrderHash.wrap(orderHash_)][
                address(uint160(counterparty_))
            ];
    }

    function opOrderCounterpartyFundsCleared(
        InterpreterState memory,
        Operand,
        StackTop stackTop_
    ) internal view returns (StackTop) {
        return stackTop_.applyFn(_orderCounterpartyFundsCleared);
    }

    function localEvalFunctionPointers()
        internal
        pure
        override
        returns (
            function(InterpreterState memory, Operand, StackTop)
                view
                returns (StackTop)[]
                memory localFnPtrs_
        )
    {
        localFnPtrs_ = new function(InterpreterState memory, Operand, StackTop)
            view
            returns (StackTop)[](2);
        localFnPtrs_[0] = opOrderFundsCleared;
        localFnPtrs_[1] = opOrderCounterpartyFundsCleared;
    }
}<|MERGE_RESOLUTION|>--- conflicted
+++ resolved
@@ -195,16 +195,10 @@
             IdempotentFlag flag_
         )
     {
-<<<<<<< HEAD
-        InterpreterState memory state_ = order_.InterpreterState.deserialize();
+        InterpreterState memory state_ = order_.interpreterState.deserialize();
         state_.context = EvalContext(order_.hash(), counterparty_)
             .toContext()
             .matrixFrom();
-=======
-        InterpreterState memory state_ = order_.interpreterState.deserialize(
-            EvalContext(order_.hash(), counterparty_).toContext().matrixFrom()
-        );
->>>>>>> 077ee3fa
         flag_ = IdempotentFlag.wrap(state_.scratch);
         (orderOutputMax_, orderIORatio_) = state_.eval().peek2();
 
