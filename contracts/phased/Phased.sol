// SPDX-License-Identifier: CAL
pragma solidity ^0.8.10;

/// @title Phased
/// @notice `Phased` is an abstract contract that defines up to `9` phases that
/// an implementing contract moves through.
///
/// `Phase.ZERO` is always the first phase and does not, and cannot, be set
/// expicitly. Effectively it is implied that `Phase.ZERO` has been active
/// since block zero.
///
/// Each subsequent phase `Phase.ONE` through `Phase.EIGHT` must be
/// scheduled sequentially and explicitly at a block number.
///
/// Only the immediate next phase can be scheduled with `scheduleNextPhase`,
/// it is not possible to schedule multiple phases ahead.
///
/// Multiple phases can be scheduled in a single block if each scheduled phase
/// is scheduled for the current block.
///
/// Several utility functions and modifiers are provided.
///
<<<<<<< HEAD
/// One event `PhaseShiftScheduled` is emitted each time a phase shift is
=======
/// A single hook `_beforeScheduleNextPhase` is provided so contracts can
/// implement additional phase shift checks.
///
/// One event `PhaseScheduled` is emitted each time a phase shift is
>>>>>>> 138dc0ff
/// scheduled (not when the scheduled phase is reached).
///
/// @dev `Phased` contracts have a defined timeline with available
/// functionality grouped into phases.
/// Every `Phased` contract starts at `Phase.ZERO` and moves sequentially
/// through phases `ONE` to `EIGHT`.
/// Every `Phase` other than `Phase.ZERO` is optional, there is no requirement
/// that all 9 phases are implemented.
/// Phases can never be revisited, the inheriting contract always moves through
/// each achieved phase linearly.
/// This is enforced by only allowing `scheduleNextPhase` to be called once per
/// phase.
/// It is possible to call `scheduleNextPhase` several times in a single block
/// but the `block.number` for each phase must be reached each time to schedule
/// the next phase.
/// Importantly there are events and several modifiers and checks available to
/// ensure that functionality is limited to the current phase.
/// The full history of each phase shift block is recorded as a fixed size
/// array of `uint32`.
contract Phased {
    /// Every phase block starts uninitialized.
    /// Only uninitialized blocks can be set by the phase scheduler.
    uint32 private constant UNINITIALIZED = type(uint32).max;
    uint private constant MAX_PHASE = 8;

    /// `PhaseScheduled` is emitted when the next phase is scheduled.
    event PhaseScheduled(
        address sender,
        uint256 newPhase,
        uint256 scheduledBlock
    );

    /// 8 phases each as 32 bits to fit a single 32 byte word.
    uint32[8] public phaseBlocks;

    /// Initialize the blocks at "never".
    /// All phase blocks are initialized to `UNINITIALIZED`.
    /// i.e. not fallback solidity value of `0`.
    function initializePhased() internal {
        // Reinitialization is a bug.
        // Only need to check the first block as all blocks are about to be set
        // to `UNINITIALIZED`.
        assert(phaseBlocks[0] < 1);
        uint32[8] memory phaseBlocks_ = [
            UNINITIALIZED,
            UNINITIALIZED,
            UNINITIALIZED,
            UNINITIALIZED,
            UNINITIALIZED,
            UNINITIALIZED,
            UNINITIALIZED,
            UNINITIALIZED
        ];
        phaseBlocks = phaseBlocks_;
        // 0 is always the block for implied phase 0.
        emit PhaseScheduled(msg.sender, 0, 0);
    }

    /// Pure function to reduce an array of phase blocks and block number to a
    /// specific `Phase`.
    /// The phase will be the highest attained even if several phases have the
    /// same block number.
    /// If every phase block is after the block number then `Phase.ZERO` is
    /// returned.
    /// If every phase block is before the block number then `Phase.EIGHT` is
    /// returned.
    /// @param phaseBlocks_ Fixed array of phase blocks to compare against.
    /// @param blockNumber_ Determine the relevant phase relative to this block
    /// number.
    /// @return The "current" phase relative to the block number and phase
    /// blocks list.
    function phaseAtBlockNumber(
        uint32[8] memory phaseBlocks_,
        uint256 blockNumber_
    ) public pure returns (uint) {
        for (uint256 i_ = 0; i_ < MAX_PHASE; i_++) {
            if (blockNumber_ < phaseBlocks_[i_]) {
                return i_;
            }
        }
        return MAX_PHASE;
    }

    /// Pure function to reduce an array of phase blocks and phase to a
    /// specific block number.
    /// `Phase.ZERO` will always return block `0`.
    /// Every other phase will map to a block number in `phaseBlocks_`.
    /// @param phaseBlocks_ Fixed array of phase blocks to compare against.
    /// @param phase_ Determine the relevant block number for this phase.
    /// @return The block number for the phase according to `phaseBlocks_`.
    function blockNumberForPhase(uint32[8] memory phaseBlocks_, uint phase_)
        public
        pure
        returns (uint256)
    {
        return phase_ > 0 ? phaseBlocks_[uint256(phase_) - 1] : 0;
    }

    /// Impure read-only function to return the "current" phase from internal
    /// contract state.
    /// Simply wraps `phaseAtBlockNumber` for current values of `phaseBlocks`
    /// and `block.number`.
    function currentPhase() public view returns (uint) {
        return phaseAtBlockNumber(phaseBlocks, block.number);
    }

    /// Modifies functions to only be callable in a specific phase.
    /// @param phase_ Modified functions can only be called during this phase.
    modifier onlyPhase(uint phase_) {
        require(currentPhase() == phase_, "BAD_PHASE");
        _;
    }

    /// Modifies functions to only be callable in a specific phase OR if the
    /// specified phase has passed.
    /// @param phase_ Modified function only callable during or after this
    /// phase.
    modifier onlyAtLeastPhase(uint phase_) {
        require(currentPhase() >= phase_, "MIN_PHASE");
        _;
    }

    /// Writes the block for the next phase.
    /// Only uninitialized blocks can be written to.
    /// Only the immediate next phase relative to `currentPhase` can be written
<<<<<<< HEAD
    /// to. It is still required to specify the `phase_` so that it is explicit
    /// and clear in the calling code which phase is being moved to.
    /// Emits `PhaseShiftScheduled` with the phase block.
    /// @param phase_ The phase being scheduled.
    /// @param phaseBlock_ The block for the phase.
    function schedulePhase(uint phase_, uint256 phaseBlock_) internal {
        require(block.number <= phaseBlock_, "NEXT_BLOCK_PAST");
        require(phaseBlock_ < UNINITIALIZED, "NEXT_BLOCK_UNINITIALIZED");
        // Don't need to check for underflow as the index will be used as a
        // fixed array index below. Implies that scheduling phase `0` is NOT
        // supported.
        uint index_;
        unchecked {
            index_ = phase_ - 1;
        }
        // Bit of a hack to check the current phase against the index to
        // save calculating the subtraction twice.
        require(currentPhase() == index_, "NEXT_PHASE");
=======
    /// to.
    /// Emits `PhaseScheduled` with the next phase block.
    /// @param nextPhaseBlock_ The block for the next phase.
    function scheduleNextPhase(uint256 nextPhaseBlock_) internal {
        require(block.number <= nextPhaseBlock_, "NEXT_BLOCK_PAST");
        require(nextPhaseBlock_ < UNINITIALIZED, "NEXT_BLOCK_UNINITIALIZED");
>>>>>>> 138dc0ff

        require(UNINITIALIZED == phaseBlocks[index_], "NEXT_BLOCK_SET");

        phaseBlocks[index_] = uint32(phaseBlock_);

        emit PhaseScheduled(msg.sender, phase_, phaseBlock_);
    }
}<|MERGE_RESOLUTION|>--- conflicted
+++ resolved
@@ -20,14 +20,7 @@
 ///
 /// Several utility functions and modifiers are provided.
 ///
-<<<<<<< HEAD
 /// One event `PhaseShiftScheduled` is emitted each time a phase shift is
-=======
-/// A single hook `_beforeScheduleNextPhase` is provided so contracts can
-/// implement additional phase shift checks.
-///
-/// One event `PhaseScheduled` is emitted each time a phase shift is
->>>>>>> 138dc0ff
 /// scheduled (not when the scheduled phase is reached).
 ///
 /// @dev `Phased` contracts have a defined timeline with available
@@ -51,7 +44,7 @@
     /// Every phase block starts uninitialized.
     /// Only uninitialized blocks can be set by the phase scheduler.
     uint32 private constant UNINITIALIZED = type(uint32).max;
-    uint private constant MAX_PHASE = 8;
+    uint256 private constant MAX_PHASE = 8;
 
     /// `PhaseScheduled` is emitted when the next phase is scheduled.
     event PhaseScheduled(
@@ -102,7 +95,7 @@
     function phaseAtBlockNumber(
         uint32[8] memory phaseBlocks_,
         uint256 blockNumber_
-    ) public pure returns (uint) {
+    ) public pure returns (uint256) {
         for (uint256 i_ = 0; i_ < MAX_PHASE; i_++) {
             if (blockNumber_ < phaseBlocks_[i_]) {
                 return i_;
@@ -118,7 +111,7 @@
     /// @param phaseBlocks_ Fixed array of phase blocks to compare against.
     /// @param phase_ Determine the relevant block number for this phase.
     /// @return The block number for the phase according to `phaseBlocks_`.
-    function blockNumberForPhase(uint32[8] memory phaseBlocks_, uint phase_)
+    function blockNumberForPhase(uint32[8] memory phaseBlocks_, uint256 phase_)
         public
         pure
         returns (uint256)
@@ -130,13 +123,13 @@
     /// contract state.
     /// Simply wraps `phaseAtBlockNumber` for current values of `phaseBlocks`
     /// and `block.number`.
-    function currentPhase() public view returns (uint) {
+    function currentPhase() public view returns (uint256) {
         return phaseAtBlockNumber(phaseBlocks, block.number);
     }
 
     /// Modifies functions to only be callable in a specific phase.
     /// @param phase_ Modified functions can only be called during this phase.
-    modifier onlyPhase(uint phase_) {
+    modifier onlyPhase(uint256 phase_) {
         require(currentPhase() == phase_, "BAD_PHASE");
         _;
     }
@@ -145,7 +138,7 @@
     /// specified phase has passed.
     /// @param phase_ Modified function only callable during or after this
     /// phase.
-    modifier onlyAtLeastPhase(uint phase_) {
+    modifier onlyAtLeastPhase(uint256 phase_) {
         require(currentPhase() >= phase_, "MIN_PHASE");
         _;
     }
@@ -153,33 +146,24 @@
     /// Writes the block for the next phase.
     /// Only uninitialized blocks can be written to.
     /// Only the immediate next phase relative to `currentPhase` can be written
-<<<<<<< HEAD
     /// to. It is still required to specify the `phase_` so that it is explicit
     /// and clear in the calling code which phase is being moved to.
     /// Emits `PhaseShiftScheduled` with the phase block.
     /// @param phase_ The phase being scheduled.
     /// @param phaseBlock_ The block for the phase.
-    function schedulePhase(uint phase_, uint256 phaseBlock_) internal {
+    function schedulePhase(uint256 phase_, uint256 phaseBlock_) internal {
         require(block.number <= phaseBlock_, "NEXT_BLOCK_PAST");
         require(phaseBlock_ < UNINITIALIZED, "NEXT_BLOCK_UNINITIALIZED");
         // Don't need to check for underflow as the index will be used as a
         // fixed array index below. Implies that scheduling phase `0` is NOT
         // supported.
-        uint index_;
+        uint256 index_;
         unchecked {
             index_ = phase_ - 1;
         }
         // Bit of a hack to check the current phase against the index to
         // save calculating the subtraction twice.
         require(currentPhase() == index_, "NEXT_PHASE");
-=======
-    /// to.
-    /// Emits `PhaseScheduled` with the next phase block.
-    /// @param nextPhaseBlock_ The block for the next phase.
-    function scheduleNextPhase(uint256 nextPhaseBlock_) internal {
-        require(block.number <= nextPhaseBlock_, "NEXT_BLOCK_PAST");
-        require(nextPhaseBlock_ < UNINITIALIZED, "NEXT_BLOCK_UNINITIALIZED");
->>>>>>> 138dc0ff
 
         require(UNINITIALIZED == phaseBlocks[index_], "NEXT_BLOCK_SET");
 
