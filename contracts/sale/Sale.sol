--- conflicted
+++ resolved
@@ -286,19 +286,6 @@
         );
         initializeCooldown(config_.cooldownDuration);
 
-<<<<<<< HEAD
-        canStartStatePointer = _snapshot(
-            _newState(config_.canStartStateConfig)
-        );
-        canEndStatePointer = _snapshot(_newState(config_.canEndStateConfig));
-        calculatePriceStatePointer = _snapshot(
-            _newState(config_.calculatePriceStateConfig)
-        );
-
-        recipient = config_.recipient;
-
-=======
->>>>>>> ff5cc23e
         // If the raise really does have a minimum of `0` and `0` trading
         // happens then the raise will be considered a "success", burning all
         // rTKN, which would trap any escrowed or deposited funds that nobody
