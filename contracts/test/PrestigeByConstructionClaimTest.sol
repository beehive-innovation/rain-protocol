--- conflicted
+++ resolved
@@ -45,14 +45,7 @@
      * The onlyStatus modifier checks the claimant against GOLD status.
      * The IPrestige contract decides for itself whether the claimant is GOLD as at the current block.number
      */
-<<<<<<< HEAD
-    function claim(address account)
-        public
-        onlyStatus(account, IPrestige.Status.GOLD)
-    {
-=======
     function claim(address account) external onlyStatus(account, IPrestige.Status.GOLD) {
->>>>>>> dca17662
         require(!claims[account], "ERR_MULTI_MINT");
         claims[account] = true;
         super._mint(account, 100);
