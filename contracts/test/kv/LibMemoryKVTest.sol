// SPDX-License-Identifier: CAL
pragma solidity ^0.8.15;

import "../../kv/LibMemoryKV.sol";
import "../../debug/LibDebug.sol";

/// @title LibMemoryKVTest
/// Thin wrapper around `LibMemoryKV` library exposing methods for testing
contract LibMemoryKVTest {
    using LibMemoryKV for MemoryKV;
    using LibMemoryKV for MemoryKVPtr;
    using LibMemoryKV for MemoryKVKey;
    using LibMemoryKV for MemoryKVVal;

    /// BEGIN IN-MEMORY SCENARIOS

    function scenario0(
        MemoryKV kv_,
        MemoryKVKey k_,
        MemoryKVVal v_
    ) external pure returns (uint[] memory array_) {
        kv_ = kv_.setVal(k_, v_);
        array_ = kv_.toUint256Array();
    }

    function scenario1(
        MemoryKV kv_,
        MemoryKVKey k_,
        MemoryKVVal v_
    ) external pure returns (MemoryKVPtr ptr_) {
        kv_ = kv_.setVal(k_, v_);
        ptr_ = kv_.getPtr(k_);
    }

    function scenario2(
        MemoryKV kv_,
        MemoryKVKey k_
    ) external pure returns (MemoryKVPtr ptr_) {
        ptr_ = kv_.getPtr(k_);
    }

    function scenario3(
        MemoryKV kv_,
        MemoryKVKey k_,
        MemoryKVVal v_
    ) external pure returns (MemoryKVVal val_) {
        kv_ = kv_.setVal(k_, v_);
        MemoryKVPtr ptr_ = kv_.getPtr(k_);
        val_ = ptr_.readPtrVal();
    }

    function scenario4(
        MemoryKV kv_,
        MemoryKVKey k_,
        MemoryKVVal v0_,
        MemoryKVVal v1_
    ) external returns (MemoryKVVal val_) {
        kv_ = kv_.setVal(k_, v0_);
        LibDebug.dumpMemory();
        kv_ = kv_.setVal(k_, v1_);
        LibDebug.dumpMemory();
        MemoryKVPtr ptr_ = kv_.getPtr(k_);
        val_ = ptr_.readPtrVal();
        LibDebug.emitEvent(MemoryKVVal.unwrap(val_));
    }

    function scenario5(
        MemoryKV kv_,
        MemoryKVKey k0_,
        MemoryKVVal v0_,
        MemoryKVKey k1_,
        MemoryKVVal v1_
    ) external pure returns (uint[] memory array_) {
        kv_ = kv_.setVal(k0_, v0_);
        kv_ = kv_.setVal(k1_, v1_);
        array_ = kv_.toUint256Array();
    }

    function scenario6(
        MemoryKV kv0_,
        MemoryKV kv1_,
        MemoryKVKey k_,
        MemoryKVVal v0_,
        MemoryKVVal v1_
    ) external returns (MemoryKVVal val0_, MemoryKVVal val1_) {
        kv0_ = kv0_.setVal(k_, v0_);
        LibDebug.dumpMemory();
        kv1_ = kv1_.setVal(k_, v1_);
        LibDebug.dumpMemory();
        MemoryKVPtr ptr0_ = kv0_.getPtr(k_);
        val0_ = ptr0_.readPtrVal();
        MemoryKVPtr ptr1_ = kv1_.getPtr(k_);
        val1_ = ptr1_.readPtrVal();
        LibDebug.emitEvent(MemoryKVVal.unwrap(val0_));
        LibDebug.emitEvent(MemoryKVVal.unwrap(val1_));
    }

    function scenario7(
        MemoryKV kv_,
<<<<<<< HEAD
        uint256[] memory kvPair
    ) external pure returns (uint[] memory array_) {
=======
        uint256[] memory kvPair 
    ) external pure returns(uint[] memory array_) {
>>>>>>> ea99544d
        uint256 j = 0;
        for (uint256 i = 0; i < kvPair.length - 1; i += 2) {
            j++;
<<<<<<< HEAD
            // console.log("%d Key = %d value =  %d", j, kvPair[i], kvPair[i+1]);
            kv_ = kv_.setVal(
                MemoryKVKey.wrap(kvPair[i]),
                MemoryKVVal.wrap(kvPair[i + 1])
            );
=======
            kv_ = kv_.setVal(MemoryKVKey.wrap(kvPair[i]), MemoryKVVal.wrap(kvPair[i+1]));
>>>>>>> ea99544d
        }
        array_ = kv_.toUint256Array();
    }

    /// END IN-MEMORY SCENARIOS

    /// Wraps `LibMemoryKV.readPtrVal`.
    function readPtrVal(MemoryKVPtr ptr_) public returns (MemoryKVVal val_) {
        LibDebug.dumpMemory();
        val_ = ptr_.readPtrVal();
        LibDebug.dumpMemory();
        LibDebug.emitEvent(MemoryKVVal.unwrap(val_));
    }

    /// Wraps `LibMemoryKV.getPtr`.
    function getPtr(
        MemoryKV kv_,
        MemoryKVKey k_
    ) public returns (MemoryKVPtr ptr_) {
        LibDebug.dumpMemory();
        ptr_ = kv_.getPtr(k_);
        LibDebug.dumpMemory();
        LibDebug.emitEvent(MemoryKVPtr.unwrap(ptr_));
    }

    /// Wraps `LibMemoryKV.setVal`.
    function setVal(
        MemoryKV kv_,
        MemoryKVKey k_,
        MemoryKVVal v_
    ) public returns (MemoryKV kvSetVal_) {
        LibDebug.dumpMemory();
        kvSetVal_ = kv_.setVal(k_, v_);
        LibDebug.dumpMemory();
        LibDebug.emitEvent(MemoryKV.unwrap(kvSetVal_));
    }

    /// Wraps `LibMemoryKV.toUint256Array`.
    function toUint256Array(
        MemoryKV kv_
    ) public returns (uint[] memory array_) {
        LibDebug.dumpMemory();
        array_ = kv_.toUint256Array();
        LibDebug.dumpMemory();
        LibDebug.emitEvent(array_);
    }
}<|MERGE_RESOLUTION|>--- conflicted
+++ resolved
@@ -97,25 +97,15 @@
 
     function scenario7(
         MemoryKV kv_,
-<<<<<<< HEAD
-        uint256[] memory kvPair
+        uint256[] memory kvPair_
     ) external pure returns (uint[] memory array_) {
-=======
-        uint256[] memory kvPair 
-    ) external pure returns(uint[] memory array_) {
->>>>>>> ea99544d
         uint256 j = 0;
-        for (uint256 i = 0; i < kvPair.length - 1; i += 2) {
+        for (uint256 i = 0; i < kvPair_.length - 1; i += 2) {
             j++;
-<<<<<<< HEAD
-            // console.log("%d Key = %d value =  %d", j, kvPair[i], kvPair[i+1]);
             kv_ = kv_.setVal(
                 MemoryKVKey.wrap(kvPair[i]),
                 MemoryKVVal.wrap(kvPair[i + 1])
             );
-=======
-            kv_ = kv_.setVal(MemoryKVKey.wrap(kvPair[i]), MemoryKVVal.wrap(kvPair[i+1]));
->>>>>>> ea99544d
         }
         array_ = kv_.toUint256Array();
     }
