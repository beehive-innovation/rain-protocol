// SPDX-License-Identifier: CAL
pragma solidity =0.8.10;

import "@openzeppelin/contracts/proxy/utils/Initializable.sol";

import {RainVM, State} from "../vm/RainVM.sol";
import {VMState, StateConfig} from "../vm/libraries/VMState.sol";
// solhint-disable-next-line max-line-length
import {AllStandardOps, ALL_STANDARD_OPS_START, ALL_STANDARD_OPS_LENGTH} from "../vm/ops/AllStandardOps.sol";
import {TierwiseCombine} from "./libraries/TierwiseCombine.sol";
import {ReadOnlyTier, ITier} from "./ReadOnlyTier.sol";

/// @title CombineTier
/// @notice Implements `ReadOnlyTier` over RainVM. Allows combining the reports
/// from any other `ITier` contracts referenced in the `ImmutableSource` set at
/// construction.
/// The value at the top of the stack after executing the rain script will be
/// used as the return of `report`.
contract CombineTier is ReadOnlyTier, RainVM, VMState, Initializable {
    /// @dev local opcode to put tier report account on the stack.
    uint256 private constant OPCODE_ACCOUNT = 0;
    /// @dev local opcodes length.
    uint256 internal constant LOCAL_OPS_LENGTH = 1;

    /// @dev local offset for combine tier ops.
    uint256 private immutable localOpsStart;

    address private vmStatePointer;

    constructor() {
        localOpsStart = ALL_STANDARD_OPS_START + ALL_STANDARD_OPS_LENGTH;
    }

    /// @param config_ The StateConfig will be deployed as a pointer under
    /// `vmStatePointer`.
    function initialize(StateConfig memory config_) external initializer {
        vmStatePointer = _snapshot(_newState(RainVM(this), config_));
    }

    /// @inheritdoc RainVM
    function stackIndexDiff(uint256 opcode_, uint256 operand_)
        public
        view
        virtual
        override
        returns (int256)
    {
        unchecked {
            if (opcode_ < tierOpsStart) {
                return
                    BlockOps.stackIndexDiff(opcode_ - blockOpsStart, operand_);
            } else if (opcode_ < localOpsStart) {
                return TierOps.stackIndexDiff(opcode_ - tierOpsStart, operand_);
            } else {
                return 1;
            }
        }
    }

    /// @inheritdoc RainVM
    function applyOp(
        bytes memory context_,
        uint256 stackTopLocation_,
        uint256 opcode_,
        uint256 operand_
    ) internal view override returns (uint256) {
        unchecked {
<<<<<<< HEAD
            if (opcode_ < tierOpsStart) {
                return
                    BlockOps.applyOp(
                        context_,
                        stackTopLocation_,
                        opcode_ - blockOpsStart,
                        operand_
                    );
            } else if (opcode_ < localOpsStart) {
                return
                    TierOps.applyOp(
                        context_,
                        stackTopLocation_,
                        opcode_ - tierOpsStart,
                        operand_
                    );
            } else {
                opcode_ -= localOpsStart;
                uint256 account_ = uint256(
                    uint160(address(abi.decode(context_, (address))))
                );
                assembly {
                    mstore(stackTopLocation_, account_)
                    stackTopLocation_ := add(stackTopLocation_, 0x20)
                }
                return stackTopLocation_;
=======
            if (opcode_ < localOpsStart) {
                AllStandardOps.applyOp(
                    state_,
                    opcode_ - ALL_STANDARD_OPS_START,
                    operand_
                );
            } else {
                opcode_ -= localOpsStart;
                require(opcode_ < LOCAL_OPS_LENGTH, "MAX_OPCODE");
                // There's only one opcode, which stacks the address to report.
                address account_ = abi.decode(context_, (address));
                state_.stack[state_.stackIndex] = uint256(
                    uint160(account_)
                );
                state_.stackIndex++;
>>>>>>> 2283124f
            }
        }
    }

    /// @inheritdoc ITier
    function report(address account_)
        external
        view
        virtual
        override
        returns (uint256)
    {
        State memory state_ = _restore(vmStatePointer);
        eval(abi.encode(account_), state_, 0);
        return state_.stack[state_.stackIndex - 1];
    }
}<|MERGE_RESOLUTION|>--- conflicted
+++ resolved
@@ -65,34 +65,6 @@
         uint256 operand_
     ) internal view override returns (uint256) {
         unchecked {
-<<<<<<< HEAD
-            if (opcode_ < tierOpsStart) {
-                return
-                    BlockOps.applyOp(
-                        context_,
-                        stackTopLocation_,
-                        opcode_ - blockOpsStart,
-                        operand_
-                    );
-            } else if (opcode_ < localOpsStart) {
-                return
-                    TierOps.applyOp(
-                        context_,
-                        stackTopLocation_,
-                        opcode_ - tierOpsStart,
-                        operand_
-                    );
-            } else {
-                opcode_ -= localOpsStart;
-                uint256 account_ = uint256(
-                    uint160(address(abi.decode(context_, (address))))
-                );
-                assembly {
-                    mstore(stackTopLocation_, account_)
-                    stackTopLocation_ := add(stackTopLocation_, 0x20)
-                }
-                return stackTopLocation_;
-=======
             if (opcode_ < localOpsStart) {
                 AllStandardOps.applyOp(
                     state_,
@@ -100,15 +72,12 @@
                     operand_
                 );
             } else {
-                opcode_ -= localOpsStart;
-                require(opcode_ < LOCAL_OPS_LENGTH, "MAX_OPCODE");
                 // There's only one opcode, which stacks the address to report.
-                address account_ = abi.decode(context_, (address));
-                state_.stack[state_.stackIndex] = uint256(
-                    uint160(account_)
-                );
-                state_.stackIndex++;
->>>>>>> 2283124f
+                uint account_ = uint(uint160(address(abi.decode(context_, (address)))));
+                assembly {
+                    mstore(stackTopLocation_, account_)
+                }
+                return stackTopLocation_ + 0x20;
             }
         }
     }
