--- conflicted
+++ resolved
@@ -511,26 +511,6 @@
         );
     }
 
-<<<<<<< HEAD
-    /// Accessor for the `TrustConfig` of this `Trust`.
-    function getTrustConfig() external view returns(TrustConfig memory) {
-        return TrustConfig(
-            address(creator),
-            minimumCreatorRaise,
-            seedERC20Factory,
-            address(seeder),
-            seederFee,
-            seederUnits,
-            seederCooldownDuration,
-            redeemInit,
-            bPoolFeeEscrow,
-            seederPriceSource,
-            seedERC20Config
-        );
-    }
-
-=======
->>>>>>> 0d00a1ee
     /// Accessor for the `DistributionProgress` of this `Trust`.
     function getDistributionProgress()
         external
