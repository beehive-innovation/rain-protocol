--- conflicted
+++ resolved
@@ -517,11 +517,6 @@
         );
         crp = IConfigurableRightsPool(crp_);
 
-<<<<<<< HEAD
-        emit Initialize(config_, crp_, seeder_, address(redeemableERC20_));
-
-        schedulePhase(PHASE_PENDING, block.number);
-=======
         emit Initialize(
             config_,
             crp_,
@@ -529,7 +524,7 @@
             address(redeemableERC20_),
             successBalance_
         );
->>>>>>> 138dc0ff
+        schedulePhase(PHASE_PENDING, block.number);
     }
 
     function initializeRedeemableERC20(
@@ -1015,7 +1010,7 @@
         external
         onlyAtLeastPhase(PHASE_CAN_END)
     {
-        uint startPhase_ = currentPhase();
+        uint256 startPhase_ = currentPhase();
         require(
             blockNumberForPhase(phaseBlocks, startPhase_) +
                 creatorFundsReleaseTimeout <=
@@ -1055,5 +1050,4 @@
         emit CreatorFundsRelease(msg.sender, token_, amount_);
         IERC20(token_).safeIncreaseAllowance(creator, amount_);
     }
-
 }