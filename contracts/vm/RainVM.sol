// SPDX-License-Identifier: CAL
pragma solidity =0.8.10;

import "hardhat/console.sol";

/// Everything required to evaluate and track the state of a rain script.
/// As this is a struct it will be in memory when passed to `RainVM` and so
/// will be modified by reference internally. This is important for gas
/// efficiency; the stack, arguments and stackIndex will likely be mutated by
/// the running script.
/// @param stackIndex Opcodes write to the stack at the stack index and can
/// consume from the stack by decrementing the index and reading between the
/// old and new stack index.
/// IMPORANT: The stack is never zeroed out so the index must be used to
/// find the "top" of the stack as the result of an `eval`.
/// @param stack Stack is the general purpose runtime state that opcodes can
/// read from and write to according to their functionality.
/// @param sources Sources available to be executed by `eval`.
/// Notably `ZIPMAP` can also select a source to execute by index.
/// @param constants Constants that can be copied to the stack by index by
/// `VAL`.
/// @param arguments `ZIPMAP` populates arguments which can be copied to the
/// stack by `VAL`.
struct State {
    uint256 stackIndex;
    uint256[] stack;
    bytes[] sources;
    uint256[] constants;
<<<<<<< HEAD
    /// `ZIPMAP` populates arguments into constants which can be copied to the
    /// stack by `VAL` as usual, starting from this index. This copying is
    /// destructive so it is recommended to leave space in the constants array.
    uint256 argumentsIndex;
=======
    uint256[] arguments;
>>>>>>> 2283124f
}

/// @dev Number of provided opcodes for `RainVM`.
uint256 constant RAIN_VM_OPS_LENGTH = 5;

/// @title RainVM
/// @notice micro VM for implementing and executing custom contract DSLs.
/// Libraries and contracts map opcodes to `view` functionality then RainVM
/// runs rain scripts using these opcodes. Rain scripts dispatch as pairs of
/// bytes. The first byte is an opcode to run and the second byte is a value
/// the opcode can use contextually to inform how to run. Typically opcodes
/// will read/write to the stack to produce some meaningful final state after
/// all opcodes have been dispatched.
///
/// The only thing required to run a rain script is a `State` struct to pass
/// to `eval`, and the index of the source to run. Additional context can
/// optionally be provided to be used by opcodes. For example, an `ITier`
/// contract can take the input of `report`, abi encode it as context, then
/// expose a local opcode that copies this account to the stack. The state will
/// be mutated by reference rather than returned by `eval`, this is to make it
/// very clear to implementers that the inline mutation is occurring.
///
/// Rain scripts run "top to bottom", i.e. "left to right".
/// See the tests for examples on how to construct rain script in JavaScript
/// then pass to `ImmutableSource` contracts deployed by a factory that then
/// run `eval` to produce a final value.
///
/// There are only 4 "core" opcodes for `RainVM`:
/// - `0`: Skip self and optionally additional opcodes, `0 0` is a noop.
///   DEPRECATED! DON'T USE SKIP!
///   See https://github.com/beehive-innovation/rain-protocol/issues/262
/// - `1`: Copy value from either `constants` or `arguments` at index `operand`
///   to the top of the stack. High bit of `operand` is `0` for `constants` and
///   `1` for `arguments`.
/// - `2`: Duplicates the value at stack index `operand_` to the top of the
///   stack.
/// - `3`: Zipmap takes N values from the stack, interprets each as an array of
///   configurable length, then zips them into `arguments` and maps a source
///   from `sources` over these. See `zipmap` for more details.
///
/// To do anything useful the contract that inherits `RainVM` needs to provide
/// opcodes to build up an internal DSL. This may sound complex but it only
/// requires mapping opcode integers to functions to call, and reading/writing
/// values to the stack as input/output for these functions. Further, opcode
/// packs are provided in rain that any inheriting contract can use as a normal
/// solidity library. See `MathOps.sol` opcode pack and the
/// `CalculatorTest.sol` test contract for an example of how to dispatch
/// opcodes and handle the results in a wrapping contract.
///
/// RainVM natively has no concept of branching logic such as `if` or loops.
/// An opcode pack could implement these similar to the core zipmap by lazily
/// evaluating a source from `sources` based on some condition, etc. Instead
/// some simpler, eagerly evaluated selection tools such as `min` and `max` in
/// the `MathOps` opcode pack are provided. Future versions of `RainVM` MAY
/// implement lazy `if` and other similar patterns.
///
/// The `eval` function is `view` because rain scripts are expected to compute
/// results only without modifying any state. The contract wrapping the VM is
/// free to mutate as usual. This model encourages exposing only read-only
/// functionality to end-user deployers who provide scripts to a VM factory.
/// Removing all writes removes a lot of potential foot-guns for rain script
/// authors and allows VM contract authors to reason more clearly about the
/// input/output of the wrapping solidity code.
///
/// Internally `RainVM` makes heavy use of unchecked math and assembly logic
/// as the opcode dispatch logic runs on a tight loop and so gas costs can ramp
/// up very quickly. Implementing contracts and opcode packs SHOULD require
/// that opcodes they receive do not exceed the codes they are expecting.
abstract contract RainVM {
<<<<<<< HEAD
    /// `1` copies a value either off `constants` or `arguments` to the top of
    /// the stack. The high bit of the operand specifies which, `0` for
    /// `constants` and `1` for `arguments`.
    uint256 private constant OP_VAL = 0;
    /// Duplicates the top of the stack.
    uint256 private constant OP_DUP = 1;
    /// `2` takes N values off the stack, interprets them as an array then zips
    /// and maps a source from `sources` over them. The source has access to
    /// the original constants using `1 0` and to zipped arguments as `1 1`.
    uint256 private constant OP_ZIPMAP = 2;
    /// Number of provided opcodes for `RainVM`.
    uint256 internal constant OPS_LENGTH = 3;

    function analyzeZipmap(
        bytes[] memory sources_,
        int256 stackIndex_,
        uint256 stackUpperBound_,
        uint256 argumentsUpperBound_,
        uint256 operand_
    )
        private
        view
        returns (
            int256,
            uint256,
            uint256
        )
    {
        uint256 valLength_ = (operand_ >> 5) + 1;
        if (valLength_ > argumentsUpperBound_) {
            argumentsUpperBound_ = valLength_;
        }
        stackIndex_ -= int256(valLength_);
        uint256 loopTimes_ = 1 << ((operand_ >> 3) & 0x03);
        for (uint256 n_ = 0; n_ < loopTimes_; n_++) {
            (
                uint256 localStackIndex_,
                uint256 localStackUpperBound_,
                uint256 localArgumentsUpperBound_
            ) = analyzeSources(sources_, operand_ & 0x07, stackIndex_);
            stackIndex_ = int256(localStackIndex_);
            if (localStackUpperBound_ > stackUpperBound_) {
                stackUpperBound_ = localStackUpperBound_;
            }
            if (localArgumentsUpperBound_ > argumentsUpperBound_) {
                argumentsUpperBound_ = localArgumentsUpperBound_;
            }
        }
        return (stackIndex_, stackUpperBound_, argumentsUpperBound_);
    }

    function analyzeSources(
        bytes[] memory sources_,
        uint256 sourceIndex_,
        int256 stackIndex_
    )
        public
        view
        returns (
            uint256,
            uint256,
            uint256
        )
    {
        unchecked {
            uint256 i_ = 0;
            uint256 sourceLen_;
            uint256 opcode_;
            uint256 operand_;
            uint256 sourceLocation_;
            uint256 stackUpperBound_ = uint256(stackIndex_);
            uint256 argumentsUpperBound_;
            uint256 d_;

            assembly {
                d_ := mload(add(sources_, 0x20))
                sourceLocation_ := mload(
                    add(sources_, add(0x20, mul(sourceIndex_, 0x20)))
                )

                sourceLen_ := mload(sourceLocation_)
            }

            while (i_ < sourceLen_) {
                assembly {
                    i_ := add(i_, 2)
                    let op_ := mload(add(sourceLocation_, i_))
                    opcode_ := byte(30, op_)
                    operand_ := byte(31, op_)
                }

                if (opcode_ < OPS_LENGTH) {
                    if (opcode_ < OP_ZIPMAP) {
                        stackIndex_++;
                    } else {
                        (
                            stackIndex_,
                            stackUpperBound_,
                            argumentsUpperBound_
                        ) = analyzeZipmap(
                            sources_,
                            stackIndex_,
                            stackUpperBound_,
                            argumentsUpperBound_,
                            operand_
                        );
                    }
                } else {
                    stackIndex_ += stackIndexDiff(opcode_, operand_);
                }
                require(stackIndex_ >= 0, "STACK_UNDERFLOW");
                if (uint256(stackIndex_) > stackUpperBound_) {
                    stackUpperBound_ = uint256(stackIndex_);
                }
            }

            return (
                uint256(stackIndex_),
                stackUpperBound_,
                argumentsUpperBound_
            );
        }
    }

    function stackIndexDiff(uint256 opcode_, uint256)
        public
        view
        virtual
        returns (int256)
    {}
=======
    /// DEPRECATED! DONT USE SKIP!
    /// `0` is a skip as this is the fallback value for unset solidity bytes.
    /// Any additional "whitespace" in rain scripts will be noops as `0 0` is
    /// "skip self". The val can be used to skip additional opcodes but take
    /// care to not underflow the source itself.
    uint256 private constant OP_SKIP = 0;
    /// `1` copies a value either off `constants` or `arguments` to the top of
    /// the stack. The high bit of the operand specifies which, `0` for
    /// `constants` and `1` for `arguments`.
    uint256 private constant OP_VAL = 1;
    /// `2` Duplicates the value at index `operand_` to the top of the stack.
    uint256 private constant OP_DUP = 2;
    /// `3` takes N values off the stack, interprets them as an array then zips
    /// and maps a source from `sources` over them. The source has access to
    /// the original constants using `1 0` and to zipped arguments as `1 1`.
    uint256 private constant OP_ZIPMAP = 3;
    /// `4` ABI encodes the entire stack and logs it to the hardhat console.
    uint256 private constant OP_DEBUG = 4;

>>>>>>> 2283124f

    /// Zipmap is rain script's native looping construct.
    /// N values are taken from the stack as `uint256` then split into `uintX`
    /// values where X is configurable by `operand_`. Each 1 increment in the
    /// operand size config doubles the number of items in the implied arrays.
    /// For example, size 0 is 1 `uint256` value, size 1 is
    /// `2x `uint128` values, size 2 is 4x `uint64` values and so on.
    ///
    /// The implied arrays are zipped and then copied into `arguments` and
    /// mapped over with a source from `sources`. Each iteration of the mapping
    /// copies values into `arguments` from index `0` but there is no attempt
    /// to zero out any values that may already be in the `arguments` array.
    /// It is the callers responsibility to ensure that the `arguments` array
    /// is correctly sized and populated for the mapped source.
    ///
    /// The `operand_` for the zipmap opcode is split into 3 components:
    /// - 3 low bits: The index of the source to use from `sources`.
    /// - 2 middle bits: The size of the loop, where 0 is 1 iteration
    /// - 3 high bits: The number of vals to be zipped from the stack where 0
    ///   is 1 value to be zipped.
    ///
    /// This is a separate function to avoid blowing solidity compile stack.
    /// In the future it may be moved inline to `eval` for gas efficiency.
    ///
    /// See https://en.wikipedia.org/wiki/Zipping_(computer_science)
    /// See https://en.wikipedia.org/wiki/Map_(higher-order_function)
    /// @param context_ Domain specific context the wrapping contract can
    /// provide to passthrough back to its own opcodes.
    /// @param state_ The execution state of the VM.
    /// @param operand_ The operand_ associated with this dispatch to zipmap.
    function zipmap(
        bytes memory context_,
        State memory state_,
        uint256 stackTopLocation_,
        uint256 argumentsBottomLocation_,
        uint256 operand_
    ) internal view returns (uint256) {
        unchecked {
            uint256 sourceIndex_ = operand_ & 0x07;
            uint256 loopSize_ = (operand_ >> 3) & 0x03;
            uint256 mask_;
            uint256 stepSize_;
            if (loopSize_ == 0) {
                mask_ = type(uint256).max;
                stepSize_ = 0x100;
            } else if (loopSize_ == 1) {
                mask_ = type(uint128).max;
                stepSize_ = 0x80;
            } else if (loopSize_ == 2) {
                mask_ = type(uint64).max;
                stepSize_ = 0x40;
            } else {
                mask_ = type(uint32).max;
                stepSize_ = 0x20;
            }
            uint256 valLength_ = (operand_ >> 5) + 1;

            // Set aside base values so they can't be clobbered during eval
            // as the stack changes on each loop.
            uint256[] memory baseVals_ = new uint256[](valLength_);
            uint256 baseValsBottom_;
            {
                assembly {
                    baseValsBottom_ := add(baseVals_, 0x20)
                    for {
                        let cursor_ := sub(
                            stackTopLocation_,
                            mul(valLength_, 0x20)
                        )
                        let baseValsCursor_ := baseValsBottom_
                    } lt(cursor_, stackTopLocation_) {
                        cursor_ := add(cursor_, 0x20)
                        baseValsCursor_ := add(baseValsCursor_, 0x20)
                    } {
                        mstore(baseValsCursor_, mload(cursor_))
                    }
                }
            }

            uint256 maxCursor_ = baseValsBottom_ + (valLength_ * 0x20);
            for (uint256 step_ = 0; step_ < 0x100; step_ += stepSize_) {
                // Prepare arguments.
                {
                    uint256 argumentsCursor_ = argumentsBottomLocation_;
                    uint256 cursor_ = baseValsBottom_;
                    while (cursor_ < maxCursor_) {
                        assembly {
                            mstore(
                                argumentsCursor_,
                                and(shr(step_, mload(cursor_)), mask_)
                            )
                            cursor_ := add(cursor_, 0x20)
                            argumentsCursor_ := add(argumentsCursor_, 0x20)
                        }
                    }
                }
                stackTopLocation_ = eval(context_, state_, sourceIndex_);
            }
            return stackTopLocation_;
        }
    }

    /// Evaluates a rain script.
    /// The main workhorse of the rain VM, `eval` runs any core opcodes and
    /// dispatches anything it is unaware of to the implementing contract.
    /// For a script to be useful the implementing contract must override
    /// `applyOp` and dispatch non-core opcodes to domain specific logic. This
    /// could be mathematical operations for a calculator, tier reports for
    /// a membership combinator, entitlements for a minting curve, etc.
    ///
    /// Everything required to coordinate the execution of a rain script to
    /// completion is contained in the `State`. The context and source index
    /// are provided so the caller can provide additional data and kickoff the
    /// opcode dispatch from the correct source in `sources`.
    function eval(
        bytes memory context_,
        State memory state_,
        uint256 sourceIndex_
    ) internal view returns (uint256) {
        unchecked {
            uint256 i_ = 0;
            uint256 opcode_;
            uint256 operand_;
            uint256 sourceLocation_;
            uint256 sourceLen_;
            uint256 constantsBottomLocation_;
            uint256 argumentsBottomLocation_;
            uint256 stackBottomLocation_;
            uint256 stackTopLocation_;
            assembly {
                let stackLocation_ := mload(add(state_, 0x20))
                stackBottomLocation_ := add(stackLocation_, 0x20)
                stackTopLocation_ := add(
                    stackBottomLocation_,
                    // Add stack index offset.
                    mul(mload(state_), 0x20)
                )
                sourceLocation_ := mload(
                    add(
                        mload(add(state_, 0x40)),
                        add(0x20, mul(sourceIndex_, 0x20))
                    )
                )
                sourceLen_ := mload(sourceLocation_)
                constantsBottomLocation_ := add(mload(add(state_, 0x60)), 0x20)
                argumentsBottomLocation_ := add(
                    constantsBottomLocation_,
                    mul(
                        0x20,
                        mload(
                            // argumentsIndex
                            add(state_, 0x80)
                        )
                    )
                )
            }

            // Loop until complete.
            while (i_ < sourceLen_) {
                assembly {
                    i_ := add(i_, 2)
                    let op_ := mload(add(sourceLocation_, i_))
                    opcode_ := byte(30, op_)
                    operand_ := byte(31, op_)
                }
                if (opcode_ < RAIN_VM_OPS_LENGTH) {
                    if (opcode_ == OP_VAL) {
                        assembly {
                            mstore(
                                stackTopLocation_,
                                mload(
                                    add(
                                        constantsBottomLocation_,
                                        mul(0x20, operand_)
                                    )
                                )
                            )
                            stackTopLocation_ := add(stackTopLocation_, 0x20)
                        }
                    } else if (opcode_ == OP_DUP) {
                        assembly {
                            mstore(
                                stackTopLocation_,
                                mload(
                                    add(
                                        stackBottomLocation_,
                                        mul(operand_, 0x20)
                                    )
                                )
                            )
                            stackTopLocation_ := add(stackTopLocation_, 0x20)
                        }
                    } else if (opcode_ == OP_ZIPMAP) {
<<<<<<< HEAD
                        stackTopLocation_ = zipmap(
                            context_,
                            state_,
                            stackTopLocation_,
                            argumentsBottomLocation_,
                            operand_
=======
                        zipmap(context_, state_, operand_);
                    } else if (opcode_ == OP_DEBUG) {
                        console.logBytes(abi.encode(state_));
                    } else {
                        // DEPRECATED! DON'T USE SKIP!
                        // if the high bit of the operand is nonzero then take
                        // the top of the stack and if it is zero we do NOT
                        // skip.
                        // analogous to `JUMPI` in evm opcodes.
                        // If high bit of the operand is zero then we always
                        // skip.
                        // analogous to `JUMP` in evm opcodes.
                        // the operand is interpreted as a signed integer so
                        // that we can skip forwards or backwards. Notable
                        // difference between skip and jump from evm is that
                        // skip moves a relative distance from the current
                        // position and is known at compile time, while jump
                        // moves to an absolute position read from the stack at
                        // runtime. The relative simplicity of skip means we
                        // can check for out of bounds behaviour at compile
                        // time and each source can never goto a position in a
                        // different source.

                        // manually sign extend 1 bit.
                        // normal signextend works on bytes not bits.
                        int8 shift_ = int8(
                            uint8(operand_) & ((uint8(operand_) << 1) | 0x7F)
>>>>>>> 2283124f
                        );
                    }
                } else {
                    stackTopLocation_ = applyOp(
                        context_,
                        stackTopLocation_,
                        opcode_,
                        operand_
                    );
                }
            }
            state_.stackIndex =
                (stackTopLocation_ - stackBottomLocation_) /
                0x20;
            return stackTopLocation_;
        }
    }

    /// Every contract that implements `RainVM` should override `applyOp` so
    /// that useful opcodes are available to script writers.
    /// For an example of a simple and efficient `applyOp` implementation that
    /// dispatches over several opcode packs see `CalculatorTest.sol`.
    /// Implementing contracts are encouraged to handle the dispatch with
    /// unchecked math as the dispatch is a critical performance path and
    /// default solidity checked math can significantly increase gas cost for
    /// each opcode dispatched. Consider that a single zipmap could loop over
    /// dozens of opcode dispatches internally.
    /// Stack is modified by reference NOT returned.
    /// @param context_ Bytes that the implementing contract can passthrough
    /// to be ready internally by its own opcodes. RainVM ignores the context.
    /// @param stackTopLocation_ The memory location of the top of the stack.
    /// @param opcode_ The current opcode to dispatch.
    /// @param operand_ Additional information to inform the opcode dispatch.
    function applyOp(
        bytes memory context_,
        uint256 stackTopLocation_,
        uint256 opcode_,
        uint256 operand_
    )
        internal
        view
        virtual
        returns (uint256)
    //solhint-disable-next-line no-empty-blocks
    {

    }
}<|MERGE_RESOLUTION|>--- conflicted
+++ resolved
@@ -26,14 +26,10 @@
     uint256[] stack;
     bytes[] sources;
     uint256[] constants;
-<<<<<<< HEAD
     /// `ZIPMAP` populates arguments into constants which can be copied to the
     /// stack by `VAL` as usual, starting from this index. This copying is
     /// destructive so it is recommended to leave space in the constants array.
     uint256 argumentsIndex;
-=======
-    uint256[] arguments;
->>>>>>> 2283124f
 }
 
 /// @dev Number of provided opcodes for `RainVM`.
@@ -103,19 +99,18 @@
 /// up very quickly. Implementing contracts and opcode packs SHOULD require
 /// that opcodes they receive do not exceed the codes they are expecting.
 abstract contract RainVM {
-<<<<<<< HEAD
-    /// `1` copies a value either off `constants` or `arguments` to the top of
-    /// the stack. The high bit of the operand specifies which, `0` for
-    /// `constants` and `1` for `arguments`.
+    /// Copies a value either off `constants` to the top of the stack.
     uint256 private constant OP_VAL = 0;
-    /// Duplicates the top of the stack.
+    /// Duplicates any value in the stack to the top of the stack. The operand
+    /// specifies the index to copy from.
     uint256 private constant OP_DUP = 1;
-    /// `2` takes N values off the stack, interprets them as an array then zips
-    /// and maps a source from `sources` over them. The source has access to
-    /// the original constants using `1 0` and to zipped arguments as `1 1`.
+    /// Takes N values off the stack, interprets them as an array then zips
+    /// and maps a source from `sources` over them.
     uint256 private constant OP_ZIPMAP = 2;
+    /// ABI encodes the entire stack and logs it to the hardhat console.
+    uint private constant OP_DEBUG = 3;
     /// Number of provided opcodes for `RainVM`.
-    uint256 internal constant OPS_LENGTH = 3;
+    uint256 internal constant OPS_LENGTH = 4;
 
     function analyzeZipmap(
         bytes[] memory sources_,
@@ -234,27 +229,6 @@
         virtual
         returns (int256)
     {}
-=======
-    /// DEPRECATED! DONT USE SKIP!
-    /// `0` is a skip as this is the fallback value for unset solidity bytes.
-    /// Any additional "whitespace" in rain scripts will be noops as `0 0` is
-    /// "skip self". The val can be used to skip additional opcodes but take
-    /// care to not underflow the source itself.
-    uint256 private constant OP_SKIP = 0;
-    /// `1` copies a value either off `constants` or `arguments` to the top of
-    /// the stack. The high bit of the operand specifies which, `0` for
-    /// `constants` and `1` for `arguments`.
-    uint256 private constant OP_VAL = 1;
-    /// `2` Duplicates the value at index `operand_` to the top of the stack.
-    uint256 private constant OP_DUP = 2;
-    /// `3` takes N values off the stack, interprets them as an array then zips
-    /// and maps a source from `sources` over them. The source has access to
-    /// the original constants using `1 0` and to zipped arguments as `1 1`.
-    uint256 private constant OP_ZIPMAP = 3;
-    /// `4` ABI encodes the entire stack and logs it to the hardhat console.
-    uint256 private constant OP_DEBUG = 4;
-
->>>>>>> 2283124f
 
     /// Zipmap is rain script's native looping construct.
     /// N values are taken from the stack as `uint256` then split into `uintX`
@@ -448,43 +422,14 @@
                             stackTopLocation_ := add(stackTopLocation_, 0x20)
                         }
                     } else if (opcode_ == OP_ZIPMAP) {
-<<<<<<< HEAD
                         stackTopLocation_ = zipmap(
                             context_,
                             state_,
                             stackTopLocation_,
                             argumentsBottomLocation_,
                             operand_
-=======
-                        zipmap(context_, state_, operand_);
-                    } else if (opcode_ == OP_DEBUG) {
+                    } else {
                         console.logBytes(abi.encode(state_));
-                    } else {
-                        // DEPRECATED! DON'T USE SKIP!
-                        // if the high bit of the operand is nonzero then take
-                        // the top of the stack and if it is zero we do NOT
-                        // skip.
-                        // analogous to `JUMPI` in evm opcodes.
-                        // If high bit of the operand is zero then we always
-                        // skip.
-                        // analogous to `JUMP` in evm opcodes.
-                        // the operand is interpreted as a signed integer so
-                        // that we can skip forwards or backwards. Notable
-                        // difference between skip and jump from evm is that
-                        // skip moves a relative distance from the current
-                        // position and is known at compile time, while jump
-                        // moves to an absolute position read from the stack at
-                        // runtime. The relative simplicity of skip means we
-                        // can check for out of bounds behaviour at compile
-                        // time and each source can never goto a position in a
-                        // different source.
-
-                        // manually sign extend 1 bit.
-                        // normal signextend works on bytes not bits.
-                        int8 shift_ = int8(
-                            uint8(operand_) & ((uint8(operand_) << 1) | 0x7F)
->>>>>>> 2283124f
-                        );
                     }
                 } else {
                     stackTopLocation_ = applyOp(
