// SPDX-License-Identifier: CAL
pragma solidity =0.8.10;

import "@openzeppelin/contracts/utils/math/Math.sol";
import "../math/SaturatingMath.sol";

import "hardhat/console.sol";

/// Everything required to evaluate and track the state of a rain script.
/// As this is a struct it will be in memory when passed to `RainVM` and so
/// will be modified by reference internally. This is important for gas
/// efficiency; the stack, arguments and stackIndex will likely be mutated by
/// the running script.
/// @param stackIndex Opcodes write to the stack at the stack index and can
/// consume from the stack by decrementing the index and reading between the
/// old and new stack index.
/// IMPORANT: The stack is never zeroed out so the index must be used to
/// find the "top" of the stack as the result of an `eval`.
/// @param stack Stack is the general purpose runtime state that opcodes can
/// read from and write to according to their functionality.
/// @param sources Sources available to be executed by `eval`.
/// Notably `ZIPMAP` can also select a source to execute by index.
/// @param constants Constants that can be copied to the stack by index by
/// `VAL`.
/// @param arguments `ZIPMAP` populates arguments which can be copied to the
/// stack by `VAL`.
struct State {
    uint256 stackIndex;
    uint256[] stack;
    bytes[] ptrSources;
    uint256[] constants;
    /// `ZIPMAP` populates arguments into constants which can be copied to the
    /// stack by `VAL` as usual, starting from this index. This copying is
    /// destructive so it is recommended to leave space in the constants array.
    uint256 argumentsIndex;
}

struct StorageOpcodesRange {
    uint256 pointer;
    uint256 length;
}

library LibState {
    function toBytesDebug(State memory state_)
        internal
        pure
        returns (bytes memory)
    {
        return abi.encode(state_);
    }

    function fromBytesPacked(bytes memory stateBytes_)
        internal
        pure
        returns (State memory)
    {
        unchecked {
            State memory state_;
            uint256 indexes_;
            assembly {
                // Load indexes from state bytes.
                indexes_ := mload(add(stateBytes_, 0x20))
                // mask out everything but the constants length from state
                // bytes.
                mstore(add(stateBytes_, 0x20), and(indexes_, 0xFF))
                // point state constants at state bytes
                mstore(add(state_, 0x60), add(stateBytes_, 0x20))
            }
            // Stack index 0 is implied.
            state_.stack = new uint256[]((indexes_ >> 8) & 0xFF);
            state_.argumentsIndex = (indexes_ >> 16) & 0xFF;
            uint256 sourcesLen_ = (indexes_ >> 24) & 0xFF;
            bytes[] memory ptrSources_;
            uint256[] memory ptrSourcesPtrs_ = new uint256[](sourcesLen_);

            assembly {
                let sourcesStart_ := add(
                    stateBytes_,
                    add(
                        // 0x40 for constants and sources array length
                        0x40,
                        // skip over length of constants
                        mul(0x20, mload(add(stateBytes_, 0x20)))
                    )
                )
                let cursor_ := sourcesStart_

                for {
                    let i_ := 0
                } lt(i_, sourcesLen_) {
                    i_ := add(i_, 1)
                } {
                    // sources_ is a dynamic array so it is a list of
                    // pointers that can be set literally to the cursor_
                    mstore(
                        add(ptrSourcesPtrs_, add(0x20, mul(i_, 0x20))),
                        cursor_
                    )
                    // move the cursor by the length of the source in bytes
                    cursor_ := add(cursor_, add(0x20, mload(cursor_)))
                }
                // point state at sources_ rather than clone in memory
                ptrSources_ := ptrSourcesPtrs_
                mstore(add(state_, 0x40), ptrSources_)
            }
            return state_;
        }
    }

    function toBytesPacked(State memory state_)
        internal
        pure
        returns (bytes memory)
    {
        unchecked {
            // indexes + constants
            uint256[] memory constants_ = state_.constants;
            // constants is first so we can literally use it on the other end
            uint256 indexes_ = state_.constants.length |
                (state_.stack.length << 8) |
                (state_.argumentsIndex << 16) |
                (state_.ptrSources.length << 24);
            bytes memory ret_ = bytes.concat(
                bytes32(indexes_),
                abi.encodePacked(constants_)
            );
            for (uint256 i_ = 0; i_ < state_.ptrSources.length; i_++) {
                ret_ = bytes.concat(
                    ret_,
                    bytes32(state_.ptrSources[i_].length),
                    state_.ptrSources[i_]
                );
            }
            return ret_;
        }
    }
}

/// @dev Copies a value either off `constants` to the top of the stack.
uint256 constant OPCODE_CONSTANT = 0;
/// @dev Duplicates any value in the stack to the top of the stack. The operand
/// specifies the index to copy from.
uint256 constant OPCODE_STACK = 1;
uint256 constant OPCODE_CONTEXT = 2;
uint256 constant OPCODE_STORAGE = 3;
/// @dev Takes N values off the stack, interprets them as an array then zips
/// and maps a source from `sources` over them.
uint256 constant OPCODE_ZIPMAP = 4;
/// @dev ABI encodes the entire stack and logs it to the hardhat console.
uint256 constant OPCODE_DEBUG = 5;
/// @dev Number of provided opcodes for `RainVM`.
uint256 constant RAIN_VM_OPS_LENGTH = 6;

uint256 constant DEBUG_STATE_ABI = 0;
uint256 constant DEBUG_STATE_PACKED = 1;
uint256 constant DEBUG_STACK = 2;
uint256 constant DEBUG_STACK_INDEX = 3;

/// @title RainVM
/// @notice micro VM for implementing and executing custom contract DSLs.
/// Libraries and contracts map opcodes to `view` functionality then RainVM
/// runs rain scripts using these opcodes. Rain scripts dispatch as pairs of
/// bytes. The first byte is an opcode to run and the second byte is a value
/// the opcode can use contextually to inform how to run. Typically opcodes
/// will read/write to the stack to produce some meaningful final state after
/// all opcodes have been dispatched.
///
/// The only thing required to run a rain script is a `State` struct to pass
/// to `eval`, and the index of the source to run. Additional context can
/// optionally be provided to be used by opcodes. For example, an `ITier`
/// contract can take the input of `report`, abi encode it as context, then
/// expose a local opcode that copies this account to the stack. The state will
/// be mutated by reference rather than returned by `eval`, this is to make it
/// very clear to implementers that the inline mutation is occurring.
///
/// Rain scripts run "top to bottom", i.e. "left to right".
/// See the tests for examples on how to construct rain script in JavaScript
/// then pass to `ImmutableSource` contracts deployed by a factory that then
/// run `eval` to produce a final value.
///
/// There are only 4 "core" opcodes for `RainVM`:
/// - `0`: Copy value from either `constants` at index `operand` to the top of
///   the stack.
/// - `1`: Duplicates the value at stack index `operand_` to the top of the
///   stack.
/// - `2`: Zipmap takes N values from the stack, interprets each as an array of
///   configurable length, then zips them into `arguments` and maps a source
///   from `sources` over these. See `zipmap` for more details.
/// - `3`: Debug prints the state to the console log as per hardhat.
///
/// To do anything useful the contract that inherits `RainVM` needs to provide
/// opcodes to build up an internal DSL. This may sound complex but it only
/// requires mapping opcode integers to functions to call, and reading/writing
/// values to the stack as input/output for these functions. Further, opcode
/// packs are provided in rain that any inheriting contract can use as a normal
/// solidity library. See `MathOps.sol` opcode pack and the
/// `CalculatorTest.sol` test contract for an example of how to dispatch
/// opcodes and handle the results in a wrapping contract.
///
/// RainVM natively has no concept of branching logic such as `if` or loops.
/// An opcode pack could implement these similar to the core zipmap by lazily
/// evaluating a source from `sources` based on some condition, etc. Instead
/// some simpler, eagerly evaluated selection tools such as `min` and `max` in
/// the `MathOps` opcode pack are provided. Future versions of `RainVM` MAY
/// implement lazy `if` and other similar patterns.
///
/// The `eval` function is `view` because rain scripts are expected to compute
/// results only without modifying any state. The contract wrapping the VM is
/// free to mutate as usual. This model encourages exposing only read-only
/// functionality to end-user deployers who provide scripts to a VM factory.
/// Removing all writes removes a lot of potential foot-guns for rain script
/// authors and allows VM contract authors to reason more clearly about the
/// input/output of the wrapping solidity code.
///
/// Internally `RainVM` makes heavy use of unchecked math and assembly logic
/// as the opcode dispatch logic runs on a tight loop and so gas costs can ramp
/// up very quickly. Implementing contracts and opcode packs SHOULD require
/// that opcodes they receive do not exceed the codes they are expecting.
abstract contract RainVM {
    using Math for uint256;
    using SaturatingMath for uint256;

<<<<<<< HEAD
=======
    /// Default is to disallow all storage access to opcodes.
    function storageOpcodesRange()
        public
        pure
        virtual
        returns (StorageOpcodesRange memory)
    {
        return StorageOpcodesRange(0, 0);
    }

    function fnPtrs() public pure virtual returns (bytes memory);

>>>>>>> 0ee0b791
    /// Zipmap is rain script's native looping construct.
    /// N values are taken from the stack as `uint256` then split into `uintX`
    /// values where X is configurable by `operand_`. Each 1 increment in the
    /// operand size config doubles the number of items in the implied arrays.
    /// For example, size 0 is 1 `uint256` value, size 1 is
    /// `2x `uint128` values, size 2 is 4x `uint64` values and so on.
    ///
    /// The implied arrays are zipped and then copied into `arguments` and
    /// mapped over with a source from `sources`. Each iteration of the mapping
    /// copies values into `arguments` from index `0` but there is no attempt
    /// to zero out any values that may already be in the `arguments` array.
    /// It is the callers responsibility to ensure that the `arguments` array
    /// is correctly sized and populated for the mapped source.
    ///
    /// The `operand_` for the zipmap opcode is split into 3 components:
    /// - 3 low bits: The index of the source to use from `sources`.
    /// - 2 middle bits: The size of the loop, where 0 is 1 iteration
    /// - 3 high bits: The number of vals to be zipped from the stack where 0
    ///   is 1 value to be zipped.
    ///
    /// This is a separate function to avoid blowing solidity compile stack.
    /// In the future it may be moved inline to `eval` for gas efficiency.
    ///
    /// See https://en.wikipedia.org/wiki/Zipping_(computer_science)
    /// See https://en.wikipedia.org/wiki/Map_(higher-order_function)
    /// @param context_ Domain specific context the wrapping contract can
    /// provide to passthrough back to its own opcodes.
    /// @param state_ The execution state of the VM.
    /// @param operand_ The operand_ associated with this dispatch to zipmap.
    function zipmap(
        bytes memory context_,
        State memory state_,
        uint256 stackTopLocation_,
        uint256 operand_
    ) internal view returns (uint256) {
        unchecked {
            uint256 sourceIndex_ = operand_ & 0x07;
            uint256 loopSize_ = (operand_ >> 3) & 0x03;
            uint256 mask_;
            uint256 stepSize_;
            if (loopSize_ == 0) {
                mask_ = type(uint256).max;
                stepSize_ = 0x100;
            } else if (loopSize_ == 1) {
                mask_ = type(uint128).max;
                stepSize_ = 0x80;
            } else if (loopSize_ == 2) {
                mask_ = type(uint64).max;
                stepSize_ = 0x40;
            } else {
                mask_ = type(uint32).max;
                stepSize_ = 0x20;
            }
            uint256 valLength_ = (operand_ >> 5) + 1;

            // Set aside base values so they can't be clobbered during eval
            // as the stack changes on each loop.
            uint256[] memory baseVals_ = new uint256[](valLength_);
            uint256 baseValsBottom_;
            {
                assembly {
                    baseValsBottom_ := add(baseVals_, 0x20)
                    for {
                        let cursor_ := sub(
                            stackTopLocation_,
                            mul(valLength_, 0x20)
                        )
                        let baseValsCursor_ := baseValsBottom_
                    } lt(cursor_, stackTopLocation_) {
                        cursor_ := add(cursor_, 0x20)
                        baseValsCursor_ := add(baseValsCursor_, 0x20)
                    } {
                        mstore(baseValsCursor_, mload(cursor_))
                    }
                }
            }

            uint256 argumentsBottomLocation_;
            assembly {
                let constantsBottomLocation_ := add(
                    mload(add(state_, 0x60)),
                    0x20
                )
                argumentsBottomLocation_ := add(
                    constantsBottomLocation_,
                    mul(
                        0x20,
                        mload(
                            // argumentsIndex
                            add(state_, 0x80)
                        )
                    )
                )
            }

            for (uint256 step_ = 0; step_ < 0x100; step_ += stepSize_) {
                // Prepare arguments.
                {
                    // max cursor is in this scope to avoid stack overflow from
                    // solidity.
                    uint256 maxCursor_ = baseValsBottom_ + (valLength_ * 0x20);
                    uint256 argumentsCursor_ = argumentsBottomLocation_;
                    uint256 cursor_ = baseValsBottom_;
                    while (cursor_ < maxCursor_) {
                        assembly {
                            mstore(
                                argumentsCursor_,
                                and(shr(step_, mload(cursor_)), mask_)
                            )
                            cursor_ := add(cursor_, 0x20)
                            argumentsCursor_ := add(argumentsCursor_, 0x20)
                        }
                    }
                }
                stackTopLocation_ = eval(context_, state_, sourceIndex_);
            }
            return stackTopLocation_;
        }
    }

    /// Evaluates a rain script.
    /// The main workhorse of the rain VM, `eval` runs any core opcodes and
    /// dispatches anything it is unaware of to the implementing contract.
    /// For a script to be useful the implementing contract must override
    /// `applyOp` and dispatch non-core opcodes to domain specific logic. This
    /// could be mathematical operations for a calculator, tier reports for
    /// a membership combinator, entitlements for a minting curve, etc.
    ///
    /// Everything required to coordinate the execution of a rain script to
    /// completion is contained in the `State`. The context and source index
    /// are provided so the caller can provide additional data and kickoff the
    /// opcode dispatch from the correct source in `sources`.
    function eval(
        bytes memory context_,
        State memory state_,
        uint256 sourceIndex_
    ) internal view returns (uint256) {
        unchecked {
            uint256 pc_ = 0;
            uint256 opcode_;
            uint256 operand_;
            uint256 sourceLocation_;
            uint256 sourceLen_;
            uint256 constantsBottomLocation_;
            uint256 stackBottomLocation_;
            uint256 stackTopLocation_;
            uint256 firstFnPtrLocation_;

            assembly {
                let stackLocation_ := mload(add(state_, 0x20))
                stackBottomLocation_ := add(stackLocation_, 0x20)
                stackTopLocation_ := add(
                    stackBottomLocation_,
                    // Add stack index offset.
                    mul(mload(state_), 0x20)
                )
                sourceLocation_ := mload(
                    add(
                        mload(add(state_, 0x40)),
                        add(0x20, mul(sourceIndex_, 0x20))
                    )
                )
                sourceLen_ := mload(sourceLocation_)
                constantsBottomLocation_ := add(mload(add(state_, 0x60)), 0x20)
                // first fn pointer is seen if we move two bytes into the data.
                firstFnPtrLocation_ := add(mload(add(state_, 0xA0)), 0x02)
            }

            // Loop until complete.
            while (pc_ < sourceLen_) {
                assembly {
                    pc_ := add(pc_, 3)
                    let op_ := mload(add(sourceLocation_, pc_))
                    operand_ := byte(31, op_)
                    opcode_ := and(shr(8, op_), 0xFFFF)
                }

                if (opcode_ < RAIN_VM_OPS_LENGTH) {
                    if (opcode_ == OPCODE_CONSTANT) {
                        assembly {
                            mstore(
                                stackTopLocation_,
                                mload(
                                    add(
                                        constantsBottomLocation_,
                                        mul(0x20, operand_)
                                    )
                                )
                            )
                            stackTopLocation_ := add(stackTopLocation_, 0x20)
                        }
                    } else if (opcode_ == OPCODE_STACK) {
                        assembly {
                            mstore(
                                stackTopLocation_,
                                mload(
                                    add(
                                        stackBottomLocation_,
                                        mul(operand_, 0x20)
                                    )
                                )
                            )
                            stackTopLocation_ := add(stackTopLocation_, 0x20)
                        }
                    } else if (opcode_ == OPCODE_CONTEXT) {
                        // This is the only runtime integrity check that we do
                        // as it is not possible to know how long context might
                        // be in general until runtime.
                        require(
                            operand_ * 0x20 < context_.length,
                            "CONTEXT_LENGTH"
                        );
                        assembly {
                            mstore(
                                stackTopLocation_,
                                mload(
                                    add(
                                        context_,
                                        add(0x20, mul(0x20, operand_))
                                    )
                                )
                            )
                            stackTopLocation_ := add(stackTopLocation_, 0x20)
                        }
                    } else if (opcode_ == OPCODE_STORAGE) {
                        StorageOpcodesRange
                            memory storageOpcodesRange_ = storageOpcodesRange();
                        assembly {
                            mstore(
                                stackTopLocation_,
                                sload(
                                    add(operand_, mload(storageOpcodesRange_))
                                )
                            )
                            stackTopLocation_ := add(stackTopLocation_, 0x20)
                        }
                    } else if (opcode_ == OPCODE_ZIPMAP) {
                        stackTopLocation_ = zipmap(
                            context_,
                            state_,
                            stackTopLocation_,
                            operand_
                        );
                    } else {
                        bytes memory debug_;
                        if (operand_ == DEBUG_STATE_ABI) {
                            debug_ = abi.encode(state_);
                        } else if (operand_ == DEBUG_STATE_PACKED) {
                            debug_ = LibState.toBytesPacked(state_);
                        } else if (operand_ == DEBUG_STACK) {
                            debug_ = abi.encodePacked(state_.stack);
                        } else if (operand_ == DEBUG_STACK_INDEX) {
                            debug_ = abi.encodePacked(state_.stackIndex);
                        }
                        if (debug_.length > 0) {
                            console.logBytes(debug_);
                        }
                    }
                } else {
                    function(uint256, uint256) view returns (uint256) fn_;
                    assembly {
                        fn_ := opcode_
                    }
                    stackTopLocation_ = fn_(operand_, stackTopLocation_);
                }
                // The stack index may be the same as the length as this means
                // the stack is full. But we cannot write past the end of the
                // stack. This also catches a stack index that underflows due
                // to unchecked or assembly math. This check MAY be redundant
                // with standard OOB checks on the stack array due to indexing
                // into it, but is a required guard in the case of VM assembly.
                // Future versions of the VM will precalculate all stack
                // movements at deploy time rather than runtime as this kind of
                // accounting adds nontrivial gas across longer scripts that
                // include many opcodes.
                // Note: This check would NOT be safe in the case that some
                // opcode used assembly in a way that can underflow the stack
                // as this would allow a malicious rain script to write to the
                // stack length and/or the stack index.
                require(
                    state_.stackIndex <= state_.stack.length,
                    "STACK_OVERFLOW"
                );
            }
            state_.stackIndex =
                (stackTopLocation_ - stackBottomLocation_) /
                0x20;
            return stackTopLocation_;
        }
    }
}<|MERGE_RESOLUTION|>--- conflicted
+++ resolved
@@ -220,8 +220,6 @@
     using Math for uint256;
     using SaturatingMath for uint256;
 
-<<<<<<< HEAD
-=======
     /// Default is to disallow all storage access to opcodes.
     function storageOpcodesRange()
         public
@@ -234,7 +232,6 @@
 
     function fnPtrs() public pure virtual returns (bytes memory);
 
->>>>>>> 0ee0b791
     /// Zipmap is rain script's native looping construct.
     /// N values are taken from the stack as `uint256` then split into `uintX`
     /// values where X is configurable by `operand_`. Each 1 increment in the
