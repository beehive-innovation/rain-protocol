// SPDX-License-Identifier: CAL
pragma solidity ^0.8.15;

import "../runtime/RainVM.sol";
import "../runtime/LibStackTop.sol";
import {MathUpgradeable as Math} from "@openzeppelin/contracts-upgradeable/utils/math/MathUpgradeable.sol";

struct IntegrityState {
    // Sources first as we read it in assembly.
    bytes[] sources;
    StorageOpcodesRange storageOpcodesRange;
    uint256 constantsLength;
    uint256 contextLength;
    StackTop stackBottom;
    StackTop stackMaxTop;
    uint256 scratch;
    function(IntegrityState memory, Operand, StackTop)
        view
        returns (StackTop)[] integrityFunctionPointers;
<<<<<<< HEAD
    function(IntegrityState memory, SourceIndex, StackTop, uint256)
        internal
        view
        returns (StackTop) ensureIntegrity;
=======
>>>>>>> bbe59155
}

library LibIntegrityState {
    using LibIntegrityState for IntegrityState;
    using LibStackTop for StackTop;
    using Math for uint256;

    function syncStackMaxTop(
        IntegrityState memory integrityState_,
        StackTop stackTop_
    ) internal pure {
        if (
            StackTop.unwrap(stackTop_) >
            StackTop.unwrap(integrityState_.stackMaxTop)
        ) {
            integrityState_.stackMaxTop = stackTop_;
        }
    }

    function ensureIntegrity(
        IntegrityState memory integrityState_,
        SourceIndex sourceIndex_,
        StackTop stackTop_,
        uint256 minimumFinalStackIndex_
    ) internal view returns (StackTop) {
        unchecked {
            uint256 cursor_;
            uint256 end_;
            assembly ("memory-safe") {
                cursor_ := mload(
                    add(
                        mload(integrityState_),
                        add(0x20, mul(0x20, sourceIndex_))
                    )
                )
                end_ := add(cursor_, mload(cursor_))
            }

            // Loop until complete.
            while (cursor_ < end_) {
                uint256 opcode_;
                Operand operand_;
                cursor_ += 4;
                assembly ("memory-safe") {
                    let op_ := mload(cursor_)
                    operand_ := and(op_, 0xFFFF)
                    opcode_ := and(shr(16, op_), 0xFFFF)
                }
                // We index into the function pointers here to ensure that any
                // opcodes that we don't have a pointer for will error.
                stackTop_ = integrityState_.integrityFunctionPointers[opcode_](
                    integrityState_,
                    operand_,
                    stackTop_
                );
            }
            require(
                minimumFinalStackIndex_ <=
                    integrityState_.stackBottom.toIndex(stackTop_),
                "MIN_FINAL_STACK"
            );
            return stackTop_;
        }
    }

    function push(IntegrityState memory integrityState_, StackTop stackTop_)
        internal
        pure
        returns (StackTop stackTopAfter_)
    {
        stackTopAfter_ = stackTop_.up();
        integrityState_.syncStackMaxTop(stackTopAfter_);
    }

    function push(
        IntegrityState memory integrityState_,
        StackTop stackTop_,
        uint256 n_
    ) internal pure returns (StackTop stackTopAfter_) {
        stackTopAfter_ = stackTop_.up(n_);
        integrityState_.syncStackMaxTop(stackTopAfter_);
    }

    function popUnderflowCheck(
        IntegrityState memory integrityState_,
        StackTop stackTop_
    ) internal pure {
        require(
            // Stack bottom may be non-zero so check we are above it.
            (StackTop.unwrap(stackTop_) >=
                StackTop.unwrap(integrityState_.stackBottom)) &&
                // If we underflowed zero then we will be above the stack max
                // top. Assumes that at least 1 item was popped so we can do a
                // strict inequality check here.
                (StackTop.unwrap(stackTop_) <
                    StackTop.unwrap(integrityState_.stackMaxTop)),
            "STACK_UNDERFLOW"
        );
    }

    function pop(IntegrityState memory integrityState_, StackTop stackTop_)
        internal
        pure
        returns (StackTop stackTopAfter_)
    {
        stackTopAfter_ = stackTop_.down();
        integrityState_.popUnderflowCheck(stackTopAfter_);
    }

    function pop(
        IntegrityState memory integrityState_,
        StackTop stackTop_,
        uint256 n_
    ) internal pure returns (StackTop) {
        if (n_ > 0) {
            stackTop_ = stackTop_.down(n_);
            integrityState_.popUnderflowCheck(stackTop_);
        }
        return stackTop_;
    }

    function applyFnN(
        IntegrityState memory integrityState_,
        StackTop stackTop_,
        function(uint256, uint256) internal view returns (uint256),
        uint256 n_
    ) internal pure returns (StackTop) {
        return integrityState_.push(integrityState_.pop(stackTop_, n_));
    }

    function applyFn(
        IntegrityState memory integrityState_,
        StackTop stackTop_,
        function(uint256) internal view returns (uint256)
    ) internal pure returns (StackTop) {
        return integrityState_.push(integrityState_.pop(stackTop_));
    }

    function applyFn(
        IntegrityState memory integrityState_,
        StackTop stackTop_,
        function(Operand, uint256) internal view returns (uint256)
    ) internal pure returns (StackTop) {
        return integrityState_.push(integrityState_.pop(stackTop_));
    }

    function applyFn(
        IntegrityState memory integrityState_,
        StackTop stackTop_,
        function(uint256, uint256) internal view returns (uint256)
    ) internal pure returns (StackTop) {
        return integrityState_.push(integrityState_.pop(stackTop_, 2));
    }

    function applyFn(
        IntegrityState memory integrityState_,
        StackTop stackTop_,
        function(Operand, uint256, uint256) internal view returns (uint256)
    ) internal pure returns (StackTop) {
        return integrityState_.push(integrityState_.pop(stackTop_, 2));
    }

    function applyFn(
        IntegrityState memory integrityState_,
        StackTop stackTop_,
        function(uint256, uint256, uint256) internal view returns (uint256)
    ) internal pure returns (StackTop) {
        return integrityState_.push(integrityState_.pop(stackTop_, 3));
    }

    function applyFn(
        IntegrityState memory integrityState_,
        StackTop stackTop_,
        function(uint256[] memory) internal view returns (uint256),
        uint256 length_
    ) internal pure returns (StackTop) {
        return integrityState_.push(integrityState_.pop(stackTop_, length_));
    }

    function applyFn(
        IntegrityState memory integrityState_,
        StackTop stackTop_,
        function(uint256, uint256, uint256[] memory)
            internal
            view
            returns (uint256),
        uint256 length_
    ) internal pure returns (StackTop) {
        unchecked {
            return
                integrityState_.push(
                    integrityState_.pop(stackTop_, length_ + 2)
                );
        }
    }

    function applyFn(
        IntegrityState memory integrityState_,
        StackTop stackTop_,
        function(uint256, uint256, uint256, uint256[] memory)
            internal
            view
            returns (uint256),
        uint256 length_
    ) internal pure returns (StackTop) {
        unchecked {
            return
                integrityState_.push(
                    integrityState_.pop(stackTop_, length_ + 3)
                );
        }
    }

    function applyFn(
        IntegrityState memory integrityState_,
        StackTop stackTop_,
        function(uint256, uint256[] memory, uint256[] memory)
            internal
            view
            returns (uint256[] memory),
        uint256 length_
    ) internal pure returns (StackTop) {
        unchecked {
            return
                integrityState_.push(
                    integrityState_.pop(stackTop_, length_ * 2 + 1),
                    length_
                );
        }
    }
}<|MERGE_RESOLUTION|>--- conflicted
+++ resolved
@@ -3,7 +3,7 @@
 
 import "../runtime/RainVM.sol";
 import "../runtime/LibStackTop.sol";
-import {MathUpgradeable as Math} from "@openzeppelin/contracts-upgradeable/utils/math/MathUpgradeable.sol";
+import "@openzeppelin/contracts/utils/math/Math.sol";
 
 struct IntegrityState {
     // Sources first as we read it in assembly.
@@ -17,13 +17,9 @@
     function(IntegrityState memory, Operand, StackTop)
         view
         returns (StackTop)[] integrityFunctionPointers;
-<<<<<<< HEAD
     function(IntegrityState memory, SourceIndex, StackTop, uint256)
         internal
-        view
-        returns (StackTop) ensureIntegrity;
-=======
->>>>>>> bbe59155
+        view returns (StackTop) ensureIntegrity;
 }
 
 library LibIntegrityState {
@@ -43,52 +39,6 @@
         }
     }
 
-    function ensureIntegrity(
-        IntegrityState memory integrityState_,
-        SourceIndex sourceIndex_,
-        StackTop stackTop_,
-        uint256 minimumFinalStackIndex_
-    ) internal view returns (StackTop) {
-        unchecked {
-            uint256 cursor_;
-            uint256 end_;
-            assembly ("memory-safe") {
-                cursor_ := mload(
-                    add(
-                        mload(integrityState_),
-                        add(0x20, mul(0x20, sourceIndex_))
-                    )
-                )
-                end_ := add(cursor_, mload(cursor_))
-            }
-
-            // Loop until complete.
-            while (cursor_ < end_) {
-                uint256 opcode_;
-                Operand operand_;
-                cursor_ += 4;
-                assembly ("memory-safe") {
-                    let op_ := mload(cursor_)
-                    operand_ := and(op_, 0xFFFF)
-                    opcode_ := and(shr(16, op_), 0xFFFF)
-                }
-                // We index into the function pointers here to ensure that any
-                // opcodes that we don't have a pointer for will error.
-                stackTop_ = integrityState_.integrityFunctionPointers[opcode_](
-                    integrityState_,
-                    operand_,
-                    stackTop_
-                );
-            }
-            require(
-                minimumFinalStackIndex_ <=
-                    integrityState_.stackBottom.toIndex(stackTop_),
-                "MIN_FINAL_STACK"
-            );
-            return stackTop_;
-        }
-    }
-
     function push(IntegrityState memory integrityState_, StackTop stackTop_)
         internal
         pure
@@ -115,9 +65,7 @@
             // Stack bottom may be non-zero so check we are above it.
             (StackTop.unwrap(stackTop_) >=
                 StackTop.unwrap(integrityState_.stackBottom)) &&
-                // If we underflowed zero then we will be above the stack max
-                // top. Assumes that at least 1 item was popped so we can do a
-                // strict inequality check here.
+                // If we underflowed zero then we will be above the stack max top.
                 (StackTop.unwrap(stackTop_) <
                     StackTop.unwrap(integrityState_.stackMaxTop)),
             "STACK_UNDERFLOW"
@@ -137,12 +85,9 @@
         IntegrityState memory integrityState_,
         StackTop stackTop_,
         uint256 n_
-    ) internal pure returns (StackTop) {
-        if (n_ > 0) {
-            stackTop_ = stackTop_.down(n_);
-            integrityState_.popUnderflowCheck(stackTop_);
-        }
-        return stackTop_;
+    ) internal pure returns (StackTop stackTopAfter_) {
+        stackTopAfter_ = stackTop_.down(n_);
+        integrityState_.popUnderflowCheck(stackTopAfter_);
     }
 
     function applyFnN(
