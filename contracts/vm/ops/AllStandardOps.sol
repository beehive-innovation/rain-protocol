--- conflicted
+++ resolved
@@ -44,13 +44,9 @@
 import "./tier/OpSelectLte.sol";
 import "./tier/OpUpdateTimesForTierRange.sol";
 
-<<<<<<< HEAD
 uint256 constant ALL_STANDARD_OPS_COUNT = 39;
 uint256 constant ALL_STANDARD_OPS_LENGTH = RAIN_VM_OPS_LENGTH +
     ALL_STANDARD_OPS_COUNT;
-=======
-uint256 constant ALL_STANDARD_OPS_LENGTH = RAIN_VM_OPS_LENGTH + 40;
->>>>>>> 3f9ce393
 
 /// @title AllStandardOps
 /// @notice RainVM opcode pack to expose all other packs.
