--- conflicted
+++ resolved
@@ -38,18 +38,13 @@
         // Check that an iteration of the loop ends where it starts.
         require(
             StackTop.unwrap(stackTop_) ==
-                StackTop.unwrap(
-                    integrityState_.ensureIntegrity(
-<<<<<<< HEAD
-                        integrityState_,
-=======
->>>>>>> bbe59155
-                        SourceIndex.wrap(Operand.unwrap(operand_)),
-                        // The loop eval starts under the condition.
-                        integrityState_.pop(stackTop_),
-                        0
-                    )
-                ),
+                StackTop.unwrap(integrityState_.ensureIntegrity(
+                    integrityState_,
+                    SourceIndex.wrap(Operand.unwrap(operand_)),
+                    // The loop eval starts under the condition.
+                    integrityState_.pop(stackTop_),
+                    0
+                )),
             "LOOP_SHIFT"
         );
         // Final position is under condition.
