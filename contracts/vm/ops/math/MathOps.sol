// SPDX-License-Identifier: CAL
pragma solidity =0.8.10;

import {State} from "../../RainVM.sol";
import "../../../math/SaturatingMath.sol";

/// @dev Opcode for addition.
uint256 constant OPCODE_ADD = 0;
/// @dev Opcode for saturating addition.
uint256 constant OPCODE_SATURATING_ADD = 1;
/// @dev Opcode for subtraction.
uint256 constant OPCODE_SUB = 2;
/// @dev Opcode for saturating subtraction.
uint256 constant OPCODE_SATURATING_SUB = 3;
/// @dev Opcode for multiplication.
uint256 constant OPCODE_MUL = 4;
/// @dev Opcode for saturating multiplication.
uint256 constant OPCODE_SATURATING_MUL = 5;
/// @dev Opcode for division.
uint256 constant OPCODE_DIV = 6;
/// @dev Opcode for modulo.
uint256 constant OPCODE_MOD = 7;
/// @dev Opcode for exponentiation.
uint256 constant OPCODE_EXP = 8;
/// @dev Opcode for minimum.
uint256 constant OPCODE_MIN = 9;
/// @dev Opcode for maximum.
uint256 constant OPCODE_MAX = 10;
/// @dev Number of provided opcodes for `MathOps`.
uint256 constant MATH_OPS_LENGTH = 11;

/// @title MathOps
/// @notice RainVM opcode pack to perform basic checked math operations.
/// Underflow and overflow will error as per default solidity behaviour.
/// SaturatingMath opcodes are provided as "core" math because the VM has no
/// ability to lazily execute code, which means that overflows cannot be
/// guarded with conditional logic. Saturation is a quick and dirty solution to
/// overflow that is valid in many situations.
library MathOps {
    using SaturatingMath for uint256;

    function stackIndexDiff(uint256, uint256 operand_)
        internal
        pure
        returns (int256)
    {
        // Zero length math ops not supported.
        require(operand_ > 0, "BAD_OPERAND");
        // All operations take operand_ as length inputs and have 1 output.
        return 1 - int256(operand_);
    }

    function applyOp(
        uint256 stackTopLocation_,
        uint256 opcode_,
        uint256 operand_
    ) internal pure returns (uint256) {
        uint256 location_;
        uint256 accumulator_;
        assembly {
            location_ := sub(stackTopLocation_, mul(operand_, 0x20))
            accumulator_ := mload(location_)
        }
        uint256 intermediate_;
        uint256 didOverflow_ = 0;

        // Addition.
        if (opcode_ == OPCODE_ADD) {
<<<<<<< HEAD
            assembly {
                for {
                    let cursor_ := add(location_, 0x20)
                } lt(cursor_, stackTopLocation_) {
                    cursor_ := add(cursor_, 0x20)
                } {
                    intermediate_ := add(accumulator_, mload(cursor_))
                    // Adapted from Open Zeppelin safe math.
                    if lt(intermediate_, accumulator_) {
                        didOverflow_ := 1
                        cursor_ := stackTopLocation_
                    }
                    accumulator_ := intermediate_
=======
            while (cursor_ < top_) {
                unchecked {
                    cursor_++;
                }
                accumulator_ += state_.stack[cursor_];
            }
        }
        // Saturating addition.
        else if (opcode_ == OPCODE_SATURATING_ADD) {
            unchecked {
                while (cursor_ < top_ && accumulator_ < type(uint256).max) {
                    cursor_++;
                    accumulator_ = accumulator_.saturatingAdd(
                        state_.stack[cursor_]
                    );
>>>>>>> c79ef439
                }
            }
        }
        // // Saturating addition.
        // else if (opcode_ == OPCODE_SATURATING_ADD) {
        //     while (cursor_ < top_ && accumulator_ < type(uint256).maxs) {
        //         unchecked {
        //             cursor_++;
        //             accumulator_ = accumulator_.saturatingAdd(
        //                 state_.stack[cursor_]
        //             );
        //         }
        //     }
        // }
        // Subtraction.
        else if (opcode_ == OPCODE_SUB) {
            assembly {
                for {
                    let cursor_ := add(location_, 0x20)
                } lt(cursor_, stackTopLocation_) {
                    cursor_ := add(cursor_, 0x20)
                } {
                    intermediate_ := sub(accumulator_, mload(cursor_))
                    // Adapted from Open Zeppelin safe math.
                    if gt(intermediate_, accumulator_) {
                        didOverflow_ := 1
                        cursor_ := stackTopLocation_
                    }
                    accumulator_ := intermediate_
                }
            }
        }
        // Saturating subtraction.
        else if (opcode_ == OPCODE_SATURATING_SUB) {
<<<<<<< HEAD
            uint256 item_;
            uint256 cursor_ = location_;
            while (cursor_ < stackTopLocation_ && 0 < accumulator_) {
                assembly {
                    cursor_ := add(cursor_, 0x20)
                    item_ := mload(cursor_)
=======
            unchecked {
                while (cursor_ < top_ && 0 < accumulator_) {
                    cursor_++;
                    accumulator_ = accumulator_.saturatingSub(
                        state_.stack[cursor_]
                    );
>>>>>>> c79ef439
                }
                accumulator_ = accumulator_.saturatingSub(item_);
            }
        }
        // Multiplication.
        // Slither false positive here complaining about dividing before
        // multiplying but both are mututally exclusive according to `opcode_`.
        else if (opcode_ == OPCODE_MUL) {
<<<<<<< HEAD
            assembly {
                let item_ := 0
                for {
                    let cursor_ := add(location_, 0x20)
                } lt(cursor_, stackTopLocation_) {
                    cursor_ := add(cursor_, 0x20)
                } {
                    if gt(accumulator_, 0) {
                        item_ := mload(cursor_)
                        intermediate_ := mul(accumulator_, item_)
                        // Adapted from Open Zeppelin safe math.
                        if iszero(eq(div(intermediate_, accumulator_), item_)) {
                            didOverflow_ := 1
                            cursor_ := stackTopLocation_
                        }
                        accumulator_ := intermediate_
                    }
=======
            while (cursor_ < top_) {
                unchecked {
                    cursor_++;
                }
                accumulator_ *= state_.stack[cursor_];
            }
        }
        // Saturating multiplication.
        else if (opcode_ == OPCODE_SATURATING_MUL) {
            unchecked {
                while (cursor_ < top_ && accumulator_ < type(uint256).max) {
                    cursor_++;
                    accumulator_ = accumulator_.saturatingMul(
                        state_.stack[cursor_]
                    );
>>>>>>> c79ef439
                }
            }
        }
        // // Saturating multiplication.
        // else if (opcode_ == OPCODE_SATURATING_MUL) {
        //     while (cursor_ < top_ && accumulator_ < type(uint256).max) {
        //         unchecked {
        //             cursor_++;
        //             accumulator_ = accumulator_.saturatingMul(
        //                 state_.stack[cursor_]
        //             );
        //         }
        //     }
        // }
        // Division.
        else if (opcode_ == OPCODE_DIV) {
            assembly {
                let item_ := 0
                for {
                    let cursor_ := add(location_, 0x20)
                } lt(cursor_, stackTopLocation_) {
                    cursor_ := add(cursor_, 0x20)
                } {
                    item_ := mload(cursor_)
                    // Adapted from Open Zeppelin safe math.
                    if iszero(item_) {
                        didOverflow_ := 1
                        cursor_ := stackTopLocation_
                    }
                    accumulator_ := div(accumulator_, item_)
                }
            }
        }
        // Modulo.
        else if (opcode_ == OPCODE_MOD) {
            assembly {
                let item_ := 0
                for {
                    let cursor_ := add(location_, 0x20)
                } lt(cursor_, stackTopLocation_) {
                    cursor_ := add(cursor_, 0x20)
                } {
                    item_ := mload(cursor_)
                    // Adapted from Open Zeppelin safe math.
                    if iszero(item_) {
                        didOverflow_ := 1
                        cursor_ := stackTopLocation_
                    }
                    accumulator_ := mod(accumulator_, item_)
                }
            }
        }
        // Exponentiation.
        else if (opcode_ == OPCODE_EXP) {
            uint256 item_;
            uint256 cursor_ = location_;
            while (cursor_ < stackTopLocation_) {
                assembly {
                    cursor_ := add(cursor_, 0x20)
                    item_ := mload(cursor_)
                }
                accumulator_ = accumulator_**item_;
            }
        }
        // Minimum.
        else if (opcode_ == OPCODE_MIN) {
            assembly {
                let item_ := 0
                for {
                    let cursor_ := add(location_, 0x20)
                } lt(cursor_, stackTopLocation_) {
                    cursor_ := add(cursor_, 0x20)
                } {
                    item_ := mload(cursor_)
                    if lt(item_, accumulator_) {
                        accumulator_ := item_
                    }
                }
            }
        }
        // Maximum.
        else if (opcode_ == OPCODE_MAX) {
            assembly {
                let item_ := 0
                for {
                    let cursor_ := location_
                } lt(cursor_, stackTopLocation_) {
                    cursor_ := add(cursor_, 0x20)
                } {
                    item_ := mload(cursor_)
                    if gt(item_, accumulator_) {
                        accumulator_ := item_
                    }
                }
            }
        }

        require(didOverflow_ < 1, "MATH_OVERFLOW");
        assembly {
            mstore(location_, accumulator_)
            stackTopLocation_ := add(location_, 0x20)
        }

        return stackTopLocation_;
    }
}<|MERGE_RESOLUTION|>--- conflicted
+++ resolved
@@ -66,7 +66,6 @@
 
         // Addition.
         if (opcode_ == OPCODE_ADD) {
-<<<<<<< HEAD
             assembly {
                 for {
                     let cursor_ := add(location_, 0x20)
@@ -80,30 +79,13 @@
                         cursor_ := stackTopLocation_
                     }
                     accumulator_ := intermediate_
-=======
-            while (cursor_ < top_) {
-                unchecked {
-                    cursor_++;
-                }
-                accumulator_ += state_.stack[cursor_];
-            }
-        }
-        // Saturating addition.
-        else if (opcode_ == OPCODE_SATURATING_ADD) {
-            unchecked {
-                while (cursor_ < top_ && accumulator_ < type(uint256).max) {
-                    cursor_++;
-                    accumulator_ = accumulator_.saturatingAdd(
-                        state_.stack[cursor_]
-                    );
->>>>>>> c79ef439
                 }
             }
         }
         // // Saturating addition.
         // else if (opcode_ == OPCODE_SATURATING_ADD) {
-        //     while (cursor_ < top_ && accumulator_ < type(uint256).maxs) {
         //         unchecked {
+        //     while (cursor_ < top_ && accumulator_ < type(uint256).max) {
         //             cursor_++;
         //             accumulator_ = accumulator_.saturatingAdd(
         //                 state_.stack[cursor_]
@@ -131,21 +113,12 @@
         }
         // Saturating subtraction.
         else if (opcode_ == OPCODE_SATURATING_SUB) {
-<<<<<<< HEAD
             uint256 item_;
             uint256 cursor_ = location_;
             while (cursor_ < stackTopLocation_ && 0 < accumulator_) {
                 assembly {
                     cursor_ := add(cursor_, 0x20)
                     item_ := mload(cursor_)
-=======
-            unchecked {
-                while (cursor_ < top_ && 0 < accumulator_) {
-                    cursor_++;
-                    accumulator_ = accumulator_.saturatingSub(
-                        state_.stack[cursor_]
-                    );
->>>>>>> c79ef439
                 }
                 accumulator_ = accumulator_.saturatingSub(item_);
             }
@@ -154,7 +127,6 @@
         // Slither false positive here complaining about dividing before
         // multiplying but both are mututally exclusive according to `opcode_`.
         else if (opcode_ == OPCODE_MUL) {
-<<<<<<< HEAD
             assembly {
                 let item_ := 0
                 for {
@@ -172,23 +144,6 @@
                         }
                         accumulator_ := intermediate_
                     }
-=======
-            while (cursor_ < top_) {
-                unchecked {
-                    cursor_++;
-                }
-                accumulator_ *= state_.stack[cursor_];
-            }
-        }
-        // Saturating multiplication.
-        else if (opcode_ == OPCODE_SATURATING_MUL) {
-            unchecked {
-                while (cursor_ < top_ && accumulator_ < type(uint256).max) {
-                    cursor_++;
-                    accumulator_ = accumulator_.saturatingMul(
-                        state_.stack[cursor_]
-                    );
->>>>>>> c79ef439
                 }
             }
         }
