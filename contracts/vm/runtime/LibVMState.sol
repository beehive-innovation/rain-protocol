// SPDX-License-Identifier: CAL
pragma solidity ^0.8.15;

import "./LibStackTop.sol";
import "../../type/LibCast.sol";
import "../../array/LibUint256Array.sol";
import "../../memory/LibMemorySize.sol";
import "hardhat/console.sol";
<<<<<<< HEAD
import {SafeCastUpgradeable as SafeCast} from "@openzeppelin/contracts-upgradeable/utils/math/SafeCastUpgradeable.sol";
=======
import "@openzeppelin/contracts/utils/math/SafeCast.sol";

enum DebugStyle {
    StatePacked,
    Stack
}
>>>>>>> 5d12fef6

/// Everything required to evaluate and track the state of a rain script.
/// As this is a struct it will be in memory when passed to `RainVM` and so
/// will be modified by reference internally. This is important for gas
/// efficiency; the stack, arguments and stackIndex will likely be mutated by
/// the running script.
/// @param stackIndex Opcodes write to the stack at the stack index and can
/// consume from the stack by decrementing the index and reading between the
/// old and new stack index.
/// IMPORANT: The stack is never zeroed out so the index must be used to
/// find the "top" of the stack as the result of an `eval`.
/// @param stack Stack is the general purpose runtime state that opcodes can
/// read from and write to according to their functionality.
/// @param sources Sources available to be executed by `eval`.
/// Notably `ZIPMAP` can also select a source to execute by index.
/// @param constants Constants that can be copied to the stack by index by
/// `VAL`.
/// @param arguments `ZIPMAP` populates arguments which can be copied to the
/// stack by `VAL`.
struct VMState {
    StackTop stackBottom;
    StackTop constantsBottom;
    uint256[] context;
<<<<<<< HEAD
    bytes[] sources;
    function(VMState memory, SourceIndex, StackTop)
        view
        returns (StackTop) eval;
=======
    bytes[] ptrSources;
>>>>>>> 5d12fef6
}

SourceIndex constant DEFAULT_SOURCE_INDEX = SourceIndex.wrap(0);

library LibVMState {
    using SafeCast for uint256;
    using LibMemorySize for uint256;
    using LibMemorySize for uint256[];
    using LibMemorySize for bytes;
    using LibUint256Array for uint256[];
    using LibVMState for VMState;
    using LibStackTop for uint256[];
    using LibStackTop for StackTop;
    using LibStackTop for bytes;
    using LibCast for uint256;
    using LibCast for function(VMState memory, SourceIndex, StackTop)
        view
        returns (StackTop);
<<<<<<< HEAD
    using LibCast for function(VMState memory, Operand, StackTop) view returns (StackTop)[];
=======

    function debug(
        VMState memory state_,
        StackTop stackTop_,
        DebugStyle debugStyle_
    ) internal view returns (StackTop) {
        if (debugStyle_ == DebugStyle.StatePacked) {
            console.logBytes(state_.toBytesPacked());
        } else if (debugStyle_ == DebugStyle.Stack) {
            uint256[] memory stack_ = state_
                .stackBottom
                .down()
                .asUint256Array();
            console.log("~~~");
            uint256 index_ = state_.stackBottom.toIndex(stackTop_);
            unchecked {
                for (uint256 i_ = 0; i_ < index_; i_++) {
                    console.log(i_, stack_[i_]);
                }
            }
            console.log("***");
        }
        return stackTop_;
    }
>>>>>>> 5d12fef6

    function fromBytesPacked(
        bytes memory stateBytes_,
        uint256[] memory context_
    ) internal pure returns (VMState memory) {
        unchecked {
            VMState memory state_;

            // Context and the eval pointer are provided by the caller so no
            // processing is needed for these.
            state_.context = context_;

            StackTop cursor_ = stateBytes_.asStackTop().up();
            // The end of processing is the end of the state bytes.
            StackTop end_ = cursor_.upBytes(cursor_.peek());

            // Read the stack length and build a stack.
            cursor_ = cursor_.up();
            uint256 stackLength_ = cursor_.peek();
            // The stack is never stored in stack bytes so we allocate a new
            // array for it with length as per the indexes and point the state
            // at it.
            state_.stackBottom = (new uint256[](stackLength_)).asStackTopUp();

            // Reference the constants array and move cursor past it.
            cursor_ = cursor_.up();
            state_.constantsBottom = cursor_;
            cursor_ = cursor_.up(cursor_.peek());

            // Rebuild the sources array.
            uint256 i_ = 0;
            StackTop lengthCursor_ = cursor_;
            uint256 sourcesLength_ = 0;
            while (StackTop.unwrap(lengthCursor_) < StackTop.unwrap(end_)) {
                lengthCursor_ = lengthCursor_
                    .upBytes(lengthCursor_.peekUp())
                    .up();
                sourcesLength_++;
            }
            state_.sources = new bytes[](sourcesLength_);
            while (StackTop.unwrap(cursor_) < StackTop.unwrap(end_)) {
                state_.sources[i_] = cursor_.asBytes();
                cursor_ = cursor_.upBytes(cursor_.peekUp()).up();
                i_++;
            }
            return state_;
        }
    }

    function replaceSourceIndexesWithPointers(bytes memory source_, uint[] memory pointers_) internal pure {
        assembly ("memory-safe") {
            for {
                let replaceMask_ := 0xFFFF
                let preserveMask_ := not(replaceMask_)
                let sourceLength_ := mload(source_)
                let pointersBottom_ := add(pointers_, 0x20)
                let cursor_ := add(source_, 2)
                let end_ := add(source_, sourceLength_)
            }
            lt(cursor_, end_)
            {
                cursor_ := add(cursor_, 4)
            }
            {
                let data_ := mload(cursor_)
                mstore(cursor_, or(and(data_, preserveMask_), mload(
                    add(
                        pointersBottom_, 
                        mul(and(data_, replaceMask_), 0x20)))))
            }
        }
    }

    function toBytesPacked(
        uint256 stackLength_,
        uint256[] memory constants_,
        bytes[] memory sources_,
                    function(VMState memory, Operand, StackTop)
                internal
                view
                returns (StackTop)[]
                memory opcodeFunctionPointers_
    ) internal pure returns (bytes memory) {
        unchecked {
            uint size_ = 0;
            size_ += stackLength_.size();
            size_ += constants_.size();
            for (uint i_ = 0; i_ < sources_.length; i_++) {
                size_ += sources_[i_].size();
            }
            bytes memory packedBytes_ = new bytes(size_);
            StackTop cursor_ = packedBytes_.asStackTop().up();

            // Copy stack length.
            cursor_ = cursor_.push(stackLength_);

            // Then the constants.
            cursor_ = cursor_.pushWithLength(constants_);

            // Last the sources.
            bytes memory source_;
            for (uint256 i_ = 0; i_ < sources_.length; i_++) {
                source_ = sources_[i_];
                replaceSourceIndexesWithPointers(source_, opcodeFunctionPointers_.asUint256Array());
                cursor_ = cursor_.unalignedPushWithLength(source_);
            }
            return packedBytes_;
        }
    }
<<<<<<< HEAD
=======

    function toBytesPacked(VMState memory state_)
        internal
        pure
        returns (bytes memory)
    {
        return
            toBytesPacked(
                state_.stackBottom.peek(),
                state_.constantsBottom.down().asUint256Array(),
                state_.ptrSources
            );
    }

    /// Eval with sane defaults partially applied.
    function eval(VMState memory state_) internal view returns (StackTop) {
        return state_.eval(DEFAULT_SOURCE_INDEX, state_.stackBottom);
    }

    /// Eval with sane defaults partially applied.
    function eval(VMState memory state_, SourceIndex sourceIndex_)
        internal
        view
        returns (StackTop)
    {
        return state_.eval(sourceIndex_, state_.stackBottom);
    }

    /// Eval with sane defaults partially applied.
    function eval(VMState memory state_, StackTop stackTop_)
        internal
        view
        returns (StackTop)
    {
        return state_.eval(DEFAULT_SOURCE_INDEX, stackTop_);
    }

    /// Evaluates a rain script.
    /// The main workhorse of the rain VM, `eval` runs any core opcodes and
    /// dispatches anything it is unaware of to the implementing contract.
    /// For a script to be useful the implementing contract must override
    /// `applyOp` and dispatch non-core opcodes to domain specific logic. This
    /// could be mathematical operations for a calculator, tier reports for
    /// a membership combinator, entitlements for a minting curve, etc.
    ///
    /// Everything required to coordinate the execution of a rain script to
    /// completion is contained in the `State`. The context and source index
    /// are provided so the caller can provide additional data and kickoff the
    /// opcode dispatch from the correct source in `sources`.
    function eval(
        VMState memory state_,
        SourceIndex sourceIndex_,
        StackTop stackTop_
    ) internal view returns (StackTop) {
        unchecked {
            uint256 cursor_;
            uint256 end_;
            assembly ("memory-safe") {
                cursor_ := mload(
                    add(
                        mload(add(state_, 0x60)),
                        add(0x20, mul(0x20, sourceIndex_))
                    )
                )
                end_ := add(cursor_, mload(cursor_))
            }

            // Loop until complete.
            while (cursor_ < end_) {
                function(VMState memory, Operand, StackTop)
                    internal
                    view
                    returns (StackTop) fn_;
                Operand operand_;
                cursor_ += 3;
                {
                    uint256 op_;
                    assembly ("memory-safe") {
                        op_ := and(mload(cursor_), 0xFFFFFF)
                        operand_ := and(op_, 0xFF)
                        fn_ := shr(8, op_)
                    }
                }
                stackTop_ = fn_(state_, operand_, stackTop_);
            }
            return stackTop_;
        }
    }
>>>>>>> 5d12fef6
}<|MERGE_RESOLUTION|>--- conflicted
+++ resolved
@@ -6,16 +6,14 @@
 import "../../array/LibUint256Array.sol";
 import "../../memory/LibMemorySize.sol";
 import "hardhat/console.sol";
-<<<<<<< HEAD
 import {SafeCastUpgradeable as SafeCast} from "@openzeppelin/contracts-upgradeable/utils/math/SafeCastUpgradeable.sol";
-=======
-import "@openzeppelin/contracts/utils/math/SafeCast.sol";
 
 enum DebugStyle {
-    StatePacked,
-    Stack
+    Stack,
+    Constant,
+    Context,
+    Source
 }
->>>>>>> 5d12fef6
 
 /// Everything required to evaluate and track the state of a rain script.
 /// As this is a struct it will be in memory when passed to `RainVM` and so
@@ -39,14 +37,7 @@
     StackTop stackBottom;
     StackTop constantsBottom;
     uint256[] context;
-<<<<<<< HEAD
-    bytes[] sources;
-    function(VMState memory, SourceIndex, StackTop)
-        view
-        returns (StackTop) eval;
-=======
-    bytes[] ptrSources;
->>>>>>> 5d12fef6
+    bytes[] compiledSources;
 }
 
 SourceIndex constant DEFAULT_SOURCE_INDEX = SourceIndex.wrap(0);
@@ -65,34 +56,43 @@
     using LibCast for function(VMState memory, SourceIndex, StackTop)
         view
         returns (StackTop);
-<<<<<<< HEAD
     using LibCast for function(VMState memory, Operand, StackTop) view returns (StackTop)[];
-=======
-
+
+    /// Console log various aspects of the VM state.
+    /// Gas intensive and relies on hardhat console so not intended for
+    /// production but great for debugging rain scripts.
     function debug(
         VMState memory state_,
         StackTop stackTop_,
         DebugStyle debugStyle_
     ) internal view returns (StackTop) {
-        if (debugStyle_ == DebugStyle.StatePacked) {
-            console.logBytes(state_.toBytesPacked());
-        } else if (debugStyle_ == DebugStyle.Stack) {
-            uint256[] memory stack_ = state_
-                .stackBottom
-                .down()
-                .asUint256Array();
+        if (debugStyle_ == DebugStyle.Source) {
+            for (uint i_ = 0; i_ < state_.compiledSources.length; i_++) {
+                console.logBytes(state_.compiledSources[i_]);
+            }
+        } else {
+            uint[] memory array_;
+            uint length_;
+            if (debugStyle_ == DebugStyle.Stack) {
+                array_ = state_
+                    .stackBottom
+                    .down()
+                    .asUint256Array();
+                length_ = state_.stackBottom.toIndex(stackTop_);
+            } else if (debugStyle_ == DebugStyle.Constant) {
+                array_ = state_.constantsBottom.down().asUint256Array();
+            } else {
+                array_ = state_.context;
+            }
+
             console.log("~~~");
-            uint256 index_ = state_.stackBottom.toIndex(stackTop_);
-            unchecked {
-                for (uint256 i_ = 0; i_ < index_; i_++) {
-                    console.log(i_, stack_[i_]);
-                }
+            for (uint256 i_ = 0; i_ < length_; i_++) {
+                console.log(i_, array_[i_]);
             }
             console.log("***");
         }
         return stackTop_;
     }
->>>>>>> 5d12fef6
 
     function fromBytesPacked(
         bytes memory stateBytes_,
@@ -132,9 +132,9 @@
                     .up();
                 sourcesLength_++;
             }
-            state_.sources = new bytes[](sourcesLength_);
+            state_.compiledSources = new bytes[](sourcesLength_);
             while (StackTop.unwrap(cursor_) < StackTop.unwrap(end_)) {
-                state_.sources[i_] = cursor_.asBytes();
+                state_.compiledSources[i_] = cursor_.asBytes();
                 cursor_ = cursor_.upBytes(cursor_.peekUp()).up();
                 i_++;
             }
@@ -142,7 +142,16 @@
         }
     }
 
-    function replaceSourceIndexesWithPointers(bytes memory source_, uint[] memory pointers_) internal pure {
+    /// Given a source in opcodes compile to an equivalent source with real
+    /// function pointers for a given VM contract. The "compilation" involves
+    /// simply replacing the opcode with the pointer at the index of the opcode.
+    /// i.e. opcode 4 will be replaced with `pointers_[4]`.
+    /// Relies heavily on the integrity checks ensuring opcodes used are not OOB
+    /// and that the pointers provided are valid and in the correct order.
+    /// Hopefully it goes without saying that the list of pointers MUST NOT be
+    /// user defined, otherwise any source can be compiled with a completely
+    /// different mapping between opcodes and dispatched functions.
+    function compile(bytes memory source_, uint[] memory pointers_) internal pure {
         assembly ("memory-safe") {
             for {
                 let replaceMask_ := 0xFFFF
@@ -196,26 +205,11 @@
             bytes memory source_;
             for (uint256 i_ = 0; i_ < sources_.length; i_++) {
                 source_ = sources_[i_];
-                replaceSourceIndexesWithPointers(source_, opcodeFunctionPointers_.asUint256Array());
+                compile(source_, opcodeFunctionPointers_.asUint256Array());
                 cursor_ = cursor_.unalignedPushWithLength(source_);
             }
             return packedBytes_;
         }
-    }
-<<<<<<< HEAD
-=======
-
-    function toBytesPacked(VMState memory state_)
-        internal
-        pure
-        returns (bytes memory)
-    {
-        return
-            toBytesPacked(
-                state_.stackBottom.peek(),
-                state_.constantsBottom.down().asUint256Array(),
-                state_.ptrSources
-            );
     }
 
     /// Eval with sane defaults partially applied.
@@ -278,13 +272,13 @@
                     view
                     returns (StackTop) fn_;
                 Operand operand_;
-                cursor_ += 3;
+                cursor_ += 4;
                 {
                     uint256 op_;
                     assembly ("memory-safe") {
-                        op_ := and(mload(cursor_), 0xFFFFFF)
-                        operand_ := and(op_, 0xFF)
-                        fn_ := shr(8, op_)
+                        op_ := mload(cursor_)
+                        operand_ := and(op_, 0xFFFF)
+                        fn_ := and(shr(16, op_), 0xFFFF)
                     }
                 }
                 stackTop_ = fn_(state_, operand_, stackTop_);
@@ -292,5 +286,4 @@
             return stackTop_;
         }
     }
->>>>>>> 5d12fef6
 }