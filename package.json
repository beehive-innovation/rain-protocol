{
  "name": "@rainprotocol/rain-protocol",
  "description": "Onchain intepreted defi for creative expression",
  "version": "0.0.16",
  "author": "Rain Protocol",
  "license": "CAL",
  "repository": {
    "type": "git",
    "url": "https://github.com/rainprotocol/rain-protocol.git"
  },
  "keywords": [],
  "bugs": {
    "url": "https://github.com/rainprotocol/rain-protocol/issues"
  },
  "homepage": "http://rainprotocol.github.io/rain-protocol/",
  "bin": {
    "opmeta": "scripts/getOpmeta.ts",
    "rainterpreter-opmeta": "scripts/getRainterpreterOpmeta.ts",
    "rain-contract-meta": "scripts/getRainContractMeta.ts",
    "contract-meta": "scripts/getContractMeta.ts"
  },
  "scripts": {
    "build": "hardhat compile",
    "test": "hardhat test",
    "lint": "eslint . --ext .ts",
    "lint-and-fix": "eslint . --ext .ts --fix",
    "opmeta": "ts-node ./scripts/getOpmeta.ts",
    "rainterpreter-opmeta": "ts-node ./scripts/getRainterpreterOpmeta.ts",
    "contract-meta": "ts-node ./scripts/getContractMeta.ts",
    "rain-contract-meta": "tsnode ./scripts/getRainContractMeta.ts"
  },
  "devDependencies": {
    "@defi-wonderland/smock": "=2.3.4",
    "@ethereumjs/common": "=3.0.2",
    "@ethereumjs/evm": "=1.3.0",
    "@nomiclabs/hardhat-ethers": "=2.2.1",
    "@typechain/ethers-v5": "=10.2.0",
    "@typechain/hardhat": "=6.1.5",
    "@types/mocha": "=10.0.1",
    "@types/node": "=18.14.1",
    "@typescript-eslint/eslint-plugin": "=5.48.0",
    "@typescript-eslint/parser": "=5.48.0",
<<<<<<< HEAD
    "ajv": "=8.12.0",
    "dotenv": "=16.0.3",
=======
    "cbor": "^8.1.0",
    "dotenv": "^16.0.3",
>>>>>>> 7bdcd500
    "eslint": "=8.31.0",
    "ethers": "=5.7.2",
    "hardhat": "=2.12.7",
    "hardhat-contract-sizer": "=2.6.1",
    "hardhat-gas-reporter": "=1.0.9",
    "hardhat-storage-layout": "=0.1.7",
    "mocha": "=10.2.0",
    "prettier": "=2.8.4",
    "prettier-plugin-solidity": "=1.1.1",
    "pretty-quick": "=3.1.3",
    "solc": "=0.8.17",
    "solhint": "=3.3.7",
    "ts-generator": "=0.1.1",
    "ts-node": "=10.9.1",
    "tslib": "=2.4.1",
    "typechain": "=8.1.1",
    "typescript": "=4.9.5",
    "web3-utils": "=1.8.1",
    "rainlang": "rainprotocol/rainlang#05f236ed68edf4500103305c9aca74edd11fe38b"
  },
  "dependencies": {
    "@chainlink/contracts": "=0.5.1",
    "@openzeppelin/contracts-upgradeable": "=4.8.0"
  },
  "overrides": {
    "solhint": {
      "@solidity-parser/parser": "=0.14.5"
    },
    "hardhat": {
      "undici": "=5.19.1"
    }
  }
}<|MERGE_RESOLUTION|>--- conflicted
+++ resolved
@@ -40,13 +40,9 @@
     "@types/node": "=18.14.1",
     "@typescript-eslint/eslint-plugin": "=5.48.0",
     "@typescript-eslint/parser": "=5.48.0",
-<<<<<<< HEAD
     "ajv": "=8.12.0",
     "dotenv": "=16.0.3",
-=======
-    "cbor": "^8.1.0",
-    "dotenv": "^16.0.3",
->>>>>>> 7bdcd500
+    "cbor": "=8.1.0",
     "eslint": "=8.31.0",
     "ethers": "=5.7.2",
     "hardhat": "=2.12.7",
