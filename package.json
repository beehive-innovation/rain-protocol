--- conflicted
+++ resolved
@@ -64,12 +64,7 @@
     "tslib": "=2.4.1",
     "typechain": "=8.1.1",
     "typescript": "=4.9.5",
-<<<<<<< HEAD
     "web3-utils": "=1.8.1"
-=======
-    "web3-utils": "=1.8.1",
-    "rainlang": "rainprotocol/rainlang#f0b536e47cb266aba4453b40c37b4d7e940c2b1e"
->>>>>>> dee684a4
   },
   "dependencies": {
     "@chainlink/contracts": "=0.5.1",
