--- conflicted
+++ resolved
@@ -74,13 +74,9 @@
     "typescript": "^3.9.3"
   },
   "dependencies": {
-<<<<<<< HEAD
     "@beehiveinnovation/balancer-core": "0.0.7",
     "@beehiveinnovation/configurable-rights-pool": "0.0.1",
-    "@openzeppelin/contracts": "^3.3.0"
-=======
     "@openzeppelin/contracts": "^4.3.3"
->>>>>>> b7d114dc
   },
   "husky": {
     "hooks": {
