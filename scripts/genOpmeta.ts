#!/usr/bin/env ts-node

import Ajv from "ajv";
import * as fs from "fs";
import * as path from "path";
import { format } from "prettier";
import { argv } from "process";
import { deflateSync } from "zlib";
import OpmetaSchema from "../opmeta_schema.json";

const readFile = (_path: string) => {
  try {
    return fs.readFileSync(_path).toString();
  } catch (error) {
    throw new Error(`invalid file, reason: ${error}`);
  }
};

const writeFile = (_path: string, file: string) => {
  try {
    fs.writeFileSync(_path, file);
  } catch (error) {
    console.log(error);
  }
};
<<<<<<< HEAD

const main = async () => {
  const root = path.resolve();
  const args = argv.slice(2);
  let dir = root;
  let schemaPath = "";
  for (let i = 0; i < args.length; i++) {
    if (args[i].includes("path")) {
      let _tmp = args.splice(i, i + 1)[0];
      _tmp = _tmp.slice(_tmp.indexOf("=") + 1);
      dir = path.resolve(root, _tmp);
    }
  }
  for (let i = 0; i < args.length; i++) {
    if (args[i].includes("schema")) {
      let _tmp = args.splice(i, i + 1)[0];
      _tmp = _tmp.slice(_tmp.indexOf("=") + 1);
      if (_tmp.endsWith(".json")) {
        schemaPath = path.resolve(root, _tmp);
      } else throw new Error("invalid schema path");
    }
  }

  const schema = schemaPath.length
    ? JSON.parse(readFile(schemaPath))
    : OpmetaSchema;
  const validate = new Ajv().compile(schema);

  const opmetas = [];
  for (let i = 0; i < args.length; i++) {
    if (args[i].endsWith(".json")) {
      const tmp = JSON.parse(readFile(path.resolve(root, args[i])));
      if (validate(tmp)) opmetas.push(tmp);
      else throw new Error(`invalid opmeta content at index ${i}`);
    } else throw new Error(`invalid opmeta path at index ${i}`);
  }

  let opmetaHexString = "0x";
  const opmetaBytes = Uint8Array.from(
    deflateSync(JSON.stringify(opmetas, null, 4))
  );
  for (let i = 0; i < opmetaBytes.length; i++) {
    opmetaHexString =
      opmetaHexString + opmetaBytes[i].toString(16).padStart(2, "0");
  }

  let schemaHexString = "0x";
  const schemaBytes = Uint8Array.from(
    deflateSync(JSON.stringify(schema, null, 4))
  );
  for (let i = 0; i < schemaBytes.length; i++) {
    schemaHexString =
      schemaHexString + schemaBytes[i].toString(16).padStart(2, "0");
  }

  const fileData = {
    opmeta: opmetas,
    deployableOpmetaBytes: opmetaHexString,
    deployableSchemaBytes: schemaHexString,
  };

  if (!dir.endsWith(".json")) dir = dir + "/Opmeta.json";

  writeFile(dir, JSON.stringify(fileData, null, 4));
};

=======

const main = async () => {
  const root = path.resolve();
  const args = argv.slice(2);

  if (!args.length || args.includes("--help") || args.includes("-h") || args.includes("-H")){
    console.log(
      `
      usage:
        gen-opmeta [--opmeta] <path/to/files.json> [option1] <arg1> [option2] <arg2>

      example:
        gen-opmeta --dest dest/path/name.json --schema path/to/schema.json --opmeta ./path/to/1st.opmeta.json ./path/to/2nd.opmeta.json
      

      options:

        --opmeta, -o, -O <path/to/1st.opmeta.json> <path/to/2nd.opmeta.json> ...
          Path to individual opmeta files.

        --dest, -d, -D <destination/path/name.json>
          (optional) Destination of the output file. Writes to root of the current working directory if not provided.
        
        --schema, -s, -S <path/to/schema.json>
          (optional) Path to the opmeta schema, uses the default schema if not provided.


      *** Path can be relative or absolute ***
          - relative path must start with letters or 1 or 2 dots ".", example: relative/path ./relative/path ../../relative/path
          - absolute path must start with slash "/", example: /absolute/path
      `
    )
  }
  else {
    let dir = root;
    let schemaPath = "";
    if (args.includes("--dest") || args.includes("-d") || args.includes("-D")) {
      const _i = args.indexOf("--dest") > -1
        ? args.indexOf("--dest")
        : args.indexOf("-d") > -1
        ? args.indexOf("-d")
        : args.indexOf("-D")
      const _tmp = args.splice(_i, _i + 2);
      if (_tmp.length != 2) throw new Error("expected destination path")
      dir = path.resolve(root, _tmp[1]);
    }

    if (args.includes("--schema") || args.includes("-s") || args.includes("-S")) {
      const _i = args.indexOf("--schema") > -1
        ? args.indexOf("--schema")
        : args.indexOf("-s") > -1
        ? args.indexOf("-s")
        : args.indexOf("-S")
      const _tmp = args.splice(_i, _i + 2);
      if (_tmp.length != 2) throw new Error("expected path to the schema")
      if (_tmp[1].endsWith(".json")) {
        schemaPath = path.resolve(root, _tmp[1]);
      } else throw new Error("invalid schema, must be a valid json");
    }

    const schema = schemaPath.length
      ? JSON.parse(readFile(schemaPath))
      : OpmetaSchema;
    const validate = new Ajv().compile(schema);

    const opmetas = [];
    if (args.includes("--opmeta") || args.includes("-o") || args.includes("-O")) {
      const _i = args.indexOf("--opmeta") > -1
        ? args.indexOf("--opmeta")
        : args.indexOf("-o") > -1
        ? args.indexOf("-o")
        : args.indexOf("-O")
      const _tmp = args.splice(_i + 1);
      if (!_tmp.length) throw new Error("expected path to opmeta files")
      for (let i = 0; i < _tmp.length; i++) {
        if (_tmp[i].endsWith(".json")) {
          const tmp = JSON.parse(readFile(path.resolve(root, _tmp[i])));
          if (validate(tmp)) opmetas.push(tmp);
          else throw new Error(`invalid opmeta content at index ${i}`);
        } else throw new Error(`invalid opmeta at index ${i}, must be a valid json`);
      }

      let opmetaHexString = "0x";
      const opmetaBytes = Uint8Array.from(
        deflateSync(format(JSON.stringify(opmetas, null, 4), { parser: "json" }))
      );
      for (let i = 0; i < opmetaBytes.length; i++) {
        opmetaHexString =
          opmetaHexString + opmetaBytes[i].toString(16).padStart(2, "0");
      }

      let schemaHexString = "0x";
      const schemaBytes = Uint8Array.from(
        deflateSync(format(JSON.stringify(schema, null, 4), { parser: "json" }))
      );
      for (let i = 0; i < schemaBytes.length; i++) {
        schemaHexString =
          schemaHexString + schemaBytes[i].toString(16).padStart(2, "0");
      }

      const data = {
        opmeta: opmetas,
        deployableOpmetaBytes: opmetaHexString,
        deployableSchemaBytes: schemaHexString,
      };
      const fileData = format(JSON.stringify(data, null, 4), { parser: "json" });

      if (!dir.endsWith(".json")) dir = dir + "/Opmeta.json";

      writeFile(dir, fileData);
    }
    else console.log(
  `
  Expected Opmeta Files!
  `
    )
  }
};

>>>>>>> 6fd80b56
main()
  .then(() => {
    const exit = process.exit;
    exit(0);
  })
  .catch((error) => {
    console.error(error);
    const exit = process.exit;
    exit(1);
  });<|MERGE_RESOLUTION|>--- conflicted
+++ resolved
@@ -23,74 +23,6 @@
     console.log(error);
   }
 };
-<<<<<<< HEAD
-
-const main = async () => {
-  const root = path.resolve();
-  const args = argv.slice(2);
-  let dir = root;
-  let schemaPath = "";
-  for (let i = 0; i < args.length; i++) {
-    if (args[i].includes("path")) {
-      let _tmp = args.splice(i, i + 1)[0];
-      _tmp = _tmp.slice(_tmp.indexOf("=") + 1);
-      dir = path.resolve(root, _tmp);
-    }
-  }
-  for (let i = 0; i < args.length; i++) {
-    if (args[i].includes("schema")) {
-      let _tmp = args.splice(i, i + 1)[0];
-      _tmp = _tmp.slice(_tmp.indexOf("=") + 1);
-      if (_tmp.endsWith(".json")) {
-        schemaPath = path.resolve(root, _tmp);
-      } else throw new Error("invalid schema path");
-    }
-  }
-
-  const schema = schemaPath.length
-    ? JSON.parse(readFile(schemaPath))
-    : OpmetaSchema;
-  const validate = new Ajv().compile(schema);
-
-  const opmetas = [];
-  for (let i = 0; i < args.length; i++) {
-    if (args[i].endsWith(".json")) {
-      const tmp = JSON.parse(readFile(path.resolve(root, args[i])));
-      if (validate(tmp)) opmetas.push(tmp);
-      else throw new Error(`invalid opmeta content at index ${i}`);
-    } else throw new Error(`invalid opmeta path at index ${i}`);
-  }
-
-  let opmetaHexString = "0x";
-  const opmetaBytes = Uint8Array.from(
-    deflateSync(JSON.stringify(opmetas, null, 4))
-  );
-  for (let i = 0; i < opmetaBytes.length; i++) {
-    opmetaHexString =
-      opmetaHexString + opmetaBytes[i].toString(16).padStart(2, "0");
-  }
-
-  let schemaHexString = "0x";
-  const schemaBytes = Uint8Array.from(
-    deflateSync(JSON.stringify(schema, null, 4))
-  );
-  for (let i = 0; i < schemaBytes.length; i++) {
-    schemaHexString =
-      schemaHexString + schemaBytes[i].toString(16).padStart(2, "0");
-  }
-
-  const fileData = {
-    opmeta: opmetas,
-    deployableOpmetaBytes: opmetaHexString,
-    deployableSchemaBytes: schemaHexString,
-  };
-
-  if (!dir.endsWith(".json")) dir = dir + "/Opmeta.json";
-
-  writeFile(dir, JSON.stringify(fileData, null, 4));
-};
-
-=======
 
 const main = async () => {
   const root = path.resolve();
@@ -104,7 +36,7 @@
 
       example:
         gen-opmeta --dest dest/path/name.json --schema path/to/schema.json --opmeta ./path/to/1st.opmeta.json ./path/to/2nd.opmeta.json
-      
+
 
       options:
 
@@ -113,7 +45,7 @@
 
         --dest, -d, -D <destination/path/name.json>
           (optional) Destination of the output file. Writes to root of the current working directory if not provided.
-        
+
         --schema, -s, -S <path/to/schema.json>
           (optional) Path to the opmeta schema, uses the default schema if not provided.
 
@@ -210,7 +142,6 @@
   }
 };
 
->>>>>>> 6fd80b56
 main()
   .then(() => {
     const exit = process.exit;
