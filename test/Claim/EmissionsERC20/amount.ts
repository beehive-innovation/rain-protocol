--- conflicted
+++ resolved
@@ -86,565 +86,7 @@
         hexlify([...Buffer.from("Custom claim message")])
       );
   });
-
-<<<<<<< HEAD
-  // it("should calculate correct emissions amount (if division is performed on final result)", async function () {
-  //   const signers = await ethers.getSigners();
-  //   const creator = signers[0];
-  //   const claimant = signers[1];
-
-  //   const readWriteTierFactory = await ethers.getContractFactory(
-  //     "ReadWriteTier"
-  //   );
-  //   const readWriteTier =
-  //     (await readWriteTierFactory.deploy()) as ReadWriteTier;
-  //   await readWriteTier.deployed();
-
-  //   const { emissionsERC20Factory } = await claimFactoriesDeploy();
-
-  //   // We're using uints, so we need to scale reward per block up to get out of the decimal places, but a precision of 18 zeros is too much to fit within a uint32 (since we store block rewards per tier in a report-like format). Six zeros should be enough.
-  //   const BN_ONE_REWARD = BigNumber.from("1" + sixZeros);
-
-  //   // 2 seconds per block
-  //   const BLOCKS_PER_YEAR = 43200 * 365.25;
-
-  //   const BLOCKS_PER_MONTH = Math.floor(BLOCKS_PER_YEAR / 12);
-
-  //   const MONTHLY_REWARD_BRNZ = BigNumber.from(100).mul(BN_ONE_REWARD);
-
-  //   const MONTHLY_REWARD_SILV = BigNumber.from(200)
-  //     .mul(BN_ONE_REWARD)
-  //     .sub(MONTHLY_REWARD_BRNZ);
-
-  //   const MONTHLY_REWARD_GOLD = BigNumber.from(500)
-  //     .mul(BN_ONE_REWARD)
-  //     .sub(MONTHLY_REWARD_SILV.add(MONTHLY_REWARD_BRNZ));
-
-  //   const MONTHLY_REWARD_PLAT = BigNumber.from(1000)
-  //     .mul(BN_ONE_REWARD)
-  //     .sub(
-  //       MONTHLY_REWARD_GOLD.add(MONTHLY_REWARD_SILV).add(MONTHLY_REWARD_BRNZ)
-  //     );
-
-  //   const REWARD_PER_BLOCK_BRNZ = MONTHLY_REWARD_BRNZ.div(BLOCKS_PER_MONTH);
-  //   const REWARD_PER_BLOCK_SILV = MONTHLY_REWARD_SILV.div(BLOCKS_PER_MONTH);
-  //   const REWARD_PER_BLOCK_GOLD = MONTHLY_REWARD_GOLD.div(BLOCKS_PER_MONTH);
-  //   const REWARD_PER_BLOCK_PLAT = MONTHLY_REWARD_PLAT.div(BLOCKS_PER_MONTH);
-
-  //   const BASE_REWARD_PER_TIER = paddedUInt256(
-  //     ethers.BigNumber.from(
-  //       "0x" +
-  //         paddedUInt32(0).repeat(4) +
-  //         paddedUInt32(REWARD_PER_BLOCK_PLAT) +
-  //         paddedUInt32(REWARD_PER_BLOCK_GOLD) +
-  //         paddedUInt32(REWARD_PER_BLOCK_SILV) +
-  //         paddedUInt32(REWARD_PER_BLOCK_BRNZ)
-  //     )
-  //   );
-
-  //   console.log("bronze", REWARD_PER_BLOCK_BRNZ);
-  //   console.log("silver", REWARD_PER_BLOCK_SILV);
-  //   console.log("gold", REWARD_PER_BLOCK_GOLD);
-  //   console.log("platinum", REWARD_PER_BLOCK_PLAT);
-
-  //   // BEGIN global constants
-
-  //   const valTierAddrAddress = op(Opcode.STATE, memoryOperand(MemoryType.Constant, 0));
-  //   const valBaseRewardPerTier = op(Opcode.STATE, memoryOperand(MemoryType.Constant, 1));
-  //   const valBlocksPerYear = op(Opcode.STATE, memoryOperand(MemoryType.Constant, 2));
-  //   const valAlways = op(Opcode.STATE, memoryOperand(MemoryType.Constant, 3));
-  //   const valOne = op(Opcode.CONSTANT, 4);
-
-  //   // END global constants
-
-  //   // BEGIN zipmap args
-
-  //   const argDuration = op(Opcode.CONSTANT, 5);
-  //   const argBaseReward = op(Opcode.CONSTANT, 6);
-
-  //   // END zipmap args
-
-  //   // BEGIN Source snippets
-
-  //   // prettier-ignore
-  //   const PROGRESS = () =>
-  //     concat([
-  //       argDuration,
-  //       valBlocksPerYear,
-  //       op(Opcode.SCALE18_DIV, 0),
-  //       valOne,
-  //       op(Opcode.MIN, 2),
-  //     ]);
-
-  //   // prettier-ignore
-  //   const MULTIPLIER = () =>
-  //     concat([
-  //       PROGRESS(),
-  //       valOne,
-  //       op(Opcode.ADD, 2),
-  //     ]);
-
-  //   // prettier-ignore
-  //   const FN = () =>
-  //     concat([
-  //       MULTIPLIER(),
-  //       argBaseReward,
-  //       argDuration,
-  //       op(Opcode.MUL, 3),
-  //     ]);
-
-  //   // prettier-ignore
-  //   const CURRENT_BLOCK_AS_REPORT = () =>
-  //     concat([
-  //       valAlways,
-  //       op(Opcode.BLOCK_NUMBER),
-  //       op(
-  //         Opcode.UPDATE_TIMES_FOR_TIER_RANGE,
-  //         tierRange(Tier.ZERO, Tier.EIGHT)
-  //       ),
-  //     ]);
-
-  //   // prettier-ignore
-  //   const LAST_CLAIM_REPORT = () =>
-  //     concat([
-  //       op(Opcode.THIS_ADDRESS),
-  //       op(Opcode.CONTEXT)
-  //       op(Opcode.ITIERV2_REPORT),
-  //     ]);
-
-  //   // prettier-ignore
-  //   const TIER_REPORT = () =>
-  //     concat([
-  //       valTierAddrAddress,
-  //       op(Opcode.CONTEXT),
-  //       op(Opcode.ITIERV2_REPORT),
-  //     ]);
-
-  //   // prettier-ignore
-  //   const TIERWISE_DIFF = () =>
-  //     concat([
-  //       CURRENT_BLOCK_AS_REPORT(),
-  //       op(Opcode.BLOCK_NUMBER),
-  //       TIER_REPORT(),
-  //       LAST_CLAIM_REPORT(),
-  //       op(Opcode.SELECT_LTE, Util.selectLte(Util.selectLteLogic.any, Util.selectLteMode.max, 2)),
-  //       op(Opcode.SATURATING_DIFF),
-  //     ]);
-
-  //   // prettier-ignore
-  //   const SOURCE = () =>
-  //     concat([
-  //       TIERWISE_DIFF(),
-  //       valBaseRewardPerTier,
-  //       op(Opcode.ZIPMAP, Util.zipmapSize(1, 3, 1)),
-  //       op(Opcode.ADD, 8),
-  //       // base reward is 6 decimals so we scale back down to 18.
-  //       // we do this outside the zipmap loop to save gas.
-  //       op(Opcode.SCALE18, 24),
-  //     ]);
-
-  //   // END Source snippets
-
-  //   const constants = [
-  //     // FN(),
-  //     readWriteTier.address,
-  //     BASE_REWARD_PER_TIER,
-  //     BLOCKS_PER_YEAR,
-  //     Util.ALWAYS,
-  //     Util.ONE,
-  //   ];
-
-  //   console.log("source", SOURCE(), FN());
-  //   console.log("constants", constants);
-  //   console.log("source length", SOURCE().length);
-
-  //   const emissionsERC20 = await emissionsDeploy(
-  //     creator,
-  //     emissionsERC20Factory,
-  //     {
-  //       allowDelegatedClaims: false,
-  //       erc20Config: {
-  //         name: "Emissions",
-  //         symbol: "EMS",
-  //         distributor: signers[0].address,
-  //         initialSupply: 0,
-  //       },
-  //       vmStateConfig: {
-  //         sources: [SOURCE(), FN()],
-  //         constants,
-  //       },
-  //     }
-  //   );
-
-  //   // const immutableSource = await emissionsERC20.source();
-
-  //   // Has Platinum Tier
-  //   await readWriteTier.setTier(claimant.address, Tier.FOUR, []);
-
-  //   const tierTimestamp = await getBlockTimestamp();
-
-  //   const expectedClaimDuration = 123;
-
-  //   await timewarp(expectedClaimDuration);
-
-  //   const claimTimestamp = await getBlockTimestamp();
-
-  //   // 123
-  //   const claimDuration = claimTimestamp - tierTimestamp;
-
-  //   // 123000000000000000000
-  //   const claimDurationBN = BigNumber.from(claimDuration + eighteenZeros);
-
-  //   // 7795269602251
-  //   const fractionalClaimDurationBN = claimDurationBN.div(BLOCKS_PER_YEAR);
-
-  //   // account for saturation, no extra bonus beyond 1 year
-  //   // 7795269602251
-  //   const fractionalClaimDurationRemoveExcessBN = fractionalClaimDurationBN.lt(
-  //     Util.ONE
-  //   )
-  //     ? fractionalClaimDurationBN
-  //     : Util.ONE;
-
-  //   // 1501369863013698630
-  //   const fractionalClaimDurationRemoveExcessAddOneBN =
-  //     fractionalClaimDurationRemoveExcessBN.add(Util.ONE);
-
-  //   // 9348
-  //   const baseRewardByDurationBronze = REWARD_PER_BLOCK_BRNZ.mul(claimDuration);
-
-  //   // 9348
-  //   const baseRewardByDurationSilver = REWARD_PER_BLOCK_SILV.mul(claimDuration);
-
-  //   // 28044
-  //   const baseRewardByDurationGold = REWARD_PER_BLOCK_GOLD.mul(claimDuration);
-
-  //   // 46740
-  //   const baseRewardByDurationPlatinum =
-  //     REWARD_PER_BLOCK_PLAT.mul(claimDuration);
-
-  //   // 93480
-  //   const sumBaseRewardByDuration = baseRewardByDurationPlatinum
-  //     .add(baseRewardByDurationGold)
-  //     .add(baseRewardByDurationSilver)
-  //     .add(baseRewardByDurationBronze);
-
-  //   // 93480728701802418
-  //   const expectedClaimAmount = fractionalClaimDurationRemoveExcessAddOneBN
-  //     .mul(sumBaseRewardByDuration)
-  //     .div(BN_ONE_REWARD);
-
-  //   const claimAmount = await emissionsERC20.calculateClaim(claimant.address);
-
-  //   console.log(`expectations:
-  //   claimDuration                               ${claimDuration}
-  //   claimDurationBN                             ${claimDurationBN}
-  //   fractionalClaimDurationBN                   ${fractionalClaimDurationBN}
-  //   baseRewardByDurationBronze                  ${baseRewardByDurationBronze}
-  //   baseRewardByDurationSilver                  ${baseRewardByDurationSilver}
-  //   baseRewardByDurationGold                    ${baseRewardByDurationGold}
-  //   baseRewardByDurationPlatinum                ${baseRewardByDurationPlatinum}
-  //   sumBaseRewardByDuration                     ${sumBaseRewardByDuration}
-  //   fractionalClaimDurationRemoveExcessAddOneBN ${fractionalClaimDurationRemoveExcessAddOneBN}
-  //   expectedClaimAmount                         ${expectedClaimAmount}
-  //   claimAmount                                 ${claimAmount}
-  //   `);
-
-  //   console.log(claimAmount, expectedClaimAmount);
-
-  //   await emissionsERC20.connect(claimant).claim(claimant.address, []);
-
-  //   console.log(await emissionsERC20.balanceOf(claimant.address));
-  // });
-
-  // it("should calculate correct emissions amount (if division is performed on each result per tier)", async function () {
-  //   const signers = await ethers.getSigners();
-  //   const creator = signers[0];
-  //   const claimant = signers[1];
-
-  //   const readWriteTierFactory = await ethers.getContractFactory(
-  //     "ReadWriteTier"
-  //   );
-  //   const readWriteTier =
-  //     (await readWriteTierFactory.deploy()) as ReadWriteTier;
-  //   await readWriteTier.deployed();
-
-  //   const { emissionsERC20Factory } = await claimFactoriesDeploy();
-
-  //   const BN_ONE = BigNumber.from("1" + eighteenZeros);
-
-  //   // We're using uints, so we need to scale reward per block up to get out of the decimal places, but a precision of 18 zeros is too much to fit within a uint32 (since we store block rewards per tier in a report-like format). Six zeros should be enough.
-  //   const BN_ONE_REWARD = BigNumber.from("1" + sixZeros);
-
-  //   // 2 seconds per block
-  //   const BLOCKS_PER_YEAR = 43200 * 365.25;
-
-  //   const BLOCKS_PER_MONTH = Math.floor(BLOCKS_PER_YEAR / 12);
-
-  //   const MONTHLY_REWARD_BRNZ = BigNumber.from(100).mul(BN_ONE_REWARD);
-
-  //   const MONTHLY_REWARD_SILV = BigNumber.from(200)
-  //     .mul(BN_ONE_REWARD)
-  //     .sub(MONTHLY_REWARD_BRNZ);
-
-  //   const MONTHLY_REWARD_GOLD = BigNumber.from(500)
-  //     .mul(BN_ONE_REWARD)
-  //     .sub(MONTHLY_REWARD_SILV.add(MONTHLY_REWARD_BRNZ));
-
-  //   const MONTHLY_REWARD_PLAT = BigNumber.from(1000)
-  //     .mul(BN_ONE_REWARD)
-  //     .sub(
-  //       MONTHLY_REWARD_GOLD.add(MONTHLY_REWARD_SILV).add(MONTHLY_REWARD_BRNZ)
-  //     );
-
-  //   const REWARD_PER_BLOCK_BRNZ = MONTHLY_REWARD_BRNZ.div(BLOCKS_PER_MONTH);
-  //   const REWARD_PER_BLOCK_SILV = MONTHLY_REWARD_SILV.div(BLOCKS_PER_MONTH);
-  //   const REWARD_PER_BLOCK_GOLD = MONTHLY_REWARD_GOLD.div(BLOCKS_PER_MONTH);
-  //   const REWARD_PER_BLOCK_PLAT = MONTHLY_REWARD_PLAT.div(BLOCKS_PER_MONTH);
-
-  //   const BASE_REWARD_PER_TIER = paddedUInt256(
-  //     ethers.BigNumber.from(
-  //       "0x" +
-  //         paddedUInt32(0).repeat(4) +
-  //         paddedUInt32(REWARD_PER_BLOCK_PLAT) +
-  //         paddedUInt32(REWARD_PER_BLOCK_GOLD) +
-  //         paddedUInt32(REWARD_PER_BLOCK_SILV) +
-  //         paddedUInt32(REWARD_PER_BLOCK_BRNZ)
-  //     )
-  //   );
-
-  //   // BEGIN global constants
-
-  //   const valTierAddrAddress = op(Opcode.STATE, memoryOperand(MemoryType.Constant, 0));
-  //   const valBaseRewardPerTier = op(Opcode.STATE, memoryOperand(MemoryType.Constant, 1));
-  //   const valBlocksPerYear = op(Opcode.STATE, memoryOperand(MemoryType.Constant, 2));
-  //   const valBNOne = op(Opcode.STATE, memoryOperand(MemoryType.Constant, 3));
-  //   const valBNOneReward = op(Opcode.CONSTANT, 4);
-  //   const valAlways = op(Opcode.CONSTANT, 5);
-
-  //   // END global constants
-
-  //   // BEGIN zipmap args
-
-  //   const valDuration = op(Opcode.CONSTANT, 6);
-  //   const valBaseReward = op(Opcode.CONSTANT, 7);
-
-  //   // END zipmap args
-
-  //   // BEGIN Source snippets
-
-  //   // prettier-ignore
-  //   const REWARD = () =>
-  //     concat([
-  //       valDuration,
-  //       valBaseReward,
-  //       op(Opcode.MUL, 2),
-  //     ]);
-
-  //   // prettier-ignore
-  //   const PROGRESS = () =>
-  //     concat([
-  //       valBNOne,
-  //       valDuration,
-  //       valBNOne,
-  //       op(Opcode.MUL, 2),
-  //       valBlocksPerYear,
-  //       op(Opcode.DIV, 2),
-  //       op(Opcode.MIN, 2),
-  //     ]);
-
-  //   // prettier-ignore
-  //   const MULTIPLIER = () =>
-  //     concat([
-  //       PROGRESS(),
-  //       valBNOne,
-  //       op(Opcode.ADD, 2),
-  //     ]);
-
-  //   // prettier-ignore
-  //   const FN = () =>
-  //     concat([
-  //       REWARD(),
-  //       MULTIPLIER(),
-  //       op(Opcode.MUL, 2),
-  //       valBNOneReward, // scale EACH tier result down by reward per block scaler
-  //       op(Opcode.DIV, 2),
-  //     ]);
-
-  //   // prettier-ignore
-  //   const CURRENT_TIMESTAMP_AS_REPORT = () =>
-  //     concat([
-  //       valAlways,
-  //       op(Opcode.BLOCK_TIMESTAMP),
-  //       op(
-  //         Opcode.UPDATE_TIMES_FOR_TIER_RANGE,
-  //         tierRange(Tier.ZERO, Tier.EIGHT)
-  //       ),
-  //     ]);
-
-  //   // prettier-ignore
-  //   const LAST_CLAIM_REPORT = () =>
-  //     concat([
-  //       op(Opcode.THIS_ADDRESS),
-  //       op(Opcode.CONTEXT),
-  //       op(Opcode.ITIERV2_REPORT),
-  //     ]);
-
-  //   // prettier-ignore
-  //   const TIER_REPORT = () =>
-  //     concat([
-  //       valTierAddrAddress,
-  //       op(Opcode.CONTEXT),
-  //       op(Opcode.ITIERV2_REPORT),
-  //     ]);
-
-  //   // prettier-ignore
-  //   const TIERWISE_DIFF = () =>
-  //     concat([
-  //       CURRENT_TIMESTAMP_AS_REPORT(),
-  //       op(Opcode.BLOCK_TIMESTAMP),
-  //       TIER_REPORT(),
-  //       LAST_CLAIM_REPORT(),
-  //       op(Opcode.SELECT_LTE, Util.selectLte(Util.selectLteLogic.any, Util.selectLteMode.max, 2)),
-  //       op(Opcode.SATURATING_DIFF),
-  //     ]);
-
-  //   // prettier-ignore
-  //   const SOURCE = () =>
-  //     concat([
-  //       TIERWISE_DIFF(),
-  //       valBaseRewardPerTier,
-  //       op(Opcode.ZIPMAP, Util.zipmapSize(1, 3, 1)),
-  //       op(Opcode.ADD, 8),
-  //     ]);
-
-  //   // END Source snippets
-
-  //   const constants = [
-  //     readWriteTier.address,
-  //     BASE_REWARD_PER_TIER,
-  //     BLOCKS_PER_YEAR,
-  //     BN_ONE,
-  //     BN_ONE_REWARD,
-  //     Util.ALWAYS,
-  //   ];
-
-  //   console.log("source", SOURCE());
-  //   console.log("constants", constants);
-  //   console.log("source length", SOURCE().length);
-
-  //   const emissionsERC20 = await emissionsDeploy(
-  //     creator,
-  //     emissionsERC20Factory,
-  //     {
-  //       allowDelegatedClaims: false,
-  //       erc20Config: {
-  //         name: "Emissions",
-  //         symbol: "EMS",
-  //         distributor: signers[0].address,
-  //         initialSupply: 0,
-  //       },
-  //       vmStateConfig: {
-  //         sources: [SOURCE(), FN()],
-  //         constants,
-  //       },
-  //     }
-  //   );
-
-  //   // Has Platinum Tier
-  //   await readWriteTier.setTier(claimant.address, Tier.FOUR, []);
-
-  //   const tierTimestamp = await getBlockTimestamp();
-
-  //   const expectedClaimDuration = 123;
-
-  //   await timewarp(expectedClaimDuration);
-
-  //   const claimTimestamp = await getBlockTimestamp();
-
-  //   // 123
-  //   const claimDuration = claimTimestamp - tierTimestamp;
-
-  //   // 123000000000000000000
-  //   const claimDurationBN = BigNumber.from(claimDuration + eighteenZeros);
-
-  //   // 7795269602251
-  //   const fractionalClaimDurationBN = claimDurationBN.div(BLOCKS_PER_YEAR);
-
-  //   // account for saturation, no extra bonus beyond 1 year
-  //   // 7795269602251
-  //   const fractionalClaimDurationRemoveExcessBN = fractionalClaimDurationBN.lt(
-  //     BN_ONE
-  //   )
-  //     ? fractionalClaimDurationBN
-  //     : BN_ONE;
-
-  //   // 1501369863013698630
-  //   const fractionalClaimDurationRemoveExcessAddOneBN =
-  //     fractionalClaimDurationRemoveExcessBN.add(BN_ONE);
-
-  //   // 9348
-  //   const baseRewardByDurationBronze = REWARD_PER_BLOCK_BRNZ.mul(claimDuration);
-
-  //   // 9348
-  //   const baseRewardByDurationSilver = REWARD_PER_BLOCK_SILV.mul(claimDuration);
-
-  //   // 28044
-  //   const baseRewardByDurationGold = REWARD_PER_BLOCK_GOLD.mul(claimDuration);
-
-  //   // 46740
-  //   const baseRewardByDurationPlatinum =
-  //     REWARD_PER_BLOCK_PLAT.mul(claimDuration);
-
-  //   // 93480
-  //   const sumBaseRewardByDuration = baseRewardByDurationPlatinum
-  //     .add(baseRewardByDurationGold)
-  //     .add(baseRewardByDurationSilver)
-  //     .add(baseRewardByDurationBronze);
-
-  //   const expectedClaimAmountPlat = fractionalClaimDurationRemoveExcessAddOneBN
-  //     .mul(baseRewardByDurationPlatinum)
-  //     .div(BN_ONE_REWARD);
-  //   const expectedClaimAmountGold = fractionalClaimDurationRemoveExcessAddOneBN
-  //     .mul(baseRewardByDurationGold)
-  //     .div(BN_ONE_REWARD);
-  //   const expectedClaimAmountSilv = fractionalClaimDurationRemoveExcessAddOneBN
-  //     .mul(baseRewardByDurationSilver)
-  //     .div(BN_ONE_REWARD);
-  //   const expectedClaimAmountBrnz = fractionalClaimDurationRemoveExcessAddOneBN
-  //     .mul(baseRewardByDurationBronze)
-  //     .div(BN_ONE_REWARD);
-
-  //   // 93480728701802416
-  //   const expectedClaimAmount = expectedClaimAmountPlat
-  //     .add(expectedClaimAmountGold)
-  //     .add(expectedClaimAmountSilv)
-  //     .add(expectedClaimAmountBrnz);
-
-  //   const claimAmount = await emissionsERC20.calculateClaim(claimant.address);
-
-  //   console.log(`expectations:
-  //   claimDuration                               ${claimDuration}
-  //   claimDurationBN                             ${claimDurationBN}
-  //   fractionalClaimDurationBN                   ${fractionalClaimDurationBN}
-  //   baseRewardByDurationBronze                  ${baseRewardByDurationBronze}
-  //   baseRewardByDurationSilver                  ${baseRewardByDurationSilver}
-  //   baseRewardByDurationGold                    ${baseRewardByDurationGold}
-  //   baseRewardByDurationPlatinum                ${baseRewardByDurationPlatinum}
-  //   sumBaseRewardByDuration                     ${sumBaseRewardByDuration}
-  //   fractionalClaimDurationRemoveExcessAddOneBN ${fractionalClaimDurationRemoveExcessAddOneBN}
-  //   expectedClaimAmount                         ${expectedClaimAmount}
-  //   claimAmount                                 ${claimAmount}
-  //   `);
-
-  //   assert(
-  //     claimAmount.eq(expectedClaimAmount),
-  //     `wrong claim calculation result
-  //     expected  ${expectedClaimAmount}
-  //     got       ${claimAmount}`
-  //   );
-  // });
-=======
+  
   it("should calculate correct emissions amount (if division is performed on final result)", async function () {
     const signers = await ethers.getSigners();
     const creator = signers[0];
@@ -1201,5 +643,4 @@
       got       ${claimAmount}`
     );
   });
->>>>>>> f510ba38
 });