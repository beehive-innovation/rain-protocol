--- conflicted
+++ resolved
@@ -12,11 +12,7 @@
 import type { BigNumber, Contract } from "ethers";
 import type { SignerWithAddress } from "@nomiclabs/hardhat-ethers/signers";
 import { getAddress } from "ethers/lib/utils";
-<<<<<<< HEAD
-import { assert, expect } from "chai";
-=======
 import { assert } from "chai";
->>>>>>> 6758116a
 
 const tokenJson = require("../../artifacts/contracts/redeemableERC20/RedeemableERC20.sol/RedeemableERC20.json");
 const escrowJson = require("../../artifacts/contracts/escrow/BPoolFeeEscrow.sol/BPoolFeeEscrow.json");
@@ -231,18 +227,12 @@
       );
 
     // Fee event
-<<<<<<< HEAD
     const event = (await Util.getEventArgs(
       buyTokenTx,
-=======
-    const event0 = (await Util.getEventArgs(
-      await buyTokenPromise,
->>>>>>> 6758116a
       "Fee",
       bPoolFeeEscrow
     )) as FeeEvent["args"];
 
-<<<<<<< HEAD
     assert(event.sender === signer.address, "wrong sender");
     assert(event.recipient === recipient.address, "wrong recipient");
     assert(event.trust === getAddress(trust.address), "wrong trust");
@@ -252,12 +242,6 @@
       "wrong redeemable"
     );
     assert(event.fee.eq(fee), "wrong fee");
-=======
-    assert(event0.sender === signer.address, "wrong sender in event0");
-    assert(event0.recipient === recipient.address, "wrong recipient in event0");
-    assert(event0.trust === getAddress(trust.address), "wrong trust in event0");
-    assert(event0.fee.eq(fee), "wrong fee in event0");
->>>>>>> 6758116a
   };
 
   const spend = ethers.BigNumber.from("250" + Util.sixZeros);
@@ -346,18 +330,12 @@
       );
 
     // Fee event
-<<<<<<< HEAD
     const event = (await Util.getEventArgs(
       buyTokenTx,
-=======
-    const event0 = (await Util.getEventArgs(
-      await buyTokenPromise,
->>>>>>> 6758116a
       "Fee",
       bPoolFeeEscrow
     )) as FeeEvent["args"];
 
-<<<<<<< HEAD
     assert(event.sender === signer.address, "wrong sender");
     assert(event.recipient === recipient.address, "wrong recipient");
     assert(event.trust === getAddress(trust.address), "wrong trust");
@@ -367,12 +345,6 @@
       "wrong redeemable"
     );
     assert(event.fee.eq(fee), "wrong fee");
-=======
-    assert(event0.sender === signer.address, "wrong sender in event0");
-    assert(event0.recipient === recipient.address, "wrong recipient in event0");
-    assert(event0.trust === getAddress(trust.address), "wrong trust in event0");
-    assert(event0.fee.eq(fee), "wrong fee in event0");
->>>>>>> 6758116a
   };
 
   const spend = ethers.BigNumber.from("250" + Util.sixZeros);
