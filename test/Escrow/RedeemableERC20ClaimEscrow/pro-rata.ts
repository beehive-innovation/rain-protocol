import * as Util from "../../../utils";
import { assert } from "chai";
import { ethers } from "hardhat";
import type { ReserveToken } from "../../../typechain/ReserveToken";
import type {
  DepositEvent,
  RedeemableERC20ClaimEscrow,
  UndepositEvent,
  WithdrawEvent,
} from "../../../typechain/RedeemableERC20ClaimEscrow";
import type { RedeemableERC20 } from "../../../typechain/RedeemableERC20";
import type { RedeemableERC20ClaimEscrowWrapper } from "../../../typechain/RedeemableERC20ClaimEscrowWrapper";
import type { ReadWriteTier } from "../../../typechain/ReadWriteTier";
import type { Contract } from "ethers";
import { getEventArgs } from "../../../utils";
import { getAddress } from "ethers/lib/utils";
import {} from "../../../typechain/SaleFactory";
import { MockISale } from "../../../typechain/MockISale";
import { RedeemableERC20Factory } from "../../../typechain/RedeemableERC20Factory";
import { deployGlobals } from "../../../utils/deploy/escrow";
import { Status } from "../../../utils/types/sale";

let claim: RedeemableERC20ClaimEscrow & Contract,
  claimWrapper: RedeemableERC20ClaimEscrowWrapper & Contract,
  reserve: ReserveToken & Contract,
  redeemableERC20Factory: RedeemableERC20Factory & Contract,
  readWriteTier: ReadWriteTier & Contract;

<<<<<<< HEAD
describe("RedeemableERC20ClaimEscrow Pro-rata test", async function () {
=======
describe("RedeemableERC20ClaimEscrow pro-rata test", async function () {
>>>>>>> c796be7e
  before(async () => {
    ({ claim, claimWrapper, readWriteTier } = await deployGlobals());
  });

  beforeEach(async () => {
    // some other token to put into the escrow
    reserve = (await Util.basicDeploy("ReserveToken", {})) as ReserveToken &
      Contract;
    const redeemableERC20FactoryFactory = await ethers.getContractFactory(
      "RedeemableERC20Factory",
      {}
    );
    redeemableERC20Factory =
      (await redeemableERC20FactoryFactory.deploy()) as RedeemableERC20Factory &
        Contract;
    await redeemableERC20Factory.deployed();
  });

  it("should allocate token withdrawals pro rata (sender's proportion of RedeemableERC20 total supply)", async function () {
    this.timeout(0);

    const signers = await ethers.getSigners();
    const alice = signers[1];
    const bob = signers[2];
    const deployer = signers[3];

    const totalTokenSupply = ethers.BigNumber.from("2000").mul(Util.ONE);
    const redeemableERC20Config = {
      name: "Token",
      symbol: "TKN",
      distributor: deployer.address,
      initialSupply: totalTokenSupply,
    };
    const redeemableERC20 = (await Util.redeemableERC20Deploy(deployer, {
      reserve: reserve.address,
      erc20Config: redeemableERC20Config,
      tier: readWriteTier.address,
      minimumTier: 0,
      distributionEndForwardingAddress: Util.zeroAddress,
    })) as RedeemableERC20 & Contract;

    const saleFactory = await ethers.getContractFactory("MockISale");
    const sale = (await saleFactory.deploy()) as Contract & MockISale;
    await sale.setToken(redeemableERC20.address);

    const desiredUnitsAlice = totalTokenSupply.div(4); // 25%
    const desiredUnitsBob = totalTokenSupply.mul(3).div(4); // 75%

    await sale.setSaleStatus(Status.ACTIVE);
    const saleStatusActive = await sale.saleStatus();

    assert(
      saleStatusActive === Status.ACTIVE,
      `wrong status
        expected  ${Status.ACTIVE}
        got       ${saleStatusActive}`
    );

    await redeemableERC20
      .connect(deployer)
      .transfer(alice.address, desiredUnitsAlice);
    await redeemableERC20
      .connect(deployer)
      .transfer(bob.address, desiredUnitsBob);

    await sale.setSaleStatus(Status.SUCCESS);
    const saleStatusSuccess = await sale.saleStatus();

    assert(
      saleStatusSuccess === Status.SUCCESS,
      `wrong status
        expected  ${Status.SUCCESS}
        got       ${saleStatusSuccess}`
    );

    // deposit claimable tokens
    const depositAmount = ethers.BigNumber.from(
      "100" + "0".repeat(await reserve.decimals())
    );

    await reserve.approve(claim.address, depositAmount);

    // creator deposits claimable tokens
    const txDeposit = await claim.deposit(
      sale.address,
      reserve.address,
      depositAmount
    );

    const supply = (await getEventArgs(txDeposit, "Deposit", claim)).supply;

    const signer1Prop = (await redeemableERC20.balanceOf(alice.address))
      .mul(Util.ONE)
      .div(await redeemableERC20.totalSupply());

    const expectedWithdrawal = depositAmount.mul(signer1Prop).div(Util.ONE);

    // signer1 should withdraw roughly 25% of claimable tokens in escrow
    await claim.connect(alice).withdraw(sale.address, reserve.address, supply);

    const actualWithdrawal = await reserve.balanceOf(alice.address);

    assert(
      expectedWithdrawal.eq(actualWithdrawal),
      `wrong amount of claimable tokens withdrawn
      signer1Prop     ${signer1Prop.toString().slice(0, 2)}.${signer1Prop
        .toString()
        .slice(3)}%
      expected        ${expectedWithdrawal}
      got             ${actualWithdrawal}`
    );

    // signer2 should withdraw remaining claimable tokens in escrow
    await claim.connect(bob).withdraw(sale.address, reserve.address, supply);

    const finalEscrowClaimableTokenBalance = await reserve.balanceOf(
      claim.address
    );

    assert(
      finalEscrowClaimableTokenBalance.eq(0) ||
        finalEscrowClaimableTokenBalance.eq(1), // rounding error might leave 1 token
      `wrong final claimable tokens in escrow, got ${finalEscrowClaimableTokenBalance}`
    );
  });

  it("if alice withdraws then burns then bob withdraws, bob does not receive more than his pro-rata share from deposit time due to the subsequent supply change", async function () {
    this.timeout(0);

    const signers = await ethers.getSigners();
    const deployer = signers[1];
    const alice = signers[4];
    const bob = signers[5];

    const saleFactory = await ethers.getContractFactory("MockISale");
    const sale = (await saleFactory.deploy()) as Contract & MockISale;

    const totalTokenSupply = ethers.BigNumber.from("2000").mul(Util.ONE);
    const redeemableERC20Config = {
      name: "Token",
      symbol: "TKN",
      distributor: deployer.address,
      initialSupply: totalTokenSupply,
    };
    const redeemableERC20 = (await Util.redeemableERC20Deploy(deployer, {
      reserve: reserve.address,
      erc20Config: redeemableERC20Config,
      tier: readWriteTier.address,
      minimumTier: 0,
      distributionEndForwardingAddress: Util.zeroAddress,
    })) as RedeemableERC20 & Contract;

    await sale.setToken(redeemableERC20.address);

    const desiredUnitsAlice = totalTokenSupply.div(2);
    const desiredUnitsBob = totalTokenSupply.div(2);

    await redeemableERC20
      .connect(deployer)
      .transfer(alice.address, desiredUnitsAlice);
    await redeemableERC20
      .connect(deployer)
      .transfer(bob.address, desiredUnitsBob);

    // deposit claimable tokens
    const depositAmount0 = ethers.BigNumber.from(
      "100" + "0".repeat(await reserve.decimals())
    );

    // give signers claimable tokens to deposit
    await reserve.transfer(alice.address, depositAmount0);
    await reserve.transfer(bob.address, depositAmount0);

    await reserve.connect(alice).approve(claim.address, depositAmount0);
    await reserve.connect(bob).approve(claim.address, depositAmount0);

    await claim
      .connect(alice)
      .depositPending(sale.address, reserve.address, depositAmount0);
    await claim
      .connect(bob)
      .depositPending(sale.address, reserve.address, depositAmount0);

    await sale.setSaleStatus(Status.ACTIVE);

    await sale.setSaleStatus(Status.SUCCESS);

    const saleStatusSuccess = await sale.saleStatus();

    assert(
      saleStatusSuccess === Status.SUCCESS,
      `wrong status
        expected  ${Status.SUCCESS}
        got       ${saleStatusSuccess}`
    );

    const depositAlice = await claim.sweepPending(
      sale.address,
      reserve.address,
      alice.address
    );
    const depositBob = await claim.sweepPending(
      sale.address,
      reserve.address,
      bob.address
    );

    const { amount: aliceDeposited } = (await getEventArgs(
      depositAlice,
      "Deposit",
      claim
    )) as DepositEvent["args"];
    const { supply: supplyFinal, amount: bobDeposited } = (await getEventArgs(
      depositBob,
      "Deposit",
      claim
    )) as DepositEvent["args"];

    const totalDeposited = aliceDeposited.add(bobDeposited);

    const supplyRedeemableBeforeBurn = await redeemableERC20.totalSupply();

    assert(
      supplyRedeemableBeforeBurn.eq(supplyFinal),
      "registered RedeemableERC20 total supply was wrong"
    );

    // alice withdraws tokens
    await claim
      .connect(alice)
      .withdraw(sale.address, reserve.address, supplyFinal);

    const aliceRedeemableERC20TokenBalance = await redeemableERC20.balanceOf(
      alice.address
    );

    // alice burns her RedeemableERC20 tokens
    await redeemableERC20.connect(alice).burn(aliceRedeemableERC20TokenBalance);

    const supplyRedeemableAfterBurn = await redeemableERC20.totalSupply();

    // withdrawing against new RedeemableERC20 supply, rather than registered amount, will revert
    await Util.assertError(
      async () =>
        await claim
          .connect(bob)
          .withdraw(sale.address, reserve.address, supplyRedeemableAfterBurn),
      "ZERO_WITHDRAW",
      "wrongly withdrew against unregistered RedeemableERC20 total supply amount"
    );

    const bobWithdrawalAmountUsingNewSupply = totalDeposited
      .mul(await redeemableERC20.balanceOf(bob.address))
      .mul(Util.ONE)
      .div(supplyRedeemableAfterBurn)
      .div(Util.ONE);
    const bobWithdrawalAmountExpected = totalDeposited
      .mul(await redeemableERC20.balanceOf(bob.address))
      .mul(Util.ONE)
      .div(supplyFinal)
      .div(Util.ONE);

    // bob withdraws tokens
    const txWithdrawBob = await claim
      .connect(bob)
      .withdraw(sale.address, reserve.address, supplyFinal);

    const { amount: amountWithdrawnBob } = (await Util.getEventArgs(
      txWithdrawBob,
      "Withdraw",
      claim
    )) as WithdrawEvent["args"];

    assert(
      !amountWithdrawnBob.eq(bobWithdrawalAmountUsingNewSupply),
      "bob pro-rata share changed after alice burned her RedeemableERC20 tokens"
    );
    assert(
      amountWithdrawnBob.eq(bobWithdrawalAmountExpected),
      `bob withdrew wrong amount
      expected  ${bobWithdrawalAmountExpected}
      got       ${amountWithdrawnBob}`
    );
  });
});<|MERGE_RESOLUTION|>--- conflicted
+++ resolved
@@ -26,11 +26,7 @@
   redeemableERC20Factory: RedeemableERC20Factory & Contract,
   readWriteTier: ReadWriteTier & Contract;
 
-<<<<<<< HEAD
-describe("RedeemableERC20ClaimEscrow Pro-rata test", async function () {
-=======
 describe("RedeemableERC20ClaimEscrow pro-rata test", async function () {
->>>>>>> c796be7e
   before(async () => {
     ({ claim, claimWrapper, readWriteTier } = await deployGlobals());
   });
