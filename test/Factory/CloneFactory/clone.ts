--- conflicted
+++ resolved
@@ -1,31 +1,4 @@
 import { assert } from "chai";
-<<<<<<< HEAD
-import { Contract, ContractFactory } from "ethers";
-import {
-  arrayify,
-  concat,
-  defaultAbiCoder,
-  solidityKeccak256,
-} from "ethers/lib/utils";
-import { artifacts, ethers } from "hardhat";
-import { CloneFactory, ReserveToken18 } from "../../../typechain";
-import { DepositEvent } from "../../../typechain/contracts/escrow/RedeemableERC20ClaimEscrow";
-import { NewCloneEvent } from "../../../typechain/contracts/factory/CloneFactory";
-import {
-  JoinEvent,
-  Lobby,
-  LobbyConfigStruct,
-  SignedContextStruct,
-} from "../../../typechain/contracts/lobby/Lobby";
-import {
-  generateEvaluableConfig,
-  getEventArgs,
-  memoryOperand,
-  MemoryType,
-  ONE,
-  op,
-  RainterpreterOps,
-=======
 
 import { ethers } from "hardhat";
 import { ReserveToken } from "../../../typechain";
@@ -48,7 +21,6 @@
   op,
   RainterpreterOps,
   stakeImplementation,
->>>>>>> 10646e6d
 } from "../../../utils";
 
 import { basicDeploy } from "../../../utils/deploy/basicDeploy";
@@ -58,45 +30,22 @@
 describe("CloneFactory tests", async function () {
   const Opcode = RainterpreterOps;
 
-<<<<<<< HEAD
-  let cloneFactory: Contract;
-  let tokenA: ReserveToken18;
-
-  const PHASE_RESULT_PENDING = ethers.BigNumber.from(2);
-=======
   let cloneFactory: CloneFactory;
   let implementationLobby: Lobby;
   let implementationStake: Stake;
->>>>>>> 10646e6d
 
   before(async () => {
     // Deploy ERC1820Registry
     const signers = await ethers.getSigners();
     await deploy1820(signers[0]);
-<<<<<<< HEAD
-    cloneFactory = await basicDeploy("CloneFactory", {});
-  });
-=======
 
     implementationLobby = await deployLobby(15000000);
     implementationStake = await stakeImplementation();
->>>>>>> 10646e6d
 
     //Deploy Clone Factory
     cloneFactory = (await basicDeploy("CloneFactory", {})) as CloneFactory;
   });
 
-<<<<<<< HEAD
-  it("should deploy Lobby Clone", async () => {
-    const signers = await ethers.getSigners();
-    const alice = signers[1];
-    const bob = signers[2];
-
-    const depositAmount = ONE;
-    const leaveAmount = ONE;
-    const claimAmount = ONE;
-    const timeoutDuration = 15000000;
-=======
   it("should revert if implementation address is zero", async () => {
     const token = (await basicDeploy("ReserveToken", {})) as ReserveToken;
 
@@ -147,7 +96,6 @@
       asset: token.address,
       evaluableConfig: evaluableConfig0,
     };
->>>>>>> 10646e6d
 
     const encodedConfig0 = ethers.utils.defaultAbiCoder.encode(
       [
@@ -156,9 +104,6 @@
       [stakeConfigStruct0]
     );
 
-<<<<<<< HEAD
-    const lobbyImplementation: Lobby = await deployLobby(timeoutDuration);
-=======
     assertError(
       async () =>
         await cloneFactory.clone(implementationLobby.address, encodedConfig0),
@@ -171,7 +116,6 @@
       symbol: "STKN",
       asset: token.address,
     };
->>>>>>> 10646e6d
 
     const encodedConfig1 = ethers.utils.defaultAbiCoder.encode(
       ["tuple(address asset ,string name, string symbol)"],
@@ -232,30 +176,12 @@
       symbol: "STKN",
       asset: token.address,
       evaluableConfig: evaluableConfig,
-<<<<<<< HEAD
-      token: tokenA.address,
-      description: [],
-      timeoutDuration: timeoutDuration,
-=======
->>>>>>> 10646e6d
     };
 
     const encodedConfig = ethers.utils.defaultAbiCoder.encode(
       [
         "tuple(address asset ,string name, string symbol , tuple(address deployer,bytes[] sources,uint256[] constants) evaluableConfig)",
       ],
-<<<<<<< HEAD
-      [initialConfig]
-    );
-
-    let lobbyClone = await cloneFactory.clone(
-      lobbyImplementation.address,
-      encodedConfig
-    );
-
-    const event = (await getEventArgs(
-      lobbyClone,
-=======
       [stakeConfigStruct]
     );
 
@@ -266,65 +192,15 @@
 
     const cloneEvent = (await getEventArgs(
       stakeClone,
->>>>>>> 10646e6d
       "NewClone",
       cloneFactory
     )) as NewCloneEvent["args"];
 
-<<<<<<< HEAD
-    const Lobby_ = await ethers.getContractAt("Lobby", event.clone);
-
-    await tokenA.connect(alice).approve(Lobby_.address, depositAmount);
-
-    const context0 = [1, 2, 3];
-    const hash0 = solidityKeccak256(["uint256[]"], [context0]);
-    const goodSignature0 = await alice.signMessage(arrayify(hash0));
-
-    const context1 = [4, 5, 6];
-    const hash1 = solidityKeccak256(["uint256[]"], [context1]);
-    const goodSignature1 = await bob.signMessage(arrayify(hash1));
-
-    const signedContexts0: SignedContextStruct[] = [
-      {
-        signer: alice.address,
-        signature: goodSignature0,
-        context: context0,
-      },
-      {
-        signer: bob.address,
-        signature: goodSignature1,
-        context: context1,
-      },
-    ];
-
-    const joinTx = await Lobby_.connect(alice).join([1234], signedContexts0);
-
-    const { sender } = (await getEventArgs(
-      joinTx,
-      "Join",
-      Lobby_
-    )) as JoinEvent["args"];
-
-    const {
-      sender: depositSender,
-      token: depositToken,
-      amount,
-    } = (await getEventArgs(joinTx, "Deposit", Lobby_)) as DepositEvent["args"];
-
-    assert(depositSender === alice.address, "wrong deposit sender");
-    assert(depositToken === tokenA.address, "wrong deposit token");
-    assert(amount.eq(depositAmount), "wrong deposit amount");
-    assert(sender === alice.address, "wrong sender");
-
-    const currentPhase = await Lobby_.currentPhase();
-    assert(currentPhase.eq(PHASE_RESULT_PENDING), "Bad Phase");
-=======
     assert(cloneEvent.sender == signers[0].address, "Incorrect sender");
     assert(
       cloneEvent.implementation == implementationStake.address,
       "Incorrect implementation"
     );
     assert(cloneEvent.data == encodedConfig, "Incorrect data");
->>>>>>> 10646e6d
   });
 });