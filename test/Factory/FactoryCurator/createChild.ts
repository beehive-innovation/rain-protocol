--- conflicted
+++ resolved
@@ -298,22 +298,11 @@
 
     const evaluableConfig: EvaluableConfigStruct =
       await generateEvaluableConfig(
-<<<<<<< HEAD
-        {
-          sources: [
-            op(Opcode.read_memory, memoryOperand(MemoryType.Constant, 0)),
-            op(Opcode.read_memory, memoryOperand(MemoryType.Constant, 0)),
-          ],
-          constants: [max_uint256],
-        },
-        false
-=======
         [
-          op(Opcode.readMemory, memoryOperand(MemoryType.Constant, 0)),
-          op(Opcode.readMemory, memoryOperand(MemoryType.Constant, 0)),
+          op(Opcode.read_memory, memoryOperand(MemoryType.Constant, 0)),
+          op(Opcode.read_memory, memoryOperand(MemoryType.Constant, 0)),
         ],
         [max_uint256]
->>>>>>> 0daa2649
       );
     // Stake contract
     const stakeConfigStruct: StakeConfigStruct = {
@@ -432,22 +421,11 @@
 
     const evaluableConfig: EvaluableConfigStruct =
       await generateEvaluableConfig(
-<<<<<<< HEAD
-        {
-          sources: [
-            op(Opcode.read_memory, memoryOperand(MemoryType.Constant, 0)),
-            op(Opcode.read_memory, memoryOperand(MemoryType.Constant, 0)),
-          ],
-          constants: [max_uint256],
-        },
-        false
-=======
         [
-          op(Opcode.readMemory, memoryOperand(MemoryType.Constant, 0)),
-          op(Opcode.readMemory, memoryOperand(MemoryType.Constant, 0)),
+          op(Opcode.read_memory, memoryOperand(MemoryType.Constant, 0)),
+          op(Opcode.read_memory, memoryOperand(MemoryType.Constant, 0)),
         ],
         [max_uint256]
->>>>>>> 0daa2649
       );
 
     // Stake contract
