import { assert } from "chai";
import { arrayify, concat, solidityKeccak256 } from "ethers/lib/utils";
import { ethers } from "hardhat";
import { CloneFactory } from "../../../typechain";
import {
  ContextEvent,
  Flow,
} from "../../../typechain/contracts/flow/basic/Flow";
import { FlowInitializedEvent } from "../../../typechain/contracts/flow/FlowCommon";
import { SignedContextStruct } from "../../../typechain/contracts/lobby/Lobby";
import { basicDeploy, getEventArgs, getEvents } from "../../../utils";
import { RAIN_FLOW_SENTINEL } from "../../../utils/constants/sentinel";
import {
  deployFlowClone,
  flowImplementation,
} from "../../../utils/deploy/flow/basic/deploy";
import deploy1820 from "../../../utils/deploy/registry1820/deploy";
import {
  memoryOperand,
  MemoryType,
  op,
} from "../../../utils/interpreter/interpreter";
import { AllStandardOps } from "../../../utils/interpreter/ops/allStandardOps";
import { FlowConfig } from "../../../utils/types/flow";

const Opcode = AllStandardOps;

describe("Flow deployExpression tests", async function () {
  let implementation: Flow;
  let cloneFactory: CloneFactory;

  before(async () => {
    // Deploy ERC1820Registry
    const signers = await ethers.getSigners();
    await deploy1820(signers[0]);

    implementation = await flowImplementation();

    //Deploy Clone Factory
    cloneFactory = (await basicDeploy("CloneFactory", {})) as CloneFactory;
  });

  it("should deploy expression", async function () {
    const signers = await ethers.getSigners();
    const [deployer] = signers;

    const constants = [RAIN_FLOW_SENTINEL, 1];

    const SENTINEL = () =>
      op(Opcode.read_memory, memoryOperand(MemoryType.Constant, 0));

    const sourceFlowIO = concat([
      SENTINEL(), // ERC1155 SKIP
      SENTINEL(), // ERC721 SKIP
      SENTINEL(), // ERC20 SKIP
      SENTINEL(), // NATIVE END
    ]);

    const flowConfigStruct: FlowConfig = {
      flows: [{ sources: [sourceFlowIO], constants }],
    };

    await deployFlowClone(
      deployer,
      cloneFactory,
      implementation,
      flowConfigStruct
    );
  });

  it("should validate context from the context event", async () => {
    const signers = await ethers.getSigners();
<<<<<<< HEAD
    const [deployer, alice] = signers;
=======
    const deployer = signers[0];

    const alice = signers[1];
    const bob = signers[1];
>>>>>>> 10646e6d

    const constants = [RAIN_FLOW_SENTINEL, 1];

    const SENTINEL = () =>
      op(Opcode.read_memory, memoryOperand(MemoryType.Constant, 0));

    const sourceFlowIO = concat([
      SENTINEL(), // ERC1155 SKIP
      SENTINEL(), // ERC721 SKIP
      SENTINEL(), // ERC20 SKIP
      SENTINEL(), // NATIVE END
    ]);

    const flowConfigStruct: FlowConfig = {
      flows: [{ sources: [sourceFlowIO], constants }],
    };

    const { flow } = await deployFlowClone(
      deployer,
      cloneFactory,
      implementation,
      flowConfigStruct
    );

    const flowInitialized = (await getEvents(
      flow.deployTransaction,
      "FlowInitialized",
      flow
    )) as FlowInitializedEvent["args"][];

    const context0 = [1, 2, 3];
    const hash0 = solidityKeccak256(["uint256[]"], [context0]);
    const goodSignature0 = await alice.signMessage(arrayify(hash0));

    const context1 = [4, 5, 6];
    const hash1 = solidityKeccak256(["uint256[]"], [context1]);
    const goodSignature1 = await alice.signMessage(arrayify(hash1));

    const signedContexts0: SignedContextStruct[] = [
      {
        signer: alice.address,
        signature: goodSignature0,
        context: context0,
      },
      {
        signer: alice.address,
        signature: goodSignature1,
        context: context1,
      },
    ];

    const _txFlow0 = await flow
      .connect(alice)
      .flow(flowInitialized[0].evaluable, [1234], signedContexts0);

    const expectedContext0 = [
      [
        ethers.BigNumber.from(alice.address),
        ethers.BigNumber.from(flow.address),
      ],
      [ethers.BigNumber.from(1234)],
      [
        ethers.BigNumber.from(alice.address),
        ethers.BigNumber.from(alice.address),
      ],
      [
        ethers.BigNumber.from(1),
        ethers.BigNumber.from(2),
        ethers.BigNumber.from(3),
      ],
      [
        ethers.BigNumber.from(4),
        ethers.BigNumber.from(5),
        ethers.BigNumber.from(6),
      ],
    ];

    const { sender: sender0, context: context0_ } = (await getEventArgs(
      _txFlow0,
      "Context",
      flow
    )) as ContextEvent["args"];

    assert(sender0 === alice.address, "wrong sender");
    for (let i = 0; i < expectedContext0.length; i++) {
      const rowArray = expectedContext0[i];
      for (let j = 0; j < rowArray.length; j++) {
        const colElement = rowArray[j];
        if (!context0_[i][j].eq(colElement)) {
          assert.fail(`mismatch at position (${i},${j}),
                       expected  ${colElement}
                       got       ${context0_[i][j]}`);
        }
      }
    }
  });
});<|MERGE_RESOLUTION|>--- conflicted
+++ resolved
@@ -70,14 +70,7 @@
 
   it("should validate context from the context event", async () => {
     const signers = await ethers.getSigners();
-<<<<<<< HEAD
     const [deployer, alice] = signers;
-=======
-    const deployer = signers[0];
-
-    const alice = signers[1];
-    const bob = signers[1];
->>>>>>> 10646e6d
 
     const constants = [RAIN_FLOW_SENTINEL, 1];
 
