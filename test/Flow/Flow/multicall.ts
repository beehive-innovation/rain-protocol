--- conflicted
+++ resolved
@@ -27,13 +27,8 @@
 import fs from "fs";
 import { FlowInitializedEvent } from "../../../typechain/contracts/flow/FlowCommon";
 import deploy1820 from "../../../utils/deploy/registry1820/deploy";
-<<<<<<< HEAD
 import { flowCloneFactory } from "../../../utils/deploy/factory/cloneFactory";
-
-const Opcode = AllStandardOps;
-=======
 import { rainlang } from "../../../utils/extensions/rainlang";
->>>>>>> f6e364d4
 
 describe("Flow multiCall tests", async function () {
   let implementation: Flow;
