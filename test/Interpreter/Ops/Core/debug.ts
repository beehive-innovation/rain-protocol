import { assert } from "chai";
import { ethers } from "hardhat";
import deploy1820 from "../../../../utils/deploy/registry1820/deploy";
import { iinterpreterV1ConsumerDeploy } from "../../../../utils/deploy/test/iinterpreterV1Consumer/deploy";
import {
  Debug,
  MemoryType,
  standardEvaluableConfig,
} from "../../../../utils/interpreter/interpreter";

describe("RainInterpreter debug op", async function () {
  before(async () => {
    // Deploy ERC1820Registry
    const signers = await ethers.getSigners();
    await deploy1820(signers[0]);
  });

  it("should log stack when DEBUG operand is set to DEBUG_STACK", async () => {
    const { sources, constants } = standardEvaluableConfig(
<<<<<<< HEAD
      `_: add(10 20),
=======
      `_: add(10 20), 
>>>>>>> f4c40b05
      : debug<${Debug.Stack}>();`
    );

    const { consumerLogic, interpreter, dispatch } =
      await iinterpreterV1ConsumerDeploy(sources, constants, 1);

    await consumerLogic["eval(address,uint256,uint256[][])"](
      interpreter.address,
      dispatch,
      []
    );

    assert(true); // you have to check this log yourself
  });

  it("should log packed state when DEBUG operand is set to DEBUG_STATE_PACKED", async () => {
    const { sources, constants } = standardEvaluableConfig(
<<<<<<< HEAD
      `_: add(10 20),
=======
      `_: add(10 20), 
>>>>>>> f4c40b05
      : debug<${Debug.StatePacked}>();`
    );

    const { consumerLogic, interpreter, dispatch } =
      await iinterpreterV1ConsumerDeploy(sources, constants, 1);

    await consumerLogic["eval(address,uint256,uint256[][])"](
      interpreter.address,
      dispatch,
      []
    );

    assert(true); // you have to check this log yourself
  });

  it("should be able to log when used within a source from CALL op", async () => {
    const constants = [0, 1, 20];

    const { sources } = standardEvaluableConfig(
      `
      a: read-memory<${MemoryType.Constant} 0>(),
      b: read-memory<${MemoryType.Constant} 1>(),
      _: call<1 1>(b),
      : debug<${Debug.StatePacked}>();
<<<<<<< HEAD

      : debug<${Debug.StatePacked}>(),
      c: read-memory<0 0>(),
      d: read-memory<1 2>(),
=======
      
      : debug<${Debug.StatePacked}>(),
      c: read-memory<${MemoryType.Stack} 0>(),
      d: read-memory<${MemoryType.Constant} 2>(),
>>>>>>> f4c40b05
      : debug<${Debug.StatePacked}>(),
      _: less-than(c d);`
    );

    const { consumerLogic, interpreter, dispatch } =
      await iinterpreterV1ConsumerDeploy(sources, constants, 1);

    await consumerLogic["eval(address,uint256,uint256[][])"](
      interpreter.address,
      dispatch,
      []
    );
  });

  it("should be able to log when used within a source from DO_WHILE op", async () => {
    const constants = [3, 2, 7];

    const { sources } = standardEvaluableConfig(
      `
<<<<<<< HEAD
      a: read-memory<1 0>(),
      c: read-memory<0 0>(),
      b: read-memory<1 2>(),
      condition: less-than(c b),
      _: do-while<1>(a condition);

      : debug<${Debug.StatePacked}>(),
      c: read-memory<0 0>(),
      d: read-memory<1 1>(),
      _: add(c d),
      c: read-memory<0 1>(),
      d: read-memory<1 2>(),
      _: less-than(c d),
=======
      /* Main Source */
      input: read-memory<${MemoryType.Constant} 0>(),
      condition: less-than(
        read-memory<${MemoryType.Stack} 0>()
        read-memory<${MemoryType.Constant} 2>()
      ),

      _: do-while<1>(
        input
        condition
      );

      /* do-while source */ 
      : debug<${Debug.StatePacked}>(),
      _: add(
          read-memory<${MemoryType.Stack} 0>() 
          read-memory<${MemoryType.Constant} 1>()
        ),

      _: less-than( 
        read-memory<${MemoryType.Stack} 1>() 
        read-memory<${MemoryType.Constant} 2>()
      ),
>>>>>>> f4c40b05
      : debug<${Debug.StatePacked}>();`
    );

    const { consumerLogic, interpreter, dispatch } =
      await iinterpreterV1ConsumerDeploy(sources, constants, 1);

    await consumerLogic["eval(address,uint256,uint256[][])"](
      interpreter.address,
      dispatch,
      []
    );
  });

  it("should be able to log when used within a source from LOOP_N op", async () => {
    const loopSize = 5;
    const initialValue = 2;
    const incrementValue = 1;

    const constants = [initialValue, incrementValue];
    const { sources } = standardEvaluableConfig(
      `
      /* MAIN SOURCE */
      input: read-memory<${MemoryType.Constant} 0>(),
      _: loop-n<${loopSize} 1 1>(input);
      
      /* loop-n source */
      _: add(
          read-memory<${MemoryType.Stack} 0>() 
          read-memory<${MemoryType.Constant} 1>()
        ),
      : debug<${Debug.StatePacked}>();`
    );

    const { consumerLogic, interpreter, dispatch } =
      await iinterpreterV1ConsumerDeploy(sources, constants, 1);

    let expectedResult = initialValue;
    for (let i = 0; i < loopSize; i++) {
      expectedResult += incrementValue;
    }

    await consumerLogic["eval(address,uint256,uint256[][])"](
      interpreter.address,
      dispatch,
      []
    );
    const result0 = await consumerLogic.stackTop();
    assert(
      result0.eq(expectedResult),
      `Invalid output, expected ${expectedResult}, actual ${result0}`
    );
  });
});<|MERGE_RESOLUTION|>--- conflicted
+++ resolved
@@ -17,11 +17,7 @@
 
   it("should log stack when DEBUG operand is set to DEBUG_STACK", async () => {
     const { sources, constants } = standardEvaluableConfig(
-<<<<<<< HEAD
       `_: add(10 20),
-=======
-      `_: add(10 20), 
->>>>>>> f4c40b05
       : debug<${Debug.Stack}>();`
     );
 
@@ -39,11 +35,7 @@
 
   it("should log packed state when DEBUG operand is set to DEBUG_STATE_PACKED", async () => {
     const { sources, constants } = standardEvaluableConfig(
-<<<<<<< HEAD
       `_: add(10 20),
-=======
-      `_: add(10 20), 
->>>>>>> f4c40b05
       : debug<${Debug.StatePacked}>();`
     );
 
@@ -68,17 +60,10 @@
       b: read-memory<${MemoryType.Constant} 1>(),
       _: call<1 1>(b),
       : debug<${Debug.StatePacked}>();
-<<<<<<< HEAD
-
-      : debug<${Debug.StatePacked}>(),
-      c: read-memory<0 0>(),
-      d: read-memory<1 2>(),
-=======
       
       : debug<${Debug.StatePacked}>(),
       c: read-memory<${MemoryType.Stack} 0>(),
       d: read-memory<${MemoryType.Constant} 2>(),
->>>>>>> f4c40b05
       : debug<${Debug.StatePacked}>(),
       _: less-than(c d);`
     );
@@ -98,21 +83,6 @@
 
     const { sources } = standardEvaluableConfig(
       `
-<<<<<<< HEAD
-      a: read-memory<1 0>(),
-      c: read-memory<0 0>(),
-      b: read-memory<1 2>(),
-      condition: less-than(c b),
-      _: do-while<1>(a condition);
-
-      : debug<${Debug.StatePacked}>(),
-      c: read-memory<0 0>(),
-      d: read-memory<1 1>(),
-      _: add(c d),
-      c: read-memory<0 1>(),
-      d: read-memory<1 2>(),
-      _: less-than(c d),
-=======
       /* Main Source */
       input: read-memory<${MemoryType.Constant} 0>(),
       condition: less-than(
@@ -136,7 +106,6 @@
         read-memory<${MemoryType.Stack} 1>() 
         read-memory<${MemoryType.Constant} 2>()
       ),
->>>>>>> f4c40b05
       : debug<${Debug.StatePacked}>();`
     );
 
