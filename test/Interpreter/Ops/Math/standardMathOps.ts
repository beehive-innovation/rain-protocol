import { assert } from "chai";
import { ethers } from "hardhat";
import { IInterpreterV1Consumer, Rainterpreter } from "../../../../typechain";
import { rainterpreterDeploy } from "../../../../utils/deploy/interpreter/shared/rainterpreter/deploy";
import deploy1820 from "../../../../utils/deploy/registry1820/deploy";
import { expressionConsumerDeploy } from "../../../../utils/deploy/test/iinterpreterV1Consumer/deploy";
import { createEmptyBlock } from "../../../../utils/hardhat";

import { Parser } from "rainlang";
import { getRainterpreterOpMetaBytes } from "../../../../utils/meta/op/allStandardOpMeta";

describe("RainInterpreter MathOps standard math", async () => {
  let rainInterpreter: Rainterpreter;
  let logic: IInterpreterV1Consumer;

  before(async () => {
    // Deploy ERC1820Registry
    const signers = await ethers.getSigners();
    await deploy1820(signers[0]);

    rainInterpreter = await rainterpreterDeploy();

    const consumerFactory = await ethers.getContractFactory(
      "IInterpreterV1Consumer"
    );
    logic = (await consumerFactory.deploy()) as IInterpreterV1Consumer;
    await logic.deployed();
  });

  it("should perform a calculation using the block number as a value", async () => {
    // prettier-ignore
    const expressionString = `_: mul(add(sub(2 1) 3 4) div(6 3) block-number());`;

    const stateConfig = Parser.getStateConfig(
      expressionString,
      getRainterpreterOpMetaBytes()
    );

    const expression0 = await expressionConsumerDeploy(
<<<<<<< HEAD
      stateConfig,
=======
      sources,
      constants,
>>>>>>> 0daa2649
      rainInterpreter,
      1
    );

    await logic["eval(address,uint256,uint256[][])"](
      rainInterpreter.address,
      expression0.dispatch,
      []
    );
    const block0 = await ethers.provider.getBlockNumber();
    const result0 = await logic.stackTop();
    const expected0 = 16 * block0;
    assert(
      result0.eq(expected0),
      `wrong solution with block number of ${block0}
      expected  ${expected0}
      got       ${result0}`
    );

    await createEmptyBlock();

    await logic["eval(address,uint256,uint256[][])"](
      rainInterpreter.address,
      expression0.dispatch,
      []
    );
    const block1 = await ethers.provider.getBlockNumber();

    const result1 = await logic.stackTop();
    const expected1 = 16 * block1;
    assert(
      result1.eq(expected1),
      `wrong solution with block number of ${block1 + 1}
      expected  ${expected1}
      got       ${result1}`
    );

    await createEmptyBlock();

    await logic["eval(address,uint256,uint256[][])"](
      rainInterpreter.address,
      expression0.dispatch,
      []
    );
    const block2 = await ethers.provider.getBlockNumber();
    const result2 = await logic.stackTop();
    const expected2 = 16 * block2;
    assert(
      result2.eq(expected2),
      `wrong solution with block number of ${block2}
      expected  ${expected2}
      got       ${result2}`
    );
  });

  it("should return correct remainder when using modulo op on sequence of numbers", async () => {
    // prettier-ignore
    const expressionString = `_: mod(7 4 2);`;

    const stateConfig = Parser.getStateConfig(
      expressionString,
      getRainterpreterOpMetaBytes()
    );

    const expression0 = await expressionConsumerDeploy(
<<<<<<< HEAD
      stateConfig,
=======
      sources,
      constants,
>>>>>>> 0daa2649
      rainInterpreter,
      1
    );

    await logic["eval(address,uint256,uint256[][])"](
      rainInterpreter.address,
      expression0.dispatch,
      []
    );
    const result = await logic.stackTop();
    const expected = 1;
    assert(
      result.eq(expected),
      `wrong solution to (7 4 2 %)
      expected  ${expected}
      got       ${result}`
    );
  });

  it("should return correct remainder when using modulo op (zero rem)", async () => {
    // prettier-ignore
    const expressionString = `_: mod(9 3);`;

    const stateConfig = Parser.getStateConfig(
      expressionString,
      getRainterpreterOpMetaBytes()
    );

    const expression0 = await expressionConsumerDeploy(
<<<<<<< HEAD
      stateConfig,
=======
      sources,
      constants,
>>>>>>> 0daa2649
      rainInterpreter,
      1
    );

    await logic["eval(address,uint256,uint256[][])"](
      rainInterpreter.address,
      expression0.dispatch,
      []
    );
    const result = await logic.stackTop();
    const expected = 0;
    assert(
      result.eq(expected),
      `wrong solution to (9 3 %)
      expected  ${expected}
      got       ${result}`
    );
  });

  it("should return correct remainder when using modulo op (non-zero rem)", async () => {
    // prettier-ignore
    const expressionString = `_: mod(5 2);`;

    const stateConfig = Parser.getStateConfig(
      expressionString,
      getRainterpreterOpMetaBytes()
    );

    const expression0 = await expressionConsumerDeploy(
<<<<<<< HEAD
      stateConfig,
=======
      sources,
      constants,
>>>>>>> 0daa2649
      rainInterpreter,
      1
    );

    await logic["eval(address,uint256,uint256[][])"](
      rainInterpreter.address,
      expression0.dispatch,
      []
    );
    const result = await logic.stackTop();
    const expected = 1;
    assert(
      result.eq(expected),
      `wrong solution to (5 2 %)
      expected  ${expected}
      got       ${result}`
    );
  });

  it("should perform exponentiation on a sequence of numbers", async () => {
    // prettier-ignore
    const expressionString = `_: exp(2 4 3);`;

    const stateConfig = Parser.getStateConfig(
      expressionString,
      getRainterpreterOpMetaBytes()
    );

    const expression0 = await expressionConsumerDeploy(
<<<<<<< HEAD
      stateConfig,
=======
      sources,
      constants,
>>>>>>> 0daa2649
      rainInterpreter,
      1
    );

    await logic["eval(address,uint256,uint256[][])"](
      rainInterpreter.address,
      expression0.dispatch,
      []
    );
    const result = await logic.stackTop();
    const expected = 4096;
    assert(
      result.eq(expected),
      `wrong solution to (2 4 3 ^)
      expected  ${expected}
      got       ${result}`
    );
  });

  it("should perform exponentiation correctly", async () => {
    // prettier-ignore
    const expressionString = `_: exp(2 4);`;

    const stateConfig = Parser.getStateConfig(
      expressionString,
      getRainterpreterOpMetaBytes()
    );

    const expression0 = await expressionConsumerDeploy(
<<<<<<< HEAD
      stateConfig,
=======
      sources,
      constants,
>>>>>>> 0daa2649
      rainInterpreter,
      1
    );

    await logic["eval(address,uint256,uint256[][])"](
      rainInterpreter.address,
      expression0.dispatch,
      []
    );
    const result = await logic.stackTop();
    const expected = 16;
    assert(
      result.eq(expected),
      `wrong solution to (2 4 ^)
      expected  ${expected}
      got       ${result}`
    );
  });

  it("should return the maximum of a sequence of numbers", async () => {
    // prettier-ignore
    const expressionString = `_: max(22 11 33);`;

    const stateConfig = Parser.getStateConfig(
      expressionString,
      getRainterpreterOpMetaBytes()
    );

    const expression0 = await expressionConsumerDeploy(
<<<<<<< HEAD
      stateConfig,
=======
      [source],
      constants,

>>>>>>> 0daa2649
      rainInterpreter,
      1
    );

    await logic["eval(address,uint256,uint256[][])"](
      rainInterpreter.address,
      expression0.dispatch,
      []
    );
    const result = await logic.stackTop();
    const expected = 33;
    assert(result.eq(expected), `wrong maximum ${expected} ${result}`);
  });

  it("should return the minimum of a sequence of numbers", async () => {
    const expressionString = `_: min(22 11 33);`;

    const stateConfig = Parser.getStateConfig(
      expressionString,
      getRainterpreterOpMetaBytes()
    );

    const expression0 = await expressionConsumerDeploy(
<<<<<<< HEAD
      stateConfig,
=======
      [source],
      constants,

>>>>>>> 0daa2649
      rainInterpreter,
      1
    );

    await logic["eval(address,uint256,uint256[][])"](
      rainInterpreter.address,
      expression0.dispatch,
      []
    );
    const result = await logic.stackTop();
    const expected = 11;
    assert(result.eq(expected), `wrong minimum ${expected} ${result}`);
  });

  it("should calculate a mathematical expression (division, product, summation)", async () => {
    const expressionString = `_: div(mul(add(2 2 2) 3) 2 3);`;

    const stateConfig = Parser.getStateConfig(
      expressionString,
      getRainterpreterOpMetaBytes()
    );

    const expression0 = await expressionConsumerDeploy(
<<<<<<< HEAD
      stateConfig,
=======
      sources,
      constants,
>>>>>>> 0daa2649
      rainInterpreter,
      1
    );

    await logic["eval(address,uint256,uint256[][])"](
      rainInterpreter.address,
      expression0.dispatch,
      []
    );
    const result = await logic.stackTop();
    const expected = 3;
    assert(
      result.eq(expected),
      `wrong solution to (((2 2 2 +) 3 *) 2 3 /)
      expected  ${expected}
      got       ${result}`
    );
  });

  it("should return remainder of dividing an initial number by the product of a sequence of numbers", async () => {
    const expressionString = `_: mod(13 2 3);`;

    const stateConfig = Parser.getStateConfig(
      expressionString,
      getRainterpreterOpMetaBytes()
    );

    const expression0 = await expressionConsumerDeploy(
<<<<<<< HEAD
      stateConfig,
=======
      sources,
      constants,
>>>>>>> 0daa2649
      rainInterpreter,
      1
    );

    await logic["eval(address,uint256,uint256[][])"](
      rainInterpreter.address,
      expression0.dispatch,
      []
    );
    const result = await logic.stackTop();
    const expected = 1;
    assert(
      result.eq(expected),
      `wrong remainder
      expected  ${expected}
      got       ${result}`
    );
  });

  it("should divide an initial number by the product of a sequence of numbers", async () => {
    const expressionString = `_: div(12 2 3);`;

    const stateConfig = Parser.getStateConfig(
      expressionString,
      getRainterpreterOpMetaBytes()
    );

    const expression0 = await expressionConsumerDeploy(
<<<<<<< HEAD
      stateConfig,
=======
      sources,
      constants,
>>>>>>> 0daa2649
      rainInterpreter,
      1
    );

    await logic["eval(address,uint256,uint256[][])"](
      rainInterpreter.address,
      expression0.dispatch,
      []
    );
    const result = await logic.stackTop();
    const expected = 2;
    assert(
      result.eq(expected),
      `wrong division
      expected  ${expected}
      got       ${result}`
    );
  });

  it("should multiply a sequence of numbers together", async () => {
    const expressionString = `_: mul(3 4 5);`;

    const stateConfig = Parser.getStateConfig(
      expressionString,
      getRainterpreterOpMetaBytes()
    );

    const expression0 = await expressionConsumerDeploy(
<<<<<<< HEAD
      stateConfig,
=======
      sources,
      constants,
>>>>>>> 0daa2649
      rainInterpreter,
      1
    );

    await logic["eval(address,uint256,uint256[][])"](
      rainInterpreter.address,
      expression0.dispatch,
      []
    );
    const result = await logic.stackTop();
    const expected = 60;
    assert(
      result.eq(expected),
      `wrong multiplication
      expected  ${expected}
      got       ${result}`
    );
  });

  it("should subtract a sequence of numbers from an initial number", async () => {
    const expressionString = `_: sub(10 2 3);`;

    const stateConfig = Parser.getStateConfig(
      expressionString,
      getRainterpreterOpMetaBytes()
    );

    const expression0 = await expressionConsumerDeploy(
<<<<<<< HEAD
      stateConfig,
=======
      sources,
      constants,
>>>>>>> 0daa2649
      rainInterpreter,
      1
    );

    await logic["eval(address,uint256,uint256[][])"](
      rainInterpreter.address,
      expression0.dispatch,
      []
    );
    const result = await logic.stackTop();
    const expected = 5;
    assert(
      result.eq(expected),
      `wrong subtraction
      expected  ${expected}
      got       ${result}`
    );
  });

  it("should add a sequence of numbers together", async () => {
    const expressionString = `_: add(1 2 3);`;

    const stateConfig = Parser.getStateConfig(
      expressionString,
      getRainterpreterOpMetaBytes()
    );

    const expression0 = await expressionConsumerDeploy(
<<<<<<< HEAD
      stateConfig,
=======
      sources,
      constants,
>>>>>>> 0daa2649
      rainInterpreter,
      1
    );

    await logic["eval(address,uint256,uint256[][])"](
      rainInterpreter.address,
      expression0.dispatch,
      []
    );
    const result = await logic.stackTop();
    const expected = 6;
    assert(result.eq(expected), `wrong summation ${expected} ${result}`);
  });
});<|MERGE_RESOLUTION|>--- conflicted
+++ resolved
@@ -5,9 +5,7 @@
 import deploy1820 from "../../../../utils/deploy/registry1820/deploy";
 import { expressionConsumerDeploy } from "../../../../utils/deploy/test/iinterpreterV1Consumer/deploy";
 import { createEmptyBlock } from "../../../../utils/hardhat";
-
-import { Parser } from "rainlang";
-import { getRainterpreterOpMetaBytes } from "../../../../utils/meta/op/allStandardOpMeta";
+import { standardEvaluableConfig } from "../../../../utils";
 
 describe("RainInterpreter MathOps standard math", async () => {
   let rainInterpreter: Rainterpreter;
@@ -28,21 +26,13 @@
   });
 
   it("should perform a calculation using the block number as a value", async () => {
-    // prettier-ignore
-    const expressionString = `_: mul(add(sub(2 1) 3 4) div(6 3) block-number());`;
-
-    const stateConfig = Parser.getStateConfig(
-      expressionString,
-      getRainterpreterOpMetaBytes()
-    );
-
-    const expression0 = await expressionConsumerDeploy(
-<<<<<<< HEAD
-      stateConfig,
-=======
-      sources,
-      constants,
->>>>>>> 0daa2649
+    const { sources, constants } = standardEvaluableConfig(
+      `_: mul(add(sub(2 1) 3 4) div(6 3) block-number());`
+    );
+
+    const expression0 = await expressionConsumerDeploy(
+      sources,
+      constants,
       rainInterpreter,
       1
     );
@@ -99,21 +89,11 @@
   });
 
   it("should return correct remainder when using modulo op on sequence of numbers", async () => {
-    // prettier-ignore
-    const expressionString = `_: mod(7 4 2);`;
-
-    const stateConfig = Parser.getStateConfig(
-      expressionString,
-      getRainterpreterOpMetaBytes()
-    );
-
-    const expression0 = await expressionConsumerDeploy(
-<<<<<<< HEAD
-      stateConfig,
-=======
-      sources,
-      constants,
->>>>>>> 0daa2649
+    const { sources, constants } = standardEvaluableConfig(`_: mod(7 4 2);`);
+
+    const expression0 = await expressionConsumerDeploy(
+      sources,
+      constants,
       rainInterpreter,
       1
     );
@@ -134,21 +114,11 @@
   });
 
   it("should return correct remainder when using modulo op (zero rem)", async () => {
-    // prettier-ignore
-    const expressionString = `_: mod(9 3);`;
-
-    const stateConfig = Parser.getStateConfig(
-      expressionString,
-      getRainterpreterOpMetaBytes()
-    );
-
-    const expression0 = await expressionConsumerDeploy(
-<<<<<<< HEAD
-      stateConfig,
-=======
-      sources,
-      constants,
->>>>>>> 0daa2649
+    const { sources, constants } = standardEvaluableConfig(`_: mod(9 3);`);
+
+    const expression0 = await expressionConsumerDeploy(
+      sources,
+      constants,
       rainInterpreter,
       1
     );
@@ -169,21 +139,11 @@
   });
 
   it("should return correct remainder when using modulo op (non-zero rem)", async () => {
-    // prettier-ignore
-    const expressionString = `_: mod(5 2);`;
-
-    const stateConfig = Parser.getStateConfig(
-      expressionString,
-      getRainterpreterOpMetaBytes()
-    );
-
-    const expression0 = await expressionConsumerDeploy(
-<<<<<<< HEAD
-      stateConfig,
-=======
-      sources,
-      constants,
->>>>>>> 0daa2649
+    const { sources, constants } = standardEvaluableConfig(`_: mod(5 2);`);
+
+    const expression0 = await expressionConsumerDeploy(
+      sources,
+      constants,
       rainInterpreter,
       1
     );
@@ -204,21 +164,10 @@
   });
 
   it("should perform exponentiation on a sequence of numbers", async () => {
-    // prettier-ignore
-    const expressionString = `_: exp(2 4 3);`;
-
-    const stateConfig = Parser.getStateConfig(
-      expressionString,
-      getRainterpreterOpMetaBytes()
-    );
-
-    const expression0 = await expressionConsumerDeploy(
-<<<<<<< HEAD
-      stateConfig,
-=======
-      sources,
-      constants,
->>>>>>> 0daa2649
+    const { sources, constants } = standardEvaluableConfig(`_: exp(2 4 3);`);
+    const expression0 = await expressionConsumerDeploy(
+      sources,
+      constants,
       rainInterpreter,
       1
     );
@@ -239,21 +188,11 @@
   });
 
   it("should perform exponentiation correctly", async () => {
-    // prettier-ignore
-    const expressionString = `_: exp(2 4);`;
-
-    const stateConfig = Parser.getStateConfig(
-      expressionString,
-      getRainterpreterOpMetaBytes()
-    );
-
-    const expression0 = await expressionConsumerDeploy(
-<<<<<<< HEAD
-      stateConfig,
-=======
-      sources,
-      constants,
->>>>>>> 0daa2649
+    const { sources, constants } = standardEvaluableConfig(`_: exp(2 4);`);
+
+    const expression0 = await expressionConsumerDeploy(
+      sources,
+      constants,
       rainInterpreter,
       1
     );
@@ -274,22 +213,12 @@
   });
 
   it("should return the maximum of a sequence of numbers", async () => {
-    // prettier-ignore
-    const expressionString = `_: max(22 11 33);`;
-
-    const stateConfig = Parser.getStateConfig(
-      expressionString,
-      getRainterpreterOpMetaBytes()
-    );
-
-    const expression0 = await expressionConsumerDeploy(
-<<<<<<< HEAD
-      stateConfig,
-=======
-      [source],
-      constants,
-
->>>>>>> 0daa2649
+    const { sources, constants } = standardEvaluableConfig(`_: max(22 11 33);`);
+
+    const expression0 = await expressionConsumerDeploy(
+      sources,
+      constants,
+
       rainInterpreter,
       1
     );
@@ -305,21 +234,12 @@
   });
 
   it("should return the minimum of a sequence of numbers", async () => {
-    const expressionString = `_: min(22 11 33);`;
-
-    const stateConfig = Parser.getStateConfig(
-      expressionString,
-      getRainterpreterOpMetaBytes()
-    );
-
-    const expression0 = await expressionConsumerDeploy(
-<<<<<<< HEAD
-      stateConfig,
-=======
-      [source],
-      constants,
-
->>>>>>> 0daa2649
+    const { sources, constants } = standardEvaluableConfig(`_: min(22 11 33);`);
+
+    const expression0 = await expressionConsumerDeploy(
+      sources,
+      constants,
+
       rainInterpreter,
       1
     );
@@ -335,20 +255,13 @@
   });
 
   it("should calculate a mathematical expression (division, product, summation)", async () => {
-    const expressionString = `_: div(mul(add(2 2 2) 3) 2 3);`;
-
-    const stateConfig = Parser.getStateConfig(
-      expressionString,
-      getRainterpreterOpMetaBytes()
-    );
-
-    const expression0 = await expressionConsumerDeploy(
-<<<<<<< HEAD
-      stateConfig,
-=======
-      sources,
-      constants,
->>>>>>> 0daa2649
+    const { sources, constants } = standardEvaluableConfig(
+      `_: div(mul(add(2 2 2) 3) 2 3);`
+    );
+
+    const expression0 = await expressionConsumerDeploy(
+      sources,
+      constants,
       rainInterpreter,
       1
     );
@@ -369,20 +282,11 @@
   });
 
   it("should return remainder of dividing an initial number by the product of a sequence of numbers", async () => {
-    const expressionString = `_: mod(13 2 3);`;
-
-    const stateConfig = Parser.getStateConfig(
-      expressionString,
-      getRainterpreterOpMetaBytes()
-    );
-
-    const expression0 = await expressionConsumerDeploy(
-<<<<<<< HEAD
-      stateConfig,
-=======
-      sources,
-      constants,
->>>>>>> 0daa2649
+    const { sources, constants } = standardEvaluableConfig(`_: mod(13 2 3);`);
+
+    const expression0 = await expressionConsumerDeploy(
+      sources,
+      constants,
       rainInterpreter,
       1
     );
@@ -403,20 +307,11 @@
   });
 
   it("should divide an initial number by the product of a sequence of numbers", async () => {
-    const expressionString = `_: div(12 2 3);`;
-
-    const stateConfig = Parser.getStateConfig(
-      expressionString,
-      getRainterpreterOpMetaBytes()
-    );
-
-    const expression0 = await expressionConsumerDeploy(
-<<<<<<< HEAD
-      stateConfig,
-=======
-      sources,
-      constants,
->>>>>>> 0daa2649
+    const { sources, constants } = standardEvaluableConfig(`_: div(12 2 3);`);
+
+    const expression0 = await expressionConsumerDeploy(
+      sources,
+      constants,
       rainInterpreter,
       1
     );
@@ -437,20 +332,11 @@
   });
 
   it("should multiply a sequence of numbers together", async () => {
-    const expressionString = `_: mul(3 4 5);`;
-
-    const stateConfig = Parser.getStateConfig(
-      expressionString,
-      getRainterpreterOpMetaBytes()
-    );
-
-    const expression0 = await expressionConsumerDeploy(
-<<<<<<< HEAD
-      stateConfig,
-=======
-      sources,
-      constants,
->>>>>>> 0daa2649
+    const { sources, constants } = standardEvaluableConfig(`_: mul(3 4 5);`);
+
+    const expression0 = await expressionConsumerDeploy(
+      sources,
+      constants,
       rainInterpreter,
       1
     );
@@ -471,20 +357,11 @@
   });
 
   it("should subtract a sequence of numbers from an initial number", async () => {
-    const expressionString = `_: sub(10 2 3);`;
-
-    const stateConfig = Parser.getStateConfig(
-      expressionString,
-      getRainterpreterOpMetaBytes()
-    );
-
-    const expression0 = await expressionConsumerDeploy(
-<<<<<<< HEAD
-      stateConfig,
-=======
-      sources,
-      constants,
->>>>>>> 0daa2649
+    const { sources, constants } = standardEvaluableConfig(`_: sub(10 2 3);`);
+
+    const expression0 = await expressionConsumerDeploy(
+      sources,
+      constants,
       rainInterpreter,
       1
     );
@@ -505,20 +382,11 @@
   });
 
   it("should add a sequence of numbers together", async () => {
-    const expressionString = `_: add(1 2 3);`;
-
-    const stateConfig = Parser.getStateConfig(
-      expressionString,
-      getRainterpreterOpMetaBytes()
-    );
-
-    const expression0 = await expressionConsumerDeploy(
-<<<<<<< HEAD
-      stateConfig,
-=======
-      sources,
-      constants,
->>>>>>> 0daa2649
+    const { sources, constants } = standardEvaluableConfig(`_: add(1 2 3);`);
+
+    const expression0 = await expressionConsumerDeploy(
+      sources,
+      constants,
       rainInterpreter,
       1
     );
