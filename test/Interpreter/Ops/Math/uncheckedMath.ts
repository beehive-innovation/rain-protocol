import { ethers } from "hardhat";
import { IInterpreterV1Consumer, Rainterpreter } from "../../../../typechain";
import { standardEvaluableConfig } from "../../../../utils";
import { max_uint256 } from "../../../../utils/constants";
import { rainterpreterDeploy } from "../../../../utils/deploy/interpreter/shared/rainterpreter/deploy";
import deploy1820 from "../../../../utils/deploy/registry1820/deploy";
import { expressionConsumerDeploy } from "../../../../utils/deploy/test/iinterpreterV1Consumer/deploy";
import { assertError } from "../../../../utils/test/assertError";

describe("RainInterpreter unchecked math", async () => {
  let rainInterpreter: Rainterpreter;
  let logic: IInterpreterV1Consumer;

  before(async () => {
    // Deploy ERC1820Registry
    const signers = await ethers.getSigners();
    await deploy1820(signers[0]);

    rainInterpreter = await rainterpreterDeploy();

    const consumerFactory = await ethers.getContractFactory(
      "IInterpreterV1Consumer"
    );
    logic = (await consumerFactory.deploy()) as IInterpreterV1Consumer;
    await logic.deployed();
  });

  it("should panic when accumulator overflows with exponentiation op", async () => {
    const { sources, constants } = await standardEvaluableConfig(
      `_: exp(${max_uint256.div(2)} 2);`
    );
    const expression0 = await expressionConsumerDeploy(
      sources,
      constants,
      rainInterpreter,
      1
    );

    await assertError(
      async () =>
        await logic["eval(address,uint256,uint256[][])"](
          rainInterpreter.address,
          expression0.dispatch,
          []
        ),
      "Error",
      "accumulator overflow did not panic"
    );
  });

  it("should panic when accumulator overflows with multiplication op", async () => {
    const { sources, constants } = await standardEvaluableConfig(
      `_: mul(${max_uint256.div(2)} 3);`
    );

    const expression0 = await expressionConsumerDeploy(
      sources,
      constants,
      rainInterpreter,
      1
    );

    await assertError(
      async () =>
        await logic["eval(address,uint256,uint256[][])"](
          rainInterpreter.address,
          expression0.dispatch,
          []
        ),
      "Error",
      "accumulator overflow did not panic"
    );
  });

  it("should panic when accumulator underflows with subtraction op", async () => {
<<<<<<< HEAD
    const { sources, constants } = await standardEvaluableConfig(`_: sub(0 1);`);
=======
    const { sources, constants } = await standardEvaluableConfig(
      `_: sub(0 1);`
    );
>>>>>>> 10646e6d

    const expression0 = await expressionConsumerDeploy(
      sources,
      constants,
      rainInterpreter,
      1
    );

    await assertError(
      async () =>
        await logic["eval(address,uint256,uint256[][])"](
          rainInterpreter.address,
          expression0.dispatch,
          []
        ),
      "Error",
      "accumulator underflow did not panic"
    );
  });

  it("should panic when accumulator overflows with addition op", async () => {
    const { sources, constants } = await standardEvaluableConfig(
      `_: add(${max_uint256} 1);`
    );

    const expression0 = await expressionConsumerDeploy(
      sources,
      constants,
      rainInterpreter,
      1
    );

    await assertError(
      async () =>
        await logic["eval(address,uint256,uint256[][])"](
          rainInterpreter.address,
          expression0.dispatch,
          []
        ),
      "Error",
      "accumulator overflow did not panic"
    );
  });
});<|MERGE_RESOLUTION|>--- conflicted
+++ resolved
@@ -73,13 +73,9 @@
   });
 
   it("should panic when accumulator underflows with subtraction op", async () => {
-<<<<<<< HEAD
-    const { sources, constants } = await standardEvaluableConfig(`_: sub(0 1);`);
-=======
     const { sources, constants } = await standardEvaluableConfig(
       `_: sub(0 1);`
     );
->>>>>>> 10646e6d
 
     const expression0 = await expressionConsumerDeploy(
       sources,
