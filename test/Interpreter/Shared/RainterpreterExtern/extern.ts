import type {
  RainterpreterExtern,
  Rainterpreter,
  IInterpreterV1Consumer,
} from "../../../../typechain";
import {
  AllStandardOps,
  assertError,
  eighteenZeros,
  externOperand,
  getBlockTimestamp,
  memoryOperand,
  MemoryType,
  op,
  sixZeros,
} from "../../../../utils";

import { smock } from "@defi-wonderland/smock";
import { concat } from "ethers/lib/utils";
import { assert } from "chai";
import { expressionConsumerDeploy } from "../../../../utils/deploy/test/iinterpreterV1Consumer/deploy";
import {
  rainterpreterDeploy,
  rainterpreterExtern,
} from "../../../../utils/deploy/interpreter/shared/rainterpreter/deploy";
import { ethers } from "hardhat";

const Opcode = AllStandardOps;

describe("EXTERN Opcode tests", async function () {
  let rainInterpreter: Rainterpreter;
  let logic: IInterpreterV1Consumer;
  let rainInterpreterExtern: RainterpreterExtern;

  beforeEach(async () => {
    rainInterpreter = await rainterpreterDeploy();
    rainInterpreterExtern = await rainterpreterExtern();
    const consumerFactory = await ethers.getContractFactory(
      "IInterpreterV1Consumer"
    );
    logic = (await consumerFactory.deploy()) as IInterpreterV1Consumer;
    await logic.deployed();
  });

  it("extern op should revert if price is 0", async () => {
    const fakeChainlinkOracle = await smock.fake("AggregatorV3Interface");

    const chainlinkPriceData = {
      roundId: 1,
      answer: 0 + eighteenZeros,
      startedAt: 2,
      updatedAt: 3,
      answeredInRound: 4,
    };

    fakeChainlinkOracle.latestRoundData.returns(chainlinkPriceData);
    fakeChainlinkOracle.decimals.returns(18);

    const feed = fakeChainlinkOracle.address;
    const staleAfter = (await getBlockTimestamp()) + 10000;

    const constants = [rainInterpreterExtern.address, feed, staleAfter];

    const v0 = op(Opcode.readMemory, memoryOperand(MemoryType.Constant, 1));
    const v1 = op(Opcode.readMemory, memoryOperand(MemoryType.Constant, 2));

    // prettier-ignore
    const source0 = concat([
          v0,
          v1,
<<<<<<< HEAD
          op(Opcode.extern, externOperand(0, 2 ,1)),
=======
          op(Opcode.EXTERN, externOperand(2 ,1, 0)),
>>>>>>> f0b7b678
      ]);

    const expression0 = await expressionConsumerDeploy(
      {
        sources: [source0],
        constants,
      },
      rainInterpreter,
      1
    );

    await assertError(
      async () =>
        await logic["eval(address,uint256,uint256[][])"](
          rainInterpreter.address,
          expression0.dispatch,
          []
        ),
      "NotPosIntPrice(0)",
      "did not revert when chainlink price was 0"
    );
  });

  it("extern op should correctly scale answer from 6 decimal to 18 decimal FP", async () => {
    const fakeChainlinkOracle = await smock.fake("AggregatorV3Interface");

    const chainlinkPriceData = {
      roundId: 1,
      answer: 123 + sixZeros,
      startedAt: 2,
      updatedAt: 3,
      answeredInRound: 4,
    };

    fakeChainlinkOracle.latestRoundData.returns(chainlinkPriceData);
    fakeChainlinkOracle.decimals.returns(6);

    const feed = fakeChainlinkOracle.address;
    const staleAfter = (await getBlockTimestamp()) + 10000;

    const constants = [rainInterpreterExtern.address, feed, staleAfter];

    const v0 = op(Opcode.readMemory, memoryOperand(MemoryType.Constant, 1));
    const v1 = op(Opcode.readMemory, memoryOperand(MemoryType.Constant, 2));

    // prettier-ignore
    const source0 = concat([
          v0,
          v1,
<<<<<<< HEAD
          op(Opcode.extern, externOperand(0, 2 ,1)),
=======
          op(Opcode.EXTERN, externOperand(2 ,1, 0)),
>>>>>>> f0b7b678
      ]);

    const expression0 = await expressionConsumerDeploy(
      {
        sources: [source0],
        constants,
      },
      rainInterpreter,
      1
    );
    await logic["eval(address,uint256,uint256[][])"](
      rainInterpreter.address,
      expression0.dispatch,
      []
    );
    const result0 = await logic.stackTop();

    assert(result0.eq(123 + eighteenZeros));
  });

  it("extern op should return expected value", async () => {
    const fakeChainlinkOracle2 = await smock.fake("AggregatorV3Interface");

    const timestamp = await getBlockTimestamp();

    const chainlinkPriceData = {
      roundId: 4,
      answer: 123 + eighteenZeros,
      startedAt: timestamp,
      updatedAt: timestamp,
      answeredInRound: 4,
    };

    fakeChainlinkOracle2.latestRoundData.returns(chainlinkPriceData);
    fakeChainlinkOracle2.decimals.returns(18);

    const feed = fakeChainlinkOracle2.address;
    const staleAfter = 10000;

    const constants = [rainInterpreterExtern.address, feed, staleAfter];

    const v0 = op(Opcode.readMemory, memoryOperand(MemoryType.Constant, 1));
    const v1 = op(Opcode.readMemory, memoryOperand(MemoryType.Constant, 2));

    // prettier-ignore
    const source0 = concat([
          v0,
          v1,
<<<<<<< HEAD
          op(Opcode.extern, externOperand(0, 2 ,1)),
=======
          op(Opcode.EXTERN, externOperand(2 ,1, 0)),
>>>>>>> f0b7b678
      ]);

    const expression0 = await expressionConsumerDeploy(
      {
        sources: [source0],
        constants,
      },
      rainInterpreter,
      1
    );
    await logic["eval(address,uint256,uint256[][])"](
      rainInterpreter.address,
      expression0.dispatch,
      []
    );
    const result0 = await logic.stackTop();

    assert(result0.eq(123 + eighteenZeros));
  });

  it("rainInterpreterExtern should revert with BadInputs", async () => {
    const fakeChainlinkOracle2 = await smock.fake("AggregatorV3Interface");

    const timestamp = (await getBlockTimestamp()) - 1;
    const chainlinkPriceData = {
      roundId: 4,
      answer: "123" + eighteenZeros,
      startedAt: timestamp,
      updatedAt: timestamp,
      answeredInRound: 4,
    };

    fakeChainlinkOracle2.latestRoundData.returns(chainlinkPriceData);
    fakeChainlinkOracle2.decimals.returns(18);

    const feed = fakeChainlinkOracle2.address;

    const inputs = [feed];

    await assertError(
      async () => await rainInterpreterExtern.extern(0, inputs),
      "BadInputs",
      "did not revert when incorrect inputs"
    );
  });


  it("rainInterpreterExtern should get price from oracle", async () => {
    const fakeChainlinkOracle2 = await smock.fake("AggregatorV3Interface");

    const timestamp = (await getBlockTimestamp()) - 1;
    const chainlinkPriceData = {
      roundId: 4,
      answer: "123" + eighteenZeros,
      startedAt: timestamp,
      updatedAt: timestamp,
      answeredInRound: 4,
    };

    fakeChainlinkOracle2.latestRoundData.returns(chainlinkPriceData);
    fakeChainlinkOracle2.decimals.returns(18);

    const feed = fakeChainlinkOracle2.address;
    const staleAfter = 10000;

    const inputs = [feed, staleAfter];

    const priceData = await rainInterpreterExtern.extern(0, inputs);
    assert(priceData[0].eq(123 + eighteenZeros));
  });

  // DEBUG
  it("should return inputs back as outputs for opcode == 1 (DEBUG)", async () => {
    const fakeChainlinkOracle2 = await smock.fake("AggregatorV3Interface");

    const timestamp = (await getBlockTimestamp()) - 1;
    const chainlinkPriceData = {
      roundId: 4,
      answer: "123" + eighteenZeros,
      startedAt: timestamp,
      updatedAt: timestamp,
      answeredInRound: 4,
    };

    fakeChainlinkOracle2.latestRoundData.returns(chainlinkPriceData);
    fakeChainlinkOracle2.decimals.returns(18);

    const feed = fakeChainlinkOracle2.address;
    const staleAfter = 10000;

    const inputs = [feed, staleAfter];

    const dispatch = 1 << 16;

    const priceData = await rainInterpreterExtern.extern(dispatch, inputs);
    assert(priceData[0].eq(ethers.BigNumber.from(feed)));
    assert(priceData[1].eq(ethers.BigNumber.from(staleAfter)));
  });

  it("should return inputs for opcode == 1 (DEBUG)", async () => {
    const extr = ethers.BigNumber.from(rainInterpreterExtern.address);
    const num = ethers.BigNumber.from(1 << 16)
      .shl(160)
      .add(extr);
    const constants = [num, 1337, 1339];
    const v0 = op(Opcode.READ_MEMORY, memoryOperand(MemoryType.Constant, 1));
    const v1 = op(Opcode.READ_MEMORY, memoryOperand(MemoryType.Constant, 2));
    
    // prettier-ignore
    const source0 = concat([
          v0,
          v1,
          op(Opcode.EXTERN, externOperand(2 ,2, 0)) // two inputs , two outputs
      ]);

    const expression0 = await expressionConsumerDeploy(
      {
        sources: [source0],
        constants,
      },
      rainInterpreter,
      1
    );

    await logic["eval(address,uint256,uint256[][])"](
      rainInterpreter.address,
      expression0.dispatch,
      []
    );

    const result0 = await logic.stackTop();
    assert(result0.eq(constants[2]));
  });
});<|MERGE_RESOLUTION|>--- conflicted
+++ resolved
@@ -68,11 +68,7 @@
     const source0 = concat([
           v0,
           v1,
-<<<<<<< HEAD
-          op(Opcode.extern, externOperand(0, 2 ,1)),
-=======
-          op(Opcode.EXTERN, externOperand(2 ,1, 0)),
->>>>>>> f0b7b678
+          op(Opcode.extern, externOperand(2 ,1, 0)),
       ]);
 
     const expression0 = await expressionConsumerDeploy(
@@ -122,11 +118,7 @@
     const source0 = concat([
           v0,
           v1,
-<<<<<<< HEAD
-          op(Opcode.extern, externOperand(0, 2 ,1)),
-=======
-          op(Opcode.EXTERN, externOperand(2 ,1, 0)),
->>>>>>> f0b7b678
+          op(Opcode.extern, externOperand(2 ,1, 0)),
       ]);
 
     const expression0 = await expressionConsumerDeploy(
@@ -175,11 +167,7 @@
     const source0 = concat([
           v0,
           v1,
-<<<<<<< HEAD
-          op(Opcode.extern, externOperand(0, 2 ,1)),
-=======
-          op(Opcode.EXTERN, externOperand(2 ,1, 0)),
->>>>>>> f0b7b678
+          op(Opcode.extern, externOperand(2 ,1, 0)),
       ]);
 
     const expression0 = await expressionConsumerDeploy(
@@ -287,7 +275,7 @@
     const constants = [num, 1337, 1339];
     const v0 = op(Opcode.READ_MEMORY, memoryOperand(MemoryType.Constant, 1));
     const v1 = op(Opcode.READ_MEMORY, memoryOperand(MemoryType.Constant, 2));
-    
+
     // prettier-ignore
     const source0 = concat([
           v0,
