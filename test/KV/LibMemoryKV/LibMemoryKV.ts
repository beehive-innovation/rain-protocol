--- conflicted
+++ resolved
@@ -1,13 +1,12 @@
+import { assert } from "chai";
+import { ethers } from "hardhat";
 import { LibMemoryKVTest } from "../../../typechain/contracts/test/kv/LibMemoryKVTest";
-<<<<<<< HEAD
-=======
 import { compareObjects } from "../../../utils";
 import {
   numberify,
   readBytes,
   readUint256BytesArrayFromMemDump,
 } from "../../../utils/bytes";
->>>>>>> b2b06223
 import { libMemoryKVDeploy } from "../../../utils/deploy/test/libMemoryKV/deploy";
 import { assertError } from "../../../utils/test/assertError";
 
