import { assert } from "chai";

import { arrayify, concat, solidityKeccak256 } from "ethers/lib/utils";
import { ethers } from "hardhat";
import type {
  CloneFactory,
  LobbyReentrantSender,
  ReserveToken18,
} from "../../typechain";
import {
  ClaimEvent,
  ContextEvent,
  DepositEvent,
  InvalidEvent,
  JoinEvent,
  Lobby,
  LobbyConfigStruct,
  RefundEvent,
  SignedContextStruct,
} from "../../typechain/contracts/lobby/Lobby";
import { assertError, fixedPointMul } from "../../utils";
import { ONE, sixteenZeros } from "../../utils/constants/bigNumber";
import { basicDeploy } from "../../utils/deploy/basicDeploy";
import { deployLobby, deployLobbyClone } from "../../utils/deploy/lobby/deploy";
import deploy1820 from "../../utils/deploy/registry1820/deploy";
import { getEventArgs } from "../../utils/events";
import {
  generateEvaluableConfig,
  memoryOperand,
  MemoryType,
  op,
} from "../../utils/interpreter/interpreter";
import { RainterpreterOps } from "../../utils/interpreter/ops/allStandardOps";

describe("Lobby Invalid Refund", async function () {
  const Opcode = RainterpreterOps;
  let cloneFactory: CloneFactory;
  let tokenA: ReserveToken18;

  const PHASE_RESULT_PENDING = ethers.BigNumber.from(2);
  const PHASE_COMPLETE = ethers.BigNumber.from(3);
  const PHASE_INVALID = ethers.BigNumber.from(4);
  before(async () => {
    // Deploy ERC1820Registry
    const signers = await ethers.getSigners();
    await deploy1820(signers[0]);

    //Deploy Clone Factory
    cloneFactory = (await basicDeploy("CloneFactory", {})) as CloneFactory;
  });

  beforeEach(async () => {
    tokenA = (await basicDeploy("ReserveToken18", {})) as ReserveToken18;
    await tokenA.initialize();
  });

  it("should ensure players are refunded after lobby is invalidated", async function () {
    const timeoutDuration = 15000000;
    const signers = await ethers.getSigners();
    const alice = signers[1];
    const bob = signers[2];
    const bot = signers[3];

    const lobbyImplementation: Lobby = await deployLobby(timeoutDuration);

    const depositAmount = ONE;
    const claimAmount = ONE;
    const leaveAmount = ONE;

    await tokenA.connect(signers[0]).transfer(alice.address, depositAmount);
    await tokenA.connect(signers[0]).transfer(bob.address, depositAmount);

    const constants = [0, depositAmount, leaveAmount, claimAmount, bot.address];

    // prettier-ignore
    const joinSource = concat([
        op(Opcode.context, 0x0300) ,
        op(Opcode.read_memory,memoryOperand(MemoryType.Constant, 1)) ,
      ]);

    const leaveSource = concat([
      op(Opcode.read_memory, memoryOperand(MemoryType.Constant, 2)),
    ]);
    const claimSource = concat([
      op(Opcode.read_memory, memoryOperand(MemoryType.Constant, 3)),
    ]);
    const invalidSource = concat([
      op(Opcode.context, 0x0200),
      op(Opcode.read_memory, memoryOperand(MemoryType.Constant, 4)),
      op(Opcode.equal_to),
    ]);

    const lobbyExpressionConfig = {
      sources: [joinSource, leaveSource, claimSource, invalidSource],
      constants: constants,
    };

    const evaluableConfig = await generateEvaluableConfig(
      lobbyExpressionConfig.sources,
      lobbyExpressionConfig.constants
    );

    const initialConfig: LobbyConfigStruct = {
      refMustAgree: false,
      ref: signers[0].address,
      evaluableConfig: evaluableConfig,
      token: tokenA.address,
      description: [],
      timeoutDuration: timeoutDuration,
    };

    const Lobby = await deployLobbyClone(
<<<<<<< HEAD
=======
      signers[0],
>>>>>>> 10646e6d
      cloneFactory,
      lobbyImplementation,
      initialConfig
    );

    await tokenA.connect(alice).approve(Lobby.address, depositAmount);
    await tokenA.connect(bob).approve(Lobby.address, depositAmount);

    const context0 = [0, 2, 3];
    const hash0 = solidityKeccak256(["uint256[]"], [context0]);
    const goodSignature0 = await alice.signMessage(arrayify(hash0));

    const signedContexts0: SignedContextStruct[] = [
      {
        signer: alice.address,
        signature: goodSignature0,
        context: context0,
      },
    ];

    const aliceJoinTx = await Lobby.connect(alice).join(
      [1234],
      signedContexts0
    );

    const aliceJoinEvent = (await getEventArgs(
      aliceJoinTx,
      "Join",
      Lobby
    )) as JoinEvent["args"];

    const aliceDepositEvent = (await getEventArgs(
      aliceJoinTx,
      "Deposit",
      Lobby
    )) as DepositEvent["args"];

    assert(aliceDepositEvent.sender === alice.address, "wrong deposit sender");
    assert(aliceDepositEvent.token === tokenA.address, "wrong deposit token");
    assert(aliceDepositEvent.amount.eq(depositAmount), "wrong deposit amount");
    assert(aliceJoinEvent.sender === alice.address, "wrong sender");

    const context1 = [4, 5, 6];
    const hash1 = solidityKeccak256(["uint256[]"], [context1]);
    const goodSignature1 = await bob.signMessage(arrayify(hash1));

    const signedContexts1: SignedContextStruct[] = [
      {
        signer: bob.address,
        signature: goodSignature1,
        context: context1,
      },
    ];

    const bobJoinTx = await Lobby.connect(bob).join([1234], signedContexts1);

    const bobJoinEvent = (await getEventArgs(
      bobJoinTx,
      "Join",
      Lobby
    )) as JoinEvent["args"];

    const bobDepositEvent = (await getEventArgs(
      bobJoinTx,
      "Deposit",
      Lobby
    )) as DepositEvent["args"];

    assert(bobDepositEvent.sender === bob.address, "wrong deposit sender");
    assert(bobDepositEvent.token === tokenA.address, "wrong deposit token");
    assert(bobDepositEvent.amount.eq(depositAmount), "wrong deposit amount");
    assert(bobJoinEvent.sender === bob.address, "wrong sender");

    const currentPhase0 = await Lobby.currentPhase();
    assert(currentPhase0.eq(PHASE_RESULT_PENDING), "Bad Phase");

    const context2 = [1];
    const hash2 = solidityKeccak256(["uint256[]"], [context2]);
    const goodSignature2 = await bot.signMessage(arrayify(hash2));

    const claimContext = [1234];

    const signedContexts2: SignedContextStruct[] = [
      {
        signer: bot.address,
        signature: goodSignature2,
        context: context2,
      },
    ];

    const aliceInvalidTx = await Lobby.connect(bot).invalid(
      claimContext,
      signedContexts2
    );

    const currentPhase1 = await Lobby.currentPhase();
    assert(currentPhase1.eq(PHASE_INVALID), "Bad Phase");

    const { sender: invalidEventSender } = (await getEventArgs(
      aliceInvalidTx,
      "Invalid",
      Lobby
    )) as InvalidEvent["args"];

    assert(invalidEventSender === bot.address, "wrong 'invalid' sender");

    const aliceRefund = await Lobby.connect(alice).refund();

    const aliceRefundEvent = (await getEventArgs(
      aliceRefund,
      "Refund",
      Lobby
    )) as RefundEvent["args"];
    assert(aliceRefundEvent.sender === alice.address, "wrong refund sender");
    assert(aliceRefundEvent.amount.eq(depositAmount), "wrong amount refund");

    const bobRefund = await Lobby.connect(bob).refund();

    const bobRefundEvent = (await getEventArgs(
      bobRefund,
      "Refund",
      Lobby
    )) as RefundEvent["args"];
    assert(bobRefundEvent.sender === bob.address, "wrong refund sender");
    assert(bobRefundEvent.amount.eq(depositAmount), "wrong amount refund");
  });

  it("should ensure players are not able to invalidate lobby or refund after PHASE_COMPLETE", async function () {
    const signers = await ethers.getSigners();
    const timeoutDuration = 15000000;
    const alice = signers[1];
    const bob = signers[2];
    const bot = signers[3];

    await tokenA.connect(signers[0]).transfer(alice.address, ONE);
    await tokenA.connect(signers[0]).transfer(bob.address, ONE);

    const lobbyImplementation: Lobby = await deployLobby(timeoutDuration);

    const depositAmount = ONE;

    const constants = [0, depositAmount];

    // prettier-ignore
    const joinSource = concat([
        op(Opcode.context, 0x0300) ,
        op(Opcode.read_memory,memoryOperand(MemoryType.Constant, 1)) ,
      ]);

    const leaveSource = concat([
      op(Opcode.read_memory, memoryOperand(MemoryType.Constant, 0)), // leave amount zero
    ]);

    const claimSource = concat([op(Opcode.context, 0x0100)]);

    const invalidSource = concat([
      op(Opcode.read_memory, memoryOperand(MemoryType.Constant, 0)), // lobby not invalid
    ]);

    const lobbyExpressionConfig = {
      sources: [joinSource, leaveSource, claimSource, invalidSource],
      constants: constants,
    };

    const evaluableConfig = await generateEvaluableConfig(
      lobbyExpressionConfig.sources,
      lobbyExpressionConfig.constants
    );

    const initialConfig: LobbyConfigStruct = {
      refMustAgree: false,
      ref: signers[0].address,
      evaluableConfig: evaluableConfig,
      token: tokenA.address,
      description: [],
      timeoutDuration: timeoutDuration,
    };

    const Lobby = await deployLobbyClone(
<<<<<<< HEAD
=======
      signers[0],
>>>>>>> 10646e6d
      cloneFactory,
      lobbyImplementation,
      initialConfig
    );

    await tokenA.connect(alice).approve(Lobby.address, ONE);
    await tokenA.connect(bob).approve(Lobby.address, ONE);

    //Alice joins Lobby

    const context0 = [0, 12, 13];
    const hash0 = solidityKeccak256(["uint256[]"], [context0]);
    const goodSignature0 = await alice.signMessage(arrayify(hash0));

    const signedContexts0: SignedContextStruct[] = [
      {
        signer: alice.address,
        signature: goodSignature0,
        context: context0,
      },
    ];

    const aliceJoinTx = await Lobby.connect(alice).join(
      [1234],
      signedContexts0
    );

    const aliceDepositEvent = (await getEventArgs(
      aliceJoinTx,
      "Deposit",
      Lobby
    )) as DepositEvent["args"];

    assert(aliceDepositEvent.sender === alice.address, "wrong deposit sender");
    assert(aliceDepositEvent.amount.eq(ONE), "wrong deposit amount");

    // Bob Joins lobby
    const context1 = [14, 15, 16]; // context to finalize players
    const hash1 = solidityKeccak256(["uint256[]"], [context1]);
    const goodSignature1 = await bob.signMessage(arrayify(hash1));
    const signedContexts1: SignedContextStruct[] = [
      {
        signer: bob.address,
        signature: goodSignature1,
        context: context1,
      },
    ];

    const bobJoinTx = await Lobby.connect(bob).join([4567], signedContexts1);

    const bobDepositEvent = (await getEventArgs(
      bobJoinTx,
      "Deposit",
      Lobby
    )) as DepositEvent["args"];

    assert(bobDepositEvent.sender === bob.address, "wrong deposit sender");
    assert(bobDepositEvent.amount.eq(ONE), "wrong deposit amount");

    // Checking Phase
    const currentPhase0 = await Lobby.currentPhase();
    assert(currentPhase0.eq(PHASE_RESULT_PENDING), "Bad Phase");

    // Asserting Claim Amounts and Context

    //Both computed amounts add up to 1e18
    const aliceShares = ethers.BigNumber.from(80 + sixteenZeros);
    const bobShares = ethers.BigNumber.from(20 + sixteenZeros);

    //Signed Context by bot address
    const context2 = [aliceShares, bobShares];
    const hash2 = solidityKeccak256(["uint256[]"], [context2]);
    const goodSignature2 = await bot.signMessage(arrayify(hash2));

    const signedContexts2: SignedContextStruct[] = [
      {
        signer: bot.address,
        signature: goodSignature2,
        context: context2,
      },
    ];

    // Alice Claims Amount
    const aliceClaimTx = await Lobby.connect(alice).claim(
      [aliceShares],
      signedContexts2
    );

    const expectedClaimAlice = fixedPointMul(depositAmount.mul(2), aliceShares);

    const aliceClaimEvent = (await getEventArgs(
      aliceClaimTx,
      "Claim",
      Lobby
    )) as ClaimEvent["args"];

    assert(aliceClaimEvent.sender === alice.address, "wrong deposit sender");
    assert(aliceClaimEvent.share.eq(aliceShares), "wrong shares");
    assert(aliceClaimEvent.amount.eq(expectedClaimAlice), "wrong claim amount");

    // Checking Phase
    const currentPhase1 = await Lobby.currentPhase();
    assert(currentPhase1.eq(PHASE_COMPLETE), "Bad Phase");

    // Invalid Tx
    const context3 = [1];
    const hash3 = solidityKeccak256(["uint256[]"], [context3]);
    const goodSignature3 = await bot.signMessage(arrayify(hash3));

    const claimContext = [1234];

    const signedContexts3: SignedContextStruct[] = [
      {
        signer: bot.address,
        signature: goodSignature3,
        context: context3,
      },
    ];

    await assertError(
      async () =>
        await Lobby.connect(bot).invalid(claimContext, signedContexts3),
      "VM Exception while processing transaction: reverted with custom error 'BadPhase()",
      "did not revert when player 'invalid' after PHASE_COMPLATE phase"
    );

    await assertError(
      async () => await Lobby.connect(alice).refund(),
      "VM Exception while processing transaction: reverted with custom error 'BadPhase()",
      "did not revert when player refund after PHASE_COMPLATE phase"
    );

    await assertError(
      async () => await Lobby.connect(bob).refund(),
      "VM Exception while processing transaction: reverted with custom error 'BadPhase()",
      "did not revert when player refund after PHASE_COMPLATE phase"
    );
  });

  it("should validate Context emitted in Context event", async function () {
    const timeoutDuration = 15000000;
    const signers = await ethers.getSigners();
    const alice = signers[1];
    const bob = signers[2];
    const bot = signers[3];

    const lobbyImplementation: Lobby = await deployLobby(timeoutDuration);

    const depositAmount = ONE;
    const claimAmount = ONE;
    const leaveAmount = ONE;

    await tokenA.connect(signers[0]).transfer(alice.address, depositAmount);
    await tokenA.connect(signers[0]).transfer(bob.address, depositAmount);

    const constants = [0, depositAmount, leaveAmount, claimAmount, bot.address];

    // prettier-ignore
    const joinSource = concat([
        op(Opcode.context, 0x0300) ,
        op(Opcode.read_memory,memoryOperand(MemoryType.Constant, 1)) ,
      ]);

    const leaveSource = concat([
      op(Opcode.read_memory, memoryOperand(MemoryType.Constant, 2)),
    ]);
    const claimSource = concat([
      op(Opcode.read_memory, memoryOperand(MemoryType.Constant, 3)),
    ]);
    const invalidSource = concat([
      op(Opcode.context, 0x0200),
      op(Opcode.read_memory, memoryOperand(MemoryType.Constant, 4)),
      op(Opcode.equal_to),
    ]);

    const lobbyExpressionConfig = {
      sources: [joinSource, leaveSource, claimSource, invalidSource],
      constants: constants,
    };

    const evaluableConfig = await generateEvaluableConfig(
      lobbyExpressionConfig.sources,
      lobbyExpressionConfig.constants
    );

    const initialConfig: LobbyConfigStruct = {
      refMustAgree: false,
      ref: signers[0].address,
      evaluableConfig: evaluableConfig,
      token: tokenA.address,
      description: [],
      timeoutDuration: timeoutDuration,
    };

    const Lobby = await deployLobbyClone(
<<<<<<< HEAD
=======
      signers[0],
>>>>>>> 10646e6d
      cloneFactory,
      lobbyImplementation,
      initialConfig
    );

    await tokenA.connect(alice).approve(Lobby.address, depositAmount);
    await tokenA.connect(bob).approve(Lobby.address, depositAmount);

    const context0 = [0, 2, 3];
    const hash0 = solidityKeccak256(["uint256[]"], [context0]);
    const goodSignature0 = await alice.signMessage(arrayify(hash0));

    const signedContexts0: SignedContextStruct[] = [
      {
        signer: alice.address,
        signature: goodSignature0,
        context: context0,
      },
    ];

    const aliceJoinTx = await Lobby.connect(alice).join(
      [1234],
      signedContexts0
    );

    const aliceJoinEvent = (await getEventArgs(
      aliceJoinTx,
      "Join",
      Lobby
    )) as JoinEvent["args"];

    const aliceDepositEvent = (await getEventArgs(
      aliceJoinTx,
      "Deposit",
      Lobby
    )) as DepositEvent["args"];

    assert(aliceDepositEvent.sender === alice.address, "wrong deposit sender");
    assert(aliceDepositEvent.token === tokenA.address, "wrong deposit token");
    assert(aliceDepositEvent.amount.eq(depositAmount), "wrong deposit amount");
    assert(aliceJoinEvent.sender === alice.address, "wrong sender");

    const context1 = [4, 5, 6];
    const hash1 = solidityKeccak256(["uint256[]"], [context1]);
    const goodSignature1 = await bob.signMessage(arrayify(hash1));

    const signedContexts1: SignedContextStruct[] = [
      {
        signer: bob.address,
        signature: goodSignature1,
        context: context1,
      },
    ];

    const bobJoinTx = await Lobby.connect(bob).join([1234], signedContexts1);

    const bobJoinEvent = (await getEventArgs(
      bobJoinTx,
      "Join",
      Lobby
    )) as JoinEvent["args"];

    const bobDepositEvent = (await getEventArgs(
      bobJoinTx,
      "Deposit",
      Lobby
    )) as DepositEvent["args"];

    assert(bobDepositEvent.sender === bob.address, "wrong deposit sender");
    assert(bobDepositEvent.token === tokenA.address, "wrong deposit token");
    assert(bobDepositEvent.amount.eq(depositAmount), "wrong deposit amount");
    assert(bobJoinEvent.sender === bob.address, "wrong sender");

    const currentPhase0 = await Lobby.currentPhase();
    assert(currentPhase0.eq(PHASE_RESULT_PENDING), "Bad Phase");

    const context2 = [1];
    const hash2 = solidityKeccak256(["uint256[]"], [context2]);
    const goodSignature2 = await bot.signMessage(arrayify(hash2));

    const claimContext = [1234];

    const signedContexts2: SignedContextStruct[] = [
      {
        signer: bot.address,
        signature: goodSignature2,
        context: context2,
      },
    ];

    const aliceInvalidTx = await Lobby.connect(bot).invalid(
      claimContext,
      signedContexts2
    );

    const currentPhase1 = await Lobby.currentPhase();
    assert(currentPhase1.eq(PHASE_INVALID), "Bad Phase");

    const { sender: invalidEventSender } = (await getEventArgs(
      aliceInvalidTx,
      "Invalid",
      Lobby
    )) as InvalidEvent["args"];

    assert(invalidEventSender === bot.address, "wrong 'invalid' sender");

    // Checking Context
    const expectedContext0 = [
      [
        ethers.BigNumber.from(bot.address),
        ethers.BigNumber.from(Lobby.address),
      ],
      [ethers.BigNumber.from(1234)],
      [ethers.BigNumber.from(bot.address)],
      [ethers.BigNumber.from(1)],
    ];

    const { sender: sender0_, context: context0_ } = (await getEventArgs(
      aliceInvalidTx,
      "Context",
      Lobby
    )) as ContextEvent["args"];

    assert(sender0_ === bot.address, "wrong sender");
    for (let i = 0; i < expectedContext0.length; i++) {
      const rowArray = expectedContext0[i];
      for (let j = 0; j < rowArray.length; j++) {
        const colElement = rowArray[j];
        if (!context0_[i][j].eq(colElement)) {
          assert.fail(`mismatch at position (${i},${j}),
                       expected  ${colElement}
                       got       ${context0_[i][j]}`);
        }
      }
    }
  });

  it("should ensure refund is not reentrant", async function () {
    const timeoutDuration = 15000000;
    const signers = await ethers.getSigners();

    const alice = signers[1];
    const bob = signers[2];
    const bot = signers[3];

    const maliciousReserveFactory = await ethers.getContractFactory(
      "LobbyReentrantSender"
    );
    const maliciousReserve =
      (await maliciousReserveFactory.deploy()) as LobbyReentrantSender;
    await maliciousReserve.deployed();
    await maliciousReserve.initialize();

    const lobbyImplementation: Lobby = await deployLobby(timeoutDuration);

    const depositAmount = ONE;
    const claimAmount = ONE;
    const leaveAmount = ONE;

    await maliciousReserve
      .connect(signers[0])
      .transfer(alice.address, depositAmount);
    await maliciousReserve
      .connect(signers[0])
      .transfer(bob.address, depositAmount);

    const constants = [0, depositAmount, leaveAmount, claimAmount, bot.address];

    // prettier-ignore
    const joinSource = concat([
        op(Opcode.context, 0x0300) ,
        op(Opcode.read_memory,memoryOperand(MemoryType.Constant, 1)) ,
      ]);

    const leaveSource = concat([
      op(Opcode.read_memory, memoryOperand(MemoryType.Constant, 2)),
    ]);
    const claimSource = concat([
      op(Opcode.read_memory, memoryOperand(MemoryType.Constant, 3)),
    ]);
    const invalidSource = concat([
      op(Opcode.context, 0x0200),
      op(Opcode.read_memory, memoryOperand(MemoryType.Constant, 4)),
      op(Opcode.equal_to),
    ]);

    const lobbyExpressionConfig = {
      sources: [joinSource, leaveSource, claimSource, invalidSource],
      constants: constants,
    };

    const evaluableConfig = await generateEvaluableConfig(
      lobbyExpressionConfig.sources,
      lobbyExpressionConfig.constants
    );

    const initialConfig: LobbyConfigStruct = {
      refMustAgree: false,
      ref: signers[0].address,
      evaluableConfig: evaluableConfig,
      token: maliciousReserve.address,
      description: [],
      timeoutDuration: timeoutDuration,
    };

    const Lobby = await deployLobbyClone(
<<<<<<< HEAD
=======
      signers[0],
>>>>>>> 10646e6d
      cloneFactory,
      lobbyImplementation,
      initialConfig
    );

    await maliciousReserve.connect(alice).approve(Lobby.address, depositAmount);
    await maliciousReserve.connect(bob).approve(Lobby.address, depositAmount);

    const context0 = [0, 2, 3];
    const hash0 = solidityKeccak256(["uint256[]"], [context0]);
    const goodSignature0 = await alice.signMessage(arrayify(hash0));

    const signedContexts0: SignedContextStruct[] = [
      {
        signer: alice.address,
        signature: goodSignature0,
        context: context0,
      },
    ];

    await Lobby.connect(alice).join([1234], signedContexts0);

    const context1 = [4, 5, 6];
    const hash1 = solidityKeccak256(["uint256[]"], [context1]);
    const goodSignature1 = await bob.signMessage(arrayify(hash1));

    const signedContexts1: SignedContextStruct[] = [
      {
        signer: bob.address,
        signature: goodSignature1,
        context: context1,
      },
    ];

    await Lobby.connect(bob).join([1234], signedContexts1);

    const context2 = [1];
    const hash2 = solidityKeccak256(["uint256[]"], [context2]);
    const goodSignature2 = await bot.signMessage(arrayify(hash2));

    const claimContext = [1234];

    const signedContexts2: SignedContextStruct[] = [
      {
        signer: bot.address,
        signature: goodSignature2,
        context: context2,
      },
    ];

    await Lobby.connect(bot).invalid(claimContext, signedContexts2);

    await maliciousReserve.addReentrantTarget(
      Lobby.address,
      [1234],
      signedContexts2
    );

    await assertError(
      async () => await Lobby.connect(alice).refund(),
      "VM Exception while processing transaction: reverted with reason string 'ReentrancyGuard: reentrant call'",
      "Alice Refund Reentrant"
    );

    await assertError(
      async () => await Lobby.connect(bob).refund(),
      "VM Exception while processing transaction: reverted with reason string 'ReentrancyGuard: reentrant call'",
      "Bob Refund Reentrant"
    );
  });
});<|MERGE_RESOLUTION|>--- conflicted
+++ resolved
@@ -110,10 +110,7 @@
     };
 
     const Lobby = await deployLobbyClone(
-<<<<<<< HEAD
-=======
       signers[0],
->>>>>>> 10646e6d
       cloneFactory,
       lobbyImplementation,
       initialConfig
@@ -293,10 +290,7 @@
     };
 
     const Lobby = await deployLobbyClone(
-<<<<<<< HEAD
-=======
       signers[0],
->>>>>>> 10646e6d
       cloneFactory,
       lobbyImplementation,
       initialConfig
@@ -492,10 +486,7 @@
     };
 
     const Lobby = await deployLobbyClone(
-<<<<<<< HEAD
-=======
       signers[0],
->>>>>>> 10646e6d
       cloneFactory,
       lobbyImplementation,
       initialConfig
@@ -702,10 +693,7 @@
     };
 
     const Lobby = await deployLobbyClone(
-<<<<<<< HEAD
-=======
       signers[0],
->>>>>>> 10646e6d
       cloneFactory,
       lobbyImplementation,
       initialConfig
