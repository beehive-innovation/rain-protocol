--- conflicted
+++ resolved
@@ -124,10 +124,7 @@
     };
 
     const Lobby = await deployLobbyClone(
-<<<<<<< HEAD
-=======
       signers[0],
->>>>>>> 10646e6d
       cloneFactory,
       lobbyImplementation,
       initialConfig
@@ -253,10 +250,7 @@
     };
 
     const Lobby = await deployLobbyClone(
-<<<<<<< HEAD
-=======
       signers[0],
->>>>>>> 10646e6d
       cloneFactory,
       lobbyImplementation,
       initialConfig
@@ -366,10 +360,7 @@
     };
 
     const Lobby = await deployLobbyClone(
-<<<<<<< HEAD
-=======
       signers[0],
->>>>>>> 10646e6d
       cloneFactory,
       lobbyImplementation,
       initialConfig
@@ -482,10 +473,7 @@
     };
 
     const Lobby = await deployLobbyClone(
-<<<<<<< HEAD
-=======
       signers[0],
->>>>>>> 10646e6d
       cloneFactory,
       lobbyImplementation,
       initialConfig
@@ -592,10 +580,7 @@
     };
 
     const Lobby = await deployLobbyClone(
-<<<<<<< HEAD
-=======
       signers[0],
->>>>>>> 10646e6d
       cloneFactory,
       lobbyImplementation,
       initialConfig
@@ -746,10 +731,7 @@
     };
 
     const Lobby = await deployLobbyClone(
-<<<<<<< HEAD
-=======
       signers[0],
->>>>>>> 10646e6d
       cloneFactory,
       lobbyImplementation,
       initialConfig
