import { assert } from "chai";
import { ContractFactory } from "ethers";
import { concat } from "ethers/lib/utils";
import { ethers } from "hardhat";
import type {
  OrderBook,
  Rainterpreter,
  RainterpreterExpressionDeployer,
  ReserveToken18,
  ReserveTokenDecimals,
} from "../../typechain";
import {
  AddOrderEvent,
  AfterClearEvent,
  ClearConfigStruct,
  ClearEvent,
  ClearStateChangeStruct,
  DepositConfigStruct,
  DepositEvent,
  OrderConfigStruct,
} from "../../typechain/contracts/orderbook/OrderBook";
import { randomUint256 } from "../../utils/bytes";
import {
  eighteenZeros,
  max_uint256,
  ONE,
  sixZeros,
  twentyZeros,
} from "../../utils/constants/bigNumber";
import { basicDeploy } from "../../utils/deploy/basicDeploy";
import { rainterpreterDeploy } from "../../utils/deploy/interpreter/shared/rainterpreter/deploy";
import { rainterpreterExpressionDeployer } from "../../utils/deploy/interpreter/shared/rainterpreterExpressionDeployer/deploy";
import { getEventArgs } from "../../utils/events";
import {
  memoryOperand,
  MemoryType,
  op,
} from "../../utils/interpreter/interpreter";
import { AllStandardOps } from "../../utils/interpreter/ops/allStandardOps";
import { fixedPointDiv, fixedPointMul, minBN } from "../../utils/math";
import { assertError } from "../../utils/test/assertError";
import {
  compareSolStructs,
  compareStructs,
} from "../../utils/test/compareStructs";

const Opcode = AllStandardOps;

describe("OrderBook clear order", async function () {
  let orderBookFactory: ContractFactory;
  let tokenA: ReserveToken18;
  let tokenB: ReserveToken18;
  let interpreter: Rainterpreter;
  let expressionDeployer: RainterpreterExpressionDeployer;

  beforeEach(async () => {
    tokenA = (await basicDeploy("ReserveToken18", {})) as ReserveToken18;
    tokenB = (await basicDeploy("ReserveToken18", {})) as ReserveToken18;
    await tokenA.initialize();
    await tokenB.initialize();
  });

  before(async () => {
    orderBookFactory = await ethers.getContractFactory("OrderBook", {});
    interpreter = await rainterpreterDeploy();
    expressionDeployer = await rainterpreterExpressionDeployer(interpreter);
  });

  describe("should scale outputMax with decimals", () => {
    it("should scale outputMax based on input/output token decimals (input token has SAME decimals as output: 6 vs 6)", async function () {
      const signers = await ethers.getSigners();

      const tokenADecimals = 6;
      const tokenBDecimals = 6;

      const tokenA06 = (await basicDeploy("ReserveTokenDecimals", {}, [
        tokenADecimals,
      ])) as ReserveTokenDecimals;
      const tokenB06 = (await basicDeploy("ReserveTokenDecimals", {}, [
        tokenBDecimals,
      ])) as ReserveTokenDecimals;
      await tokenA06.initialize();
      await tokenB06.initialize();

      const alice = signers[1];
      const bob = signers[2];
      const bountyBot = signers[3];

      const orderBook = (await orderBookFactory.deploy()) as OrderBook;

      const aliceInputVault = ethers.BigNumber.from(randomUint256());
      const aliceOutputVault = ethers.BigNumber.from(randomUint256());
      const bobInputVault = ethers.BigNumber.from(randomUint256());
      const bobOutputVault = ethers.BigNumber.from(randomUint256());
      const bountyBotVaultA = ethers.BigNumber.from(randomUint256());
      const bountyBotVaultB = ethers.BigNumber.from(randomUint256());

      // ASK ORDER

      // The ratio is 1:1 from the perspective of the expression.
      // This is a statement of economic equivalence in 18 decimal fixed point.
      const askRatio = ethers.BigNumber.from(10).pow(18);
      // note 18 decimals for outputMax
      // 1e18 means that only 1 unit of tokenB can be outputted per order
      const askOutputMax = ethers.BigNumber.from(1 + eighteenZeros);
      const askConstants = [askOutputMax, askRatio];
      const vAskOutputMax = op(
        Opcode.READ_MEMORY,
        memoryOperand(MemoryType.Constant, 0)
      );
      const vAskRatio = op(
        Opcode.READ_MEMORY,
        memoryOperand(MemoryType.Constant, 1)
      );
      // prettier-ignore
      const askSource = concat([
        vAskOutputMax,
        vAskRatio,
      ]);
      const askOrderConfig: OrderConfigStruct = {
        interpreter: interpreter.address,
        expressionDeployer: expressionDeployer.address,
        validInputs: [
          {
            token: tokenA06.address,
            decimals: tokenADecimals,
            vaultId: aliceInputVault,
          },
        ],
        validOutputs: [
          {
            token: tokenB06.address,
            decimals: tokenBDecimals,
            vaultId: aliceOutputVault,
          },
        ],
        interpreterStateConfig: {
          sources: [askSource, []],
          constants: askConstants,
        },
      };
      const txAskAddOrderAlice = await orderBook
        .connect(alice)
        .addOrder(askOrderConfig);
      const { order: askOrder } = (await getEventArgs(
        txAskAddOrderAlice,
        "AddOrder",
        orderBook
      )) as AddOrderEvent["args"];

      // BID ORDER

      const bidRatio = fixedPointDiv(ONE, askRatio);
      const bidConstants = [max_uint256, bidRatio];
      const vBidOutputMax = op(
        Opcode.READ_MEMORY,
        memoryOperand(MemoryType.Constant, 0)
      );
      const vBidRatio = op(
        Opcode.READ_MEMORY,
        memoryOperand(MemoryType.Constant, 1)
      );
      // prettier-ignore
      const bidSource = concat([
        vBidOutputMax,
        vBidRatio,
      ]);
      const bidOrderConfig: OrderConfigStruct = {
        interpreter: interpreter.address,
        expressionDeployer: expressionDeployer.address,
        validInputs: [
          {
            token: tokenB06.address,
            decimals: tokenBDecimals,
            vaultId: bobInputVault,
          },
        ],
        validOutputs: [
          {
            token: tokenA06.address,
            decimals: tokenADecimals,
            vaultId: bobOutputVault,
          },
        ],
        interpreterStateConfig: {
          sources: [bidSource, []],
          constants: bidConstants,
        },
      };
      const txBidAddOrder = await orderBook
        .connect(bob)
        .addOrder(bidOrderConfig);
      const { order: bidOrder } = (await getEventArgs(
        txBidAddOrder,
        "AddOrder",
        orderBook
      )) as AddOrderEvent["args"];

      // DEPOSITS

      const depositAmountB = ethers.BigNumber.from(2 + sixZeros);
      const depositAmountA = fixedPointMul(
        depositAmountB,
        ethers.BigNumber.from(10).pow(18 + tokenADecimals - tokenBDecimals)
      );

      const depositConfigStructAlice: DepositConfigStruct = {
        token: tokenB06.address,
        vaultId: aliceOutputVault,
        amount: depositAmountB,
      };
      const depositConfigStructBob: DepositConfigStruct = {
        token: tokenA06.address,
        vaultId: bobOutputVault,
        amount: depositAmountA,
      };
      await tokenB06.transfer(alice.address, depositAmountB);
      await tokenA06.transfer(bob.address, depositAmountA);
      await tokenB06
        .connect(alice)
        .approve(orderBook.address, depositConfigStructAlice.amount);
      await tokenA06
        .connect(bob)
        .approve(orderBook.address, depositConfigStructBob.amount);
      // Alice deposits tokenB18 into her output vault
      await orderBook.connect(alice).deposit(depositConfigStructAlice);
      // Bob deposits tokenA00 into his output vault
      await orderBook.connect(bob).deposit(depositConfigStructBob);

      // BOUNTY BOT CLEARS THE ORDER

      const clearConfig: ClearConfigStruct = {
        aInputIOIndex: 0,
        aOutputIOIndex: 0,
        bInputIOIndex: 0,
        bOutputIOIndex: 0,
        aBountyVaultId: bountyBotVaultA,
        bBountyVaultId: bountyBotVaultB,
      };

      await orderBook.connect(bountyBot).clear(askOrder, bidOrder, clearConfig);

      const aliceInputVaultBalance = await orderBook.vaultBalance(
        alice.address,
        tokenA06.address,
        aliceInputVault
      );
      const aliceOutputVaultBalance = await orderBook.vaultBalance(
        alice.address,
        tokenB06.address,
        aliceOutputVault
      );
      const bobInputVaultBalance = await orderBook.vaultBalance(
        bob.address,
        tokenB06.address,
        bobInputVault
      );
      const bobOutputVaultBalance = await orderBook.vaultBalance(
        bob.address,
        tokenA06.address,
        bobOutputVault
      );

      // transferred during clear
      assert(aliceInputVaultBalance.eq(depositAmountA.div(2)));
      assert(bobInputVaultBalance.eq(depositAmountB.div(2)));

      // never moved after being deposited
      assert(aliceOutputVaultBalance.eq(depositAmountB.div(2)));
      assert(bobOutputVaultBalance.eq(depositAmountA.div(2)));
    });

    it("should scale outputMax based on input/output token decimals (input token has MORE decimals than output: 20 vs 6)", async function () {
      const signers = await ethers.getSigners();

      const tokenADecimals = 20;
      const tokenBDecimals = 6;

      const tokenA20 = (await basicDeploy("ReserveTokenDecimals", {}, [
        tokenADecimals,
      ])) as ReserveTokenDecimals;
      const tokenB06 = (await basicDeploy("ReserveTokenDecimals", {}, [
        tokenBDecimals,
      ])) as ReserveTokenDecimals;
      await tokenA20.initialize();
      await tokenB06.initialize();

      const alice = signers[1];
      const bob = signers[2];
      const bountyBot = signers[3];

      const orderBook = (await orderBookFactory.deploy()) as OrderBook;

      const aliceInputVault = ethers.BigNumber.from(randomUint256());
      const aliceOutputVault = ethers.BigNumber.from(randomUint256());
      const bobInputVault = ethers.BigNumber.from(randomUint256());
      const bobOutputVault = ethers.BigNumber.from(randomUint256());
      const bountyBotVaultA = ethers.BigNumber.from(randomUint256());
      const bountyBotVaultB = ethers.BigNumber.from(randomUint256());

      // ASK ORDER

      // The ratio is 1:1 from the perspective of the expression.
      // This is a statement of economic equivalence in 18 decimal fixed point.
      const askRatio = ethers.BigNumber.from(10).pow(18);
      // note 18 decimals for outputMax
      // 1e18 means that only 1 unit of tokenB can be outputted per order
      const askOutputMax = ethers.BigNumber.from(1 + eighteenZeros);
      const askConstants = [askOutputMax, askRatio];
      const vAskOutputMax = op(
        Opcode.READ_MEMORY,
        memoryOperand(MemoryType.Constant, 0)
      );
      const vAskRatio = op(
        Opcode.READ_MEMORY,
        memoryOperand(MemoryType.Constant, 1)
      );
      // prettier-ignore
      const askSource = concat([
        vAskOutputMax,
        vAskRatio,
      ]);
      const askOrderConfig: OrderConfigStruct = {
        interpreter: interpreter.address,
        expressionDeployer: expressionDeployer.address,
        validInputs: [
          {
            token: tokenA20.address,
            decimals: tokenADecimals,
            vaultId: aliceInputVault,
          },
        ],
        validOutputs: [
          {
            token: tokenB06.address,
            decimals: tokenBDecimals,
            vaultId: aliceOutputVault,
          },
        ],
        interpreterStateConfig: {
          sources: [askSource, []],
          constants: askConstants,
        },
      };
      const txAskAddOrderAlice = await orderBook
        .connect(alice)
        .addOrder(askOrderConfig);
      const { order: askOrder } = (await getEventArgs(
        txAskAddOrderAlice,
        "AddOrder",
        orderBook
      )) as AddOrderEvent["args"];

      // BID ORDER

      const bidRatio = fixedPointDiv(ONE, askRatio);
      const bidConstants = [max_uint256, bidRatio];
      const vBidOutputMax = op(
        Opcode.READ_MEMORY,
        memoryOperand(MemoryType.Constant, 0)
      );
      const vBidRatio = op(
        Opcode.READ_MEMORY,
        memoryOperand(MemoryType.Constant, 1)
      );
      // prettier-ignore
      const bidSource = concat([
        vBidOutputMax,
        vBidRatio,
      ]);
      const bidOrderConfig: OrderConfigStruct = {
        interpreter: interpreter.address,
        expressionDeployer: expressionDeployer.address,
        validInputs: [
          {
            token: tokenB06.address,
            decimals: tokenBDecimals,
            vaultId: bobInputVault,
          },
        ],
        validOutputs: [
          {
            token: tokenA20.address,
            decimals: tokenADecimals,
            vaultId: bobOutputVault,
          },
        ],
        interpreterStateConfig: {
          sources: [bidSource, []],
          constants: bidConstants,
        },
      };
      const txBidAddOrder = await orderBook
        .connect(bob)
        .addOrder(bidOrderConfig);
      const { order: bidOrder } = (await getEventArgs(
        txBidAddOrder,
        "AddOrder",
        orderBook
      )) as AddOrderEvent["args"];

      // DEPOSITS

      const depositAmountB = ethers.BigNumber.from(2 + sixZeros);
      const depositAmountA = fixedPointMul(
        depositAmountB,
        ethers.BigNumber.from(10).pow(18 + tokenADecimals - tokenBDecimals)
      );

      const depositConfigStructAlice: DepositConfigStruct = {
        token: tokenB06.address,
        vaultId: aliceOutputVault,
        amount: depositAmountB,
      };
      const depositConfigStructBob: DepositConfigStruct = {
        token: tokenA20.address,
        vaultId: bobOutputVault,
        amount: depositAmountA,
      };
      await tokenB06.transfer(alice.address, depositAmountB);
      await tokenA20.transfer(bob.address, depositAmountA);
      await tokenB06
        .connect(alice)
        .approve(orderBook.address, depositConfigStructAlice.amount);
      await tokenA20
        .connect(bob)
        .approve(orderBook.address, depositConfigStructBob.amount);
      // Alice deposits tokenB18 into her output vault
      await orderBook.connect(alice).deposit(depositConfigStructAlice);
      // Bob deposits tokenA00 into his output vault
      await orderBook.connect(bob).deposit(depositConfigStructBob);

      // BOUNTY BOT CLEARS THE ORDER

      const clearConfig: ClearConfigStruct = {
        aInputIOIndex: 0,
        aOutputIOIndex: 0,
        bInputIOIndex: 0,
        bOutputIOIndex: 0,
        aBountyVaultId: bountyBotVaultA,
        bBountyVaultId: bountyBotVaultB,
      };

      await orderBook.connect(bountyBot).clear(askOrder, bidOrder, clearConfig);

      const aliceInputVaultBalance = await orderBook.vaultBalance(
        alice.address,
        tokenA20.address,
        aliceInputVault
      );
      const aliceOutputVaultBalance = await orderBook.vaultBalance(
        alice.address,
        tokenB06.address,
        aliceOutputVault
      );
      const bobInputVaultBalance = await orderBook.vaultBalance(
        bob.address,
        tokenB06.address,
        bobInputVault
      );
      const bobOutputVaultBalance = await orderBook.vaultBalance(
        bob.address,
        tokenA20.address,
        bobOutputVault
      );

      // transferred during clear
      assert(aliceInputVaultBalance.eq(depositAmountA.div(2)));
      assert(bobInputVaultBalance.eq(depositAmountB.div(2)));

      // never moved after being deposited
      assert(aliceOutputVaultBalance.eq(depositAmountB.div(2)));
      assert(bobOutputVaultBalance.eq(depositAmountA.div(2)));
    });

    it("should scale outputMax based on input/output token decimals (input token has MORE decimals than output: 18 vs 6)", async function () {
      const signers = await ethers.getSigners();

      const tokenADecimals = 18;
      const tokenBDecimals = 6;

      const tokenA18 = (await basicDeploy("ReserveTokenDecimals", {}, [
        tokenADecimals,
      ])) as ReserveTokenDecimals;
      const tokenB06 = (await basicDeploy("ReserveTokenDecimals", {}, [
        tokenBDecimals,
      ])) as ReserveTokenDecimals;
      await tokenA18.initialize();
      await tokenB06.initialize();

      const alice = signers[1];
      const bob = signers[2];
      const bountyBot = signers[3];

      const orderBook = (await orderBookFactory.deploy()) as OrderBook;

      const aliceInputVault = ethers.BigNumber.from(randomUint256());
      const aliceOutputVault = ethers.BigNumber.from(randomUint256());
      const bobInputVault = ethers.BigNumber.from(randomUint256());
      const bobOutputVault = ethers.BigNumber.from(randomUint256());
      const bountyBotVaultA = ethers.BigNumber.from(randomUint256());
      const bountyBotVaultB = ethers.BigNumber.from(randomUint256());

      // ASK ORDER

      // The ratio is 1:1 from the perspective of the expression.
      // This is a statement of economic equivalence in 18 decimal fixed point.
      const askRatio = ethers.BigNumber.from(10).pow(18);
      // note 18 decimals for outputMax
      // 1e18 means that only 1 unit of tokenB can be outputted per order
      const askOutputMax = ethers.BigNumber.from(1 + eighteenZeros);
      const askConstants = [askOutputMax, askRatio];
      const vAskOutputMax = op(
        Opcode.READ_MEMORY,
        memoryOperand(MemoryType.Constant, 0)
      );
      const vAskRatio = op(
        Opcode.READ_MEMORY,
        memoryOperand(MemoryType.Constant, 1)
      );
      // prettier-ignore
      const askSource = concat([
        vAskOutputMax,
        vAskRatio,
      ]);
      const askOrderConfig: OrderConfigStruct = {
        interpreter: interpreter.address,
        expressionDeployer: expressionDeployer.address,
        validInputs: [
          {
            token: tokenA18.address,
            decimals: tokenADecimals,
            vaultId: aliceInputVault,
          },
        ],
        validOutputs: [
          {
            token: tokenB06.address,
            decimals: tokenBDecimals,
            vaultId: aliceOutputVault,
          },
        ],
        interpreterStateConfig: {
          sources: [askSource, []],
          constants: askConstants,
        },
      };
      const txAskAddOrderAlice = await orderBook
        .connect(alice)
        .addOrder(askOrderConfig);
      const { order: askOrder } = (await getEventArgs(
        txAskAddOrderAlice,
        "AddOrder",
        orderBook
      )) as AddOrderEvent["args"];

      // BID ORDER

      const bidRatio = fixedPointDiv(ONE, askRatio);
      const bidConstants = [max_uint256, bidRatio];
      const vBidOutputMax = op(
        Opcode.READ_MEMORY,
        memoryOperand(MemoryType.Constant, 0)
      );
      const vBidRatio = op(
        Opcode.READ_MEMORY,
        memoryOperand(MemoryType.Constant, 1)
      );
      // prettier-ignore
      const bidSource = concat([
        vBidOutputMax,
        vBidRatio,
      ]);
      const bidOrderConfig: OrderConfigStruct = {
        interpreter: interpreter.address,
        expressionDeployer: expressionDeployer.address,
        validInputs: [
          {
            token: tokenB06.address,
            decimals: tokenBDecimals,
            vaultId: bobInputVault,
          },
        ],
        validOutputs: [
          {
            token: tokenA18.address,
            decimals: tokenADecimals,
            vaultId: bobOutputVault,
          },
        ],
        interpreterStateConfig: {
          sources: [bidSource, []],
          constants: bidConstants,
        },
      };
      const txBidAddOrder = await orderBook
        .connect(bob)
        .addOrder(bidOrderConfig);
      const { order: bidOrder } = (await getEventArgs(
        txBidAddOrder,
        "AddOrder",
        orderBook
      )) as AddOrderEvent["args"];

      // DEPOSITS

      const depositAmountB = ethers.BigNumber.from(2 + sixZeros);
      const depositAmountA = fixedPointMul(
        depositAmountB,
        ethers.BigNumber.from(10).pow(18 + tokenADecimals - tokenBDecimals)
      );

      const depositConfigStructAlice: DepositConfigStruct = {
        token: tokenB06.address,
        vaultId: aliceOutputVault,
        amount: depositAmountB,
      };
      const depositConfigStructBob: DepositConfigStruct = {
        token: tokenA18.address,
        vaultId: bobOutputVault,
        amount: depositAmountA,
      };
      await tokenB06.transfer(alice.address, depositAmountB);
      await tokenA18.transfer(bob.address, depositAmountA);
      await tokenB06
        .connect(alice)
        .approve(orderBook.address, depositConfigStructAlice.amount);
      await tokenA18
        .connect(bob)
        .approve(orderBook.address, depositConfigStructBob.amount);
      // Alice deposits tokenB18 into her output vault
      await orderBook.connect(alice).deposit(depositConfigStructAlice);
      // Bob deposits tokenA00 into his output vault
      await orderBook.connect(bob).deposit(depositConfigStructBob);

      // BOUNTY BOT CLEARS THE ORDER

      const clearConfig: ClearConfigStruct = {
        aInputIOIndex: 0,
        aOutputIOIndex: 0,
        bInputIOIndex: 0,
        bOutputIOIndex: 0,
        aBountyVaultId: bountyBotVaultA,
        bBountyVaultId: bountyBotVaultB,
      };

      await orderBook.connect(bountyBot).clear(askOrder, bidOrder, clearConfig);

      const aliceInputVaultBalance = await orderBook.vaultBalance(
        alice.address,
        tokenA18.address,
        aliceInputVault
      );
      const aliceOutputVaultBalance = await orderBook.vaultBalance(
        alice.address,
        tokenB06.address,
        aliceOutputVault
      );
      const bobInputVaultBalance = await orderBook.vaultBalance(
        bob.address,
        tokenB06.address,
        bobInputVault
      );
      const bobOutputVaultBalance = await orderBook.vaultBalance(
        bob.address,
        tokenA18.address,
        bobOutputVault
      );

      // transferred during clear
      assert(aliceInputVaultBalance.eq(depositAmountA.div(2)));
      assert(bobInputVaultBalance.eq(depositAmountB.div(2)));

      // never moved after being deposited
      assert(aliceOutputVaultBalance.eq(depositAmountB.div(2)));
      assert(bobOutputVaultBalance.eq(depositAmountA.div(2)));
    });

    it("should scale outputMax based on input/output token decimals (input token has LESS decimals than output: 6 vs 20)", async function () {
      const signers = await ethers.getSigners();

      const tokenADecimals = 6;
      const tokenBDecimals = 20;

      const tokenA06 = (await basicDeploy("ReserveTokenDecimals", {}, [
        tokenADecimals,
      ])) as ReserveTokenDecimals;
      const tokenB20 = (await basicDeploy("ReserveTokenDecimals", {}, [
        tokenBDecimals,
      ])) as ReserveTokenDecimals;
      await tokenA06.initialize();
      await tokenB20.initialize();

      const alice = signers[1];
      const bob = signers[2];
      const bountyBot = signers[3];

      const orderBook = (await orderBookFactory.deploy()) as OrderBook;

      const aliceInputVault = ethers.BigNumber.from(randomUint256());
      const aliceOutputVault = ethers.BigNumber.from(randomUint256());
      const bobInputVault = ethers.BigNumber.from(randomUint256());
      const bobOutputVault = ethers.BigNumber.from(randomUint256());
      const bountyBotVaultA = ethers.BigNumber.from(randomUint256());
      const bountyBotVaultB = ethers.BigNumber.from(randomUint256());

      // ASK ORDER

      // The ratio is 1:1 from the perspective of the expression.
      // This is a statement of economic equivalence in 18 decimal fixed point.
      const askRatio = ethers.BigNumber.from(10).pow(18);
      // note 18 decimals for outputMax
      // 1e18 means that only 1 unit of tokenB can be outputted per order
      const askOutputMax = ethers.BigNumber.from(1 + eighteenZeros);
      const askConstants = [askOutputMax, askRatio];
      const vAskOutputMax = op(
        Opcode.READ_MEMORY,
        memoryOperand(MemoryType.Constant, 0)
      );
      const vAskRatio = op(
        Opcode.READ_MEMORY,
        memoryOperand(MemoryType.Constant, 1)
      );
      // prettier-ignore
      const askSource = concat([
        vAskOutputMax,
        vAskRatio,
      ]);
      const askOrderConfig: OrderConfigStruct = {
        interpreter: interpreter.address,
        expressionDeployer: expressionDeployer.address,
        validInputs: [
          {
            token: tokenA06.address,
            decimals: tokenADecimals,
            vaultId: aliceInputVault,
          },
        ],
        validOutputs: [
          {
            token: tokenB20.address,
            decimals: tokenBDecimals,
            vaultId: aliceOutputVault,
          },
        ],
        interpreterStateConfig: {
          sources: [askSource, []],
          constants: askConstants,
        },
      };
      const txAskAddOrderAlice = await orderBook
        .connect(alice)
        .addOrder(askOrderConfig);
      const { order: askOrder } = (await getEventArgs(
        txAskAddOrderAlice,
        "AddOrder",
        orderBook
      )) as AddOrderEvent["args"];

      // BID ORDER

      const bidRatio = fixedPointDiv(ONE, askRatio);
      const bidConstants = [max_uint256, bidRatio];
      const vBidOutputMax = op(
        Opcode.READ_MEMORY,
        memoryOperand(MemoryType.Constant, 0)
      );
      const vBidRatio = op(
        Opcode.READ_MEMORY,
        memoryOperand(MemoryType.Constant, 1)
      );
      // prettier-ignore
      const bidSource = concat([
        vBidOutputMax,
        vBidRatio,
      ]);
      const bidOrderConfig: OrderConfigStruct = {
        interpreter: interpreter.address,
        expressionDeployer: expressionDeployer.address,
        validInputs: [
          {
            token: tokenB20.address,
            decimals: tokenBDecimals,
            vaultId: bobInputVault,
          },
        ],
        validOutputs: [
          {
            token: tokenA06.address,
            decimals: tokenADecimals,
            vaultId: bobOutputVault,
          },
        ],
        interpreterStateConfig: {
          sources: [bidSource, []],
          constants: bidConstants,
        },
      };
      const txBidAddOrder = await orderBook
        .connect(bob)
        .addOrder(bidOrderConfig);
      const { order: bidOrder } = (await getEventArgs(
        txBidAddOrder,
        "AddOrder",
        orderBook
      )) as AddOrderEvent["args"];

      // DEPOSITS

      const depositAmountB = ethers.BigNumber.from(2 + twentyZeros);
      const depositAmountA = fixedPointMul(
        depositAmountB,
        ethers.BigNumber.from(10).pow(18 + tokenADecimals - tokenBDecimals)
      );

      const depositConfigStructAlice: DepositConfigStruct = {
        token: tokenB20.address,
        vaultId: aliceOutputVault,
        amount: depositAmountB,
      };
      const depositConfigStructBob: DepositConfigStruct = {
        token: tokenA06.address,
        vaultId: bobOutputVault,
        amount: depositAmountA,
      };
      await tokenB20.transfer(alice.address, depositAmountB);
      await tokenA06.transfer(bob.address, depositAmountA);
      await tokenB20
        .connect(alice)
        .approve(orderBook.address, depositConfigStructAlice.amount);
      await tokenA06
        .connect(bob)
        .approve(orderBook.address, depositConfigStructBob.amount);
      // Alice deposits tokenB18 into her output vault
      await orderBook.connect(alice).deposit(depositConfigStructAlice);
      // Bob deposits tokenA00 into his output vault
      await orderBook.connect(bob).deposit(depositConfigStructBob);

      // BOUNTY BOT CLEARS THE ORDER

      const clearConfig: ClearConfigStruct = {
        aInputIOIndex: 0,
        aOutputIOIndex: 0,
        bInputIOIndex: 0,
        bOutputIOIndex: 0,
        aBountyVaultId: bountyBotVaultA,
        bBountyVaultId: bountyBotVaultB,
      };

      await orderBook.connect(bountyBot).clear(askOrder, bidOrder, clearConfig);

      const aliceInputVaultBalance = await orderBook.vaultBalance(
        alice.address,
        tokenA06.address,
        aliceInputVault
      );
      const aliceOutputVaultBalance = await orderBook.vaultBalance(
        alice.address,
        tokenB20.address,
        aliceOutputVault
      );
      const bobInputVaultBalance = await orderBook.vaultBalance(
        bob.address,
        tokenB20.address,
        bobInputVault
      );
      const bobOutputVaultBalance = await orderBook.vaultBalance(
        bob.address,
        tokenA06.address,
        bobOutputVault
      );

      // transferred during clear
      assert(aliceInputVaultBalance.eq(depositAmountA.div(2)));
      assert(bobInputVaultBalance.eq(depositAmountB.div(2)));

      // never moved after being deposited
      assert(aliceOutputVaultBalance.eq(depositAmountB.div(2)));
      assert(bobOutputVaultBalance.eq(depositAmountA.div(2)));
    });

    it("should scale outputMax based on input/output token decimals (input token has LESS decimals than output: 6 vs 18)", async function () {
      const signers = await ethers.getSigners();

      const tokenADecimals = 6;
      const tokenBDecimals = 18;

      const tokenA06 = (await basicDeploy("ReserveTokenDecimals", {}, [
        tokenADecimals,
      ])) as ReserveTokenDecimals;
      const tokenB18 = (await basicDeploy("ReserveTokenDecimals", {}, [
        tokenBDecimals,
      ])) as ReserveTokenDecimals;
      await tokenA06.initialize();
      await tokenB18.initialize();

      const alice = signers[1];
      const bob = signers[2];
      const bountyBot = signers[3];

      const orderBook = (await orderBookFactory.deploy()) as OrderBook;

      const aliceInputVault = ethers.BigNumber.from(randomUint256());
      const aliceOutputVault = ethers.BigNumber.from(randomUint256());
      const bobInputVault = ethers.BigNumber.from(randomUint256());
      const bobOutputVault = ethers.BigNumber.from(randomUint256());
      const bountyBotVaultA = ethers.BigNumber.from(randomUint256());
      const bountyBotVaultB = ethers.BigNumber.from(randomUint256());

      // ASK ORDER

      // The ratio is 1:1 from the perspective of the expression.
      // This is a statement of economic equivalence in 18 decimal fixed point.
      const askRatio = ethers.BigNumber.from(10).pow(18);
      // note 18 decimals for outputMax
      // 1e18 means that only 1 unit of tokenB can be outputted per order
      const askOutputMax = ethers.BigNumber.from(1 + eighteenZeros);
      const askConstants = [askOutputMax, askRatio];
      const vAskOutputMax = op(
        Opcode.READ_MEMORY,
        memoryOperand(MemoryType.Constant, 0)
      );
      const vAskRatio = op(
        Opcode.READ_MEMORY,
        memoryOperand(MemoryType.Constant, 1)
      );
      // prettier-ignore
      const askSource = concat([
        vAskOutputMax,
        vAskRatio,
      ]);
      const askOrderConfig: OrderConfigStruct = {
        interpreter: interpreter.address,
        expressionDeployer: expressionDeployer.address,
        validInputs: [
          {
            token: tokenA06.address,
            decimals: tokenADecimals,
            vaultId: aliceInputVault,
          },
        ],
        validOutputs: [
          {
            token: tokenB18.address,
            decimals: tokenBDecimals,
            vaultId: aliceOutputVault,
          },
        ],
        interpreterStateConfig: {
          sources: [askSource, []],
          constants: askConstants,
        },
      };
      const txAskAddOrderAlice = await orderBook
        .connect(alice)
        .addOrder(askOrderConfig);
      const { order: askOrder } = (await getEventArgs(
        txAskAddOrderAlice,
        "AddOrder",
        orderBook
      )) as AddOrderEvent["args"];

      // BID ORDER

      const bidRatio = fixedPointDiv(ONE, askRatio);
      const bidConstants = [max_uint256, bidRatio];
      const vBidOutputMax = op(
        Opcode.READ_MEMORY,
        memoryOperand(MemoryType.Constant, 0)
      );
      const vBidRatio = op(
        Opcode.READ_MEMORY,
        memoryOperand(MemoryType.Constant, 1)
      );
      // prettier-ignore
      const bidSource = concat([
        vBidOutputMax,
        vBidRatio,
      ]);
      const bidOrderConfig: OrderConfigStruct = {
        interpreter: interpreter.address,
        expressionDeployer: expressionDeployer.address,
        validInputs: [
          {
            token: tokenB18.address,
            decimals: tokenBDecimals,
            vaultId: bobInputVault,
          },
        ],
        validOutputs: [
          {
            token: tokenA06.address,
            decimals: tokenADecimals,
            vaultId: bobOutputVault,
          },
        ],
        interpreterStateConfig: {
          sources: [bidSource, []],
          constants: bidConstants,
        },
      };
      const txBidAddOrder = await orderBook
        .connect(bob)
        .addOrder(bidOrderConfig);
      const { order: bidOrder } = (await getEventArgs(
        txBidAddOrder,
        "AddOrder",
        orderBook
      )) as AddOrderEvent["args"];

      // DEPOSITS

      const depositAmountB = ethers.BigNumber.from(2 + eighteenZeros);
      const depositAmountA = fixedPointMul(
        depositAmountB,
        ethers.BigNumber.from(10).pow(18 + tokenADecimals - tokenBDecimals)
      );

      const depositConfigStructAlice: DepositConfigStruct = {
        token: tokenB18.address,
        vaultId: aliceOutputVault,
        amount: depositAmountB,
      };
      const depositConfigStructBob: DepositConfigStruct = {
        token: tokenA06.address,
        vaultId: bobOutputVault,
        amount: depositAmountA,
      };
      await tokenB18.transfer(alice.address, depositAmountB);
      await tokenA06.transfer(bob.address, depositAmountA);
      await tokenB18
        .connect(alice)
        .approve(orderBook.address, depositConfigStructAlice.amount);
      await tokenA06
        .connect(bob)
        .approve(orderBook.address, depositConfigStructBob.amount);
      // Alice deposits tokenB18 into her output vault
      await orderBook.connect(alice).deposit(depositConfigStructAlice);
      // Bob deposits tokenA00 into his output vault
      await orderBook.connect(bob).deposit(depositConfigStructBob);

      // BOUNTY BOT CLEARS THE ORDER

      const clearConfig: ClearConfigStruct = {
        aInputIOIndex: 0,
        aOutputIOIndex: 0,
        bInputIOIndex: 0,
        bOutputIOIndex: 0,
        aBountyVaultId: bountyBotVaultA,
        bBountyVaultId: bountyBotVaultB,
      };

      await orderBook.connect(bountyBot).clear(askOrder, bidOrder, clearConfig);

      const aliceInputVaultBalance = await orderBook.vaultBalance(
        alice.address,
        tokenA06.address,
        aliceInputVault
      );
      const aliceOutputVaultBalance = await orderBook.vaultBalance(
        alice.address,
        tokenB18.address,
        aliceOutputVault
      );
      const bobInputVaultBalance = await orderBook.vaultBalance(
        bob.address,
        tokenB18.address,
        bobInputVault
      );
      const bobOutputVaultBalance = await orderBook.vaultBalance(
        bob.address,
        tokenA06.address,
        bobOutputVault
      );

      // transferred during clear
      assert(aliceInputVaultBalance.eq(depositAmountA.div(2)));
      assert(bobInputVaultBalance.eq(depositAmountB.div(2)));

      // never moved after being deposited
      assert(aliceOutputVaultBalance.eq(depositAmountB.div(2)));
      assert(bobOutputVaultBalance.eq(depositAmountA.div(2)));
    });

    it("should scale outputMax based on input/output token decimals (input token has LESS decimals than output: 0 vs 18)", async function () {
      const signers = await ethers.getSigners();

      const tokenADecimals = 0;
      const tokenBDecimals = 18;

      const tokenA00 = (await basicDeploy("ReserveTokenDecimals", {}, [
        tokenADecimals,
      ])) as ReserveTokenDecimals;
      const tokenB18 = (await basicDeploy("ReserveTokenDecimals", {}, [
        tokenBDecimals,
      ])) as ReserveTokenDecimals;
      await tokenA00.initialize();
      await tokenB18.initialize();

      const alice = signers[1];
      const bob = signers[2];
      const bountyBot = signers[3];

      const orderBook = (await orderBookFactory.deploy()) as OrderBook;

      const aliceInputVault = ethers.BigNumber.from(randomUint256());
      const aliceOutputVault = ethers.BigNumber.from(randomUint256());
      const bobInputVault = ethers.BigNumber.from(randomUint256());
      const bobOutputVault = ethers.BigNumber.from(randomUint256());
      const bountyBotVaultA = ethers.BigNumber.from(randomUint256());
      const bountyBotVaultB = ethers.BigNumber.from(randomUint256());

      // ASK ORDER

      // The ratio is 1:1 from the perspective of the expression.
      // This is a statement of economic equivalence in 18 decimal fixed point.
      const askRatio = ethers.BigNumber.from(10).pow(18);
      // note 18 decimals for outputMax
      // 1e18 means that only 1 unit of tokenB can be outputted per order
      const askOutputMax = ethers.BigNumber.from(1 + eighteenZeros);
      const askConstants = [askOutputMax, askRatio];
      const vAskOutputMax = op(
        Opcode.READ_MEMORY,
        memoryOperand(MemoryType.Constant, 0)
      );
      const vAskRatio = op(
        Opcode.READ_MEMORY,
        memoryOperand(MemoryType.Constant, 1)
      );
      // prettier-ignore
      const askSource = concat([
        vAskOutputMax,
        vAskRatio,
      ]);
      const askOrderConfig: OrderConfigStruct = {
        interpreter: interpreter.address,
        expressionDeployer: expressionDeployer.address,
        validInputs: [
          {
            token: tokenA00.address,
            decimals: tokenADecimals,
            vaultId: aliceInputVault,
          },
        ],
        validOutputs: [
          {
            token: tokenB18.address,
            decimals: tokenBDecimals,
            vaultId: aliceOutputVault,
          },
        ],
        interpreterStateConfig: {
          sources: [askSource, []],
          constants: askConstants,
        },
      };
      const txAskAddOrderAlice = await orderBook
        .connect(alice)
        .addOrder(askOrderConfig);
      const { order: askOrder } = (await getEventArgs(
        txAskAddOrderAlice,
        "AddOrder",
        orderBook
      )) as AddOrderEvent["args"];

      // BID ORDER

      const bidRatio = fixedPointDiv(ONE, askRatio);
      const bidConstants = [max_uint256, bidRatio];
      const vBidOutputMax = op(
        Opcode.READ_MEMORY,
        memoryOperand(MemoryType.Constant, 0)
      );
      const vBidRatio = op(
        Opcode.READ_MEMORY,
        memoryOperand(MemoryType.Constant, 1)
      );
      // prettier-ignore
      const bidSource = concat([
        vBidOutputMax,
        vBidRatio,
      ]);
      const bidOrderConfig: OrderConfigStruct = {
        interpreter: interpreter.address,
        expressionDeployer: expressionDeployer.address,
        validInputs: [
          {
            token: tokenB18.address,
            decimals: tokenBDecimals,
            vaultId: bobInputVault,
          },
        ],
        validOutputs: [
          {
            token: tokenA00.address,
            decimals: tokenADecimals,
            vaultId: bobOutputVault,
          },
        ],
        interpreterStateConfig: {
          sources: [bidSource, []],
          constants: bidConstants,
        },
      };
      const txBidAddOrder = await orderBook
        .connect(bob)
        .addOrder(bidOrderConfig);
      const { order: bidOrder } = (await getEventArgs(
        txBidAddOrder,
        "AddOrder",
        orderBook
      )) as AddOrderEvent["args"];

      // DEPOSITS

      const depositAmountB = ethers.BigNumber.from(2 + eighteenZeros);
      const depositAmountA = fixedPointMul(
        depositAmountB,
        ethers.BigNumber.from(10).pow(18 + tokenADecimals - tokenBDecimals)
      );

      const depositConfigStructAlice: DepositConfigStruct = {
        token: tokenB18.address,
        vaultId: aliceOutputVault,
        amount: depositAmountB,
      };
      const depositConfigStructBob: DepositConfigStruct = {
        token: tokenA00.address,
        vaultId: bobOutputVault,
        amount: depositAmountA,
      };
      await tokenB18.transfer(alice.address, depositAmountB);
      await tokenA00.transfer(bob.address, depositAmountA);
      await tokenB18
        .connect(alice)
        .approve(orderBook.address, depositConfigStructAlice.amount);
      await tokenA00
        .connect(bob)
        .approve(orderBook.address, depositConfigStructBob.amount);
      // Alice deposits tokenB18 into her output vault
      await orderBook.connect(alice).deposit(depositConfigStructAlice);
      // Bob deposits tokenA00 into his output vault
      await orderBook.connect(bob).deposit(depositConfigStructBob);

      // BOUNTY BOT CLEARS THE ORDER

      const clearConfig: ClearConfigStruct = {
        aInputIOIndex: 0,
        aOutputIOIndex: 0,
        bInputIOIndex: 0,
        bOutputIOIndex: 0,
        aBountyVaultId: bountyBotVaultA,
        bBountyVaultId: bountyBotVaultB,
      };

      await orderBook.connect(bountyBot).clear(askOrder, bidOrder, clearConfig);

      const aliceInputVaultBalance = await orderBook.vaultBalance(
        alice.address,
        tokenA00.address,
        aliceInputVault
      );
      const aliceOutputVaultBalance = await orderBook.vaultBalance(
        alice.address,
        tokenB18.address,
        aliceOutputVault
      );
      const bobInputVaultBalance = await orderBook.vaultBalance(
        bob.address,
        tokenB18.address,
        bobInputVault
      );
      const bobOutputVaultBalance = await orderBook.vaultBalance(
        bob.address,
        tokenA00.address,
        bobOutputVault
      );

      // transferred during clear
      assert(aliceInputVaultBalance.eq(depositAmountA.div(2)));
      assert(bobInputVaultBalance.eq(depositAmountB.div(2)));

      // never moved after being deposited
      assert(aliceOutputVaultBalance.eq(depositAmountB.div(2)));
      assert(bobOutputVaultBalance.eq(depositAmountA.div(2)));
    });
  });

  describe("should scale ratio with decimals", () => {
    it("should scale ratio based on input/output token decimals (input token has SAME decimals as output: 6 vs 6)", async function () {
      const signers = await ethers.getSigners();

      const tokenADecimals = 6;
      const tokenBDecimals = 6;

      const tokenA06 = (await basicDeploy("ReserveTokenDecimals", {}, [
        tokenADecimals,
      ])) as ReserveTokenDecimals;
      const tokenB06 = (await basicDeploy("ReserveTokenDecimals", {}, [
        tokenBDecimals,
      ])) as ReserveTokenDecimals;
      await tokenA06.initialize();
      await tokenB06.initialize();

      const alice = signers[1];
      const bob = signers[2];
      const bountyBot = signers[3];

      const orderBook = (await orderBookFactory.deploy()) as OrderBook;

      const aliceInputVault = ethers.BigNumber.from(randomUint256());
      const aliceOutputVault = ethers.BigNumber.from(randomUint256());
      const bobInputVault = ethers.BigNumber.from(randomUint256());
      const bobOutputVault = ethers.BigNumber.from(randomUint256());
      const bountyBotVaultA = ethers.BigNumber.from(randomUint256());
      const bountyBotVaultB = ethers.BigNumber.from(randomUint256());

      // ASK ORDER

      // The ratio is 1:1 from the perspective of the expression.
      // This is a statement of economic equivalence in 18 decimal fixed point.
      const askRatio = ethers.BigNumber.from(10).pow(18);
      const askConstants = [max_uint256, askRatio];
      const vAskOutputMax = op(
        Opcode.READ_MEMORY,
        memoryOperand(MemoryType.Constant, 0)
      );
      const vAskRatio = op(
        Opcode.READ_MEMORY,
        memoryOperand(MemoryType.Constant, 1)
      );
      // prettier-ignore
      const askSource = concat([
        vAskOutputMax,
        vAskRatio,
      ]);
      const askOrderConfig: OrderConfigStruct = {
        interpreter: interpreter.address,
        expressionDeployer: expressionDeployer.address,
        validInputs: [
          {
            token: tokenA06.address,
            decimals: tokenADecimals,
            vaultId: aliceInputVault,
          },
        ],
        validOutputs: [
          {
            token: tokenB06.address,
            decimals: tokenBDecimals,
            vaultId: aliceOutputVault,
          },
        ],
        interpreterStateConfig: {
          sources: [askSource, []],
          constants: askConstants,
        },
      };
      const txAskAddOrderAlice = await orderBook
        .connect(alice)
        .addOrder(askOrderConfig);
      const { order: askOrder } = (await getEventArgs(
        txAskAddOrderAlice,
        "AddOrder",
        orderBook
      )) as AddOrderEvent["args"];

      // BID ORDER

      const bidRatio = fixedPointDiv(ONE, askRatio);
      const bidConstants = [max_uint256, bidRatio];
      const vBidOutputMax = op(
        Opcode.READ_MEMORY,
        memoryOperand(MemoryType.Constant, 0)
      );
      const vBidRatio = op(
        Opcode.READ_MEMORY,
        memoryOperand(MemoryType.Constant, 1)
      );
      // prettier-ignore
      const bidSource = concat([
        vBidOutputMax,
        vBidRatio,
      ]);
      const bidOrderConfig: OrderConfigStruct = {
        interpreter: interpreter.address,
        expressionDeployer: expressionDeployer.address,
        validInputs: [
          {
            token: tokenB06.address,
            decimals: tokenBDecimals,
            vaultId: bobInputVault,
          },
        ],
        validOutputs: [
          {
            token: tokenA06.address,
            decimals: tokenADecimals,
            vaultId: bobOutputVault,
          },
        ],
        interpreterStateConfig: {
          sources: [bidSource, []],
          constants: bidConstants,
        },
      };
      const txBidAddOrder = await orderBook
        .connect(bob)
        .addOrder(bidOrderConfig);
      const { order: bidOrder } = (await getEventArgs(
        txBidAddOrder,
        "AddOrder",
        orderBook
      )) as AddOrderEvent["args"];

      // DEPOSITS

      const depositAmountB = ethers.BigNumber.from(2 + sixZeros);
      const depositAmountA = fixedPointMul(
        depositAmountB,
        ethers.BigNumber.from(10).pow(18 + tokenADecimals - tokenBDecimals)
      );

      const depositConfigStructAlice: DepositConfigStruct = {
        token: tokenB06.address,
        vaultId: aliceOutputVault,
        amount: depositAmountB,
      };
      const depositConfigStructBob: DepositConfigStruct = {
        token: tokenA06.address,
        vaultId: bobOutputVault,
        amount: depositAmountA,
      };
      await tokenB06.transfer(alice.address, depositAmountB);
      await tokenA06.transfer(bob.address, depositAmountA);
      await tokenB06
        .connect(alice)
        .approve(orderBook.address, depositConfigStructAlice.amount);
      await tokenA06
        .connect(bob)
        .approve(orderBook.address, depositConfigStructBob.amount);
      // Alice deposits tokenB18 into her output vault
      await orderBook.connect(alice).deposit(depositConfigStructAlice);
      // Bob deposits tokenA00 into his output vault
      await orderBook.connect(bob).deposit(depositConfigStructBob);

      // BOUNTY BOT CLEARS THE ORDER

      const clearConfig: ClearConfigStruct = {
        aInputIOIndex: 0,
        aOutputIOIndex: 0,
        bInputIOIndex: 0,
        bOutputIOIndex: 0,
        aBountyVaultId: bountyBotVaultA,
        bBountyVaultId: bountyBotVaultB,
      };

      await orderBook.connect(bountyBot).clear(askOrder, bidOrder, clearConfig);

      const aliceInputVaultBalance = await orderBook.vaultBalance(
        alice.address,
        tokenA06.address,
        aliceInputVault
      );
      const bobInputVaultBalance = await orderBook.vaultBalance(
        bob.address,
        tokenB06.address,
        bobInputVault
      );

      assert(aliceInputVaultBalance.eq(depositAmountA));
      assert(bobInputVaultBalance.eq(depositAmountB));
    });

    it("should scale ratio based on input/output token decimals (input token has MORE decimals than output: 20 vs 6)", async function () {
      const signers = await ethers.getSigners();

      const tokenADecimals = 20;
      const tokenBDecimals = 6;

      const tokenA20 = (await basicDeploy("ReserveTokenDecimals", {}, [
        tokenADecimals,
      ])) as ReserveTokenDecimals;
      const tokenB06 = (await basicDeploy("ReserveTokenDecimals", {}, [
        tokenBDecimals,
      ])) as ReserveTokenDecimals;
      await tokenA20.initialize();
      await tokenB06.initialize();

      const alice = signers[1];
      const bob = signers[2];
      const bountyBot = signers[3];

      const orderBook = (await orderBookFactory.deploy()) as OrderBook;

      const aliceInputVault = ethers.BigNumber.from(randomUint256());
      const aliceOutputVault = ethers.BigNumber.from(randomUint256());
      const bobInputVault = ethers.BigNumber.from(randomUint256());
      const bobOutputVault = ethers.BigNumber.from(randomUint256());
      const bountyBotVaultA = ethers.BigNumber.from(randomUint256());
      const bountyBotVaultB = ethers.BigNumber.from(randomUint256());

      // ASK ORDER

      // The ratio is 1:1 from the perspective of the expression.
      // This is a statement of economic equivalence in 18 decimal fixed point.
      const askRatio = ethers.BigNumber.from(10).pow(18);
      const askConstants = [max_uint256, askRatio];
      const vAskOutputMax = op(
        Opcode.READ_MEMORY,
        memoryOperand(MemoryType.Constant, 0)
      );
      const vAskRatio = op(
        Opcode.READ_MEMORY,
        memoryOperand(MemoryType.Constant, 1)
      );
      // prettier-ignore
      const askSource = concat([
        vAskOutputMax,
        vAskRatio,
      ]);
      const askOrderConfig: OrderConfigStruct = {
        interpreter: interpreter.address,
        expressionDeployer: expressionDeployer.address,
        validInputs: [
          {
            token: tokenA20.address,
            decimals: tokenADecimals,
            vaultId: aliceInputVault,
          },
        ],
        validOutputs: [
          {
            token: tokenB06.address,
            decimals: tokenBDecimals,
            vaultId: aliceOutputVault,
          },
        ],
        interpreterStateConfig: {
          sources: [askSource, []],
          constants: askConstants,
        },
      };
      const txAskAddOrderAlice = await orderBook
        .connect(alice)
        .addOrder(askOrderConfig);
      const { order: askOrder } = (await getEventArgs(
        txAskAddOrderAlice,
        "AddOrder",
        orderBook
      )) as AddOrderEvent["args"];

      // BID ORDER

      const bidRatio = fixedPointDiv(ONE, askRatio);
      const bidConstants = [max_uint256, bidRatio];
      const vBidOutputMax = op(
        Opcode.READ_MEMORY,
        memoryOperand(MemoryType.Constant, 0)
      );
      const vBidRatio = op(
        Opcode.READ_MEMORY,
        memoryOperand(MemoryType.Constant, 1)
      );
      // prettier-ignore
      const bidSource = concat([
        vBidOutputMax,
        vBidRatio,
      ]);
      const bidOrderConfig: OrderConfigStruct = {
        interpreter: interpreter.address,
        expressionDeployer: expressionDeployer.address,
        validInputs: [
          {
            token: tokenB06.address,
            decimals: tokenBDecimals,
            vaultId: bobInputVault,
          },
        ],
        validOutputs: [
          {
            token: tokenA20.address,
            decimals: tokenADecimals,
            vaultId: bobOutputVault,
          },
        ],
        interpreterStateConfig: {
          sources: [bidSource, []],
          constants: bidConstants,
        },
      };
      const txBidAddOrder = await orderBook
        .connect(bob)
        .addOrder(bidOrderConfig);
      const { order: bidOrder } = (await getEventArgs(
        txBidAddOrder,
        "AddOrder",
        orderBook
      )) as AddOrderEvent["args"];

      // DEPOSITS

      const depositAmountB = ethers.BigNumber.from(2 + sixZeros);
      const depositAmountA = fixedPointMul(
        depositAmountB,
        ethers.BigNumber.from(10).pow(18 + tokenADecimals - tokenBDecimals)
      );

      const depositConfigStructAlice: DepositConfigStruct = {
        token: tokenB06.address,
        vaultId: aliceOutputVault,
        amount: depositAmountB,
      };
      const depositConfigStructBob: DepositConfigStruct = {
        token: tokenA20.address,
        vaultId: bobOutputVault,
        amount: depositAmountA,
      };
      await tokenB06.transfer(alice.address, depositAmountB);
      await tokenA20.transfer(bob.address, depositAmountA);
      await tokenB06
        .connect(alice)
        .approve(orderBook.address, depositConfigStructAlice.amount);
      await tokenA20
        .connect(bob)
        .approve(orderBook.address, depositConfigStructBob.amount);
      // Alice deposits tokenB18 into her output vault
      await orderBook.connect(alice).deposit(depositConfigStructAlice);
      // Bob deposits tokenA00 into his output vault
      await orderBook.connect(bob).deposit(depositConfigStructBob);

      // BOUNTY BOT CLEARS THE ORDER

      const clearConfig: ClearConfigStruct = {
        aInputIOIndex: 0,
        aOutputIOIndex: 0,
        bInputIOIndex: 0,
        bOutputIOIndex: 0,
        aBountyVaultId: bountyBotVaultA,
        bBountyVaultId: bountyBotVaultB,
      };

      await orderBook.connect(bountyBot).clear(askOrder, bidOrder, clearConfig);

      const aliceInputVaultBalance = await orderBook.vaultBalance(
        alice.address,
        tokenA20.address,
        aliceInputVault
      );
      const bobInputVaultBalance = await orderBook.vaultBalance(
        bob.address,
        tokenB06.address,
        bobInputVault
      );

      assert(aliceInputVaultBalance.eq(depositAmountA));
      assert(bobInputVaultBalance.eq(depositAmountB));
    });

    it("should scale ratio based on input/output token decimals (input token has MORE decimals than output: 18 vs 6)", async function () {
      const signers = await ethers.getSigners();

      const tokenADecimals = 18;
      const tokenBDecimals = 6;

      const tokenA18 = (await basicDeploy("ReserveTokenDecimals", {}, [
        tokenADecimals,
      ])) as ReserveTokenDecimals;
      const tokenB06 = (await basicDeploy("ReserveTokenDecimals", {}, [
        tokenBDecimals,
      ])) as ReserveTokenDecimals;
      await tokenA18.initialize();
      await tokenB06.initialize();

      const alice = signers[1];
      const bob = signers[2];
      const bountyBot = signers[3];

      const orderBook = (await orderBookFactory.deploy()) as OrderBook;

      const aliceInputVault = ethers.BigNumber.from(randomUint256());
      const aliceOutputVault = ethers.BigNumber.from(randomUint256());
      const bobInputVault = ethers.BigNumber.from(randomUint256());
      const bobOutputVault = ethers.BigNumber.from(randomUint256());
      const bountyBotVaultA = ethers.BigNumber.from(randomUint256());
      const bountyBotVaultB = ethers.BigNumber.from(randomUint256());

      // ASK ORDER

      // The ratio is 1:1 from the perspective of the expression.
      // This is a statement of economic equivalence in 18 decimal fixed point.
      const askRatio = ethers.BigNumber.from(10).pow(18);
      const askConstants = [max_uint256, askRatio];
      const vAskOutputMax = op(
        Opcode.READ_MEMORY,
        memoryOperand(MemoryType.Constant, 0)
      );
      const vAskRatio = op(
        Opcode.READ_MEMORY,
        memoryOperand(MemoryType.Constant, 1)
      );
      // prettier-ignore
      const askSource = concat([
        vAskOutputMax,
        vAskRatio,
      ]);
      const askOrderConfig: OrderConfigStruct = {
        interpreter: interpreter.address,
        expressionDeployer: expressionDeployer.address,
        validInputs: [
          {
            token: tokenA18.address,
            decimals: tokenADecimals,
            vaultId: aliceInputVault,
          },
        ],
        validOutputs: [
          {
            token: tokenB06.address,
            decimals: tokenBDecimals,
            vaultId: aliceOutputVault,
          },
        ],
        interpreterStateConfig: {
          sources: [askSource, []],
          constants: askConstants,
        },
      };
      const txAskAddOrderAlice = await orderBook
        .connect(alice)
        .addOrder(askOrderConfig);
      const { order: askOrder } = (await getEventArgs(
        txAskAddOrderAlice,
        "AddOrder",
        orderBook
      )) as AddOrderEvent["args"];

      // BID ORDER

      const bidRatio = fixedPointDiv(ONE, askRatio);
      const bidConstants = [max_uint256, bidRatio];
      const vBidOutputMax = op(
        Opcode.READ_MEMORY,
        memoryOperand(MemoryType.Constant, 0)
      );
      const vBidRatio = op(
        Opcode.READ_MEMORY,
        memoryOperand(MemoryType.Constant, 1)
      );
      // prettier-ignore
      const bidSource = concat([
        vBidOutputMax,
        vBidRatio,
      ]);
      const bidOrderConfig: OrderConfigStruct = {
        interpreter: interpreter.address,
        expressionDeployer: expressionDeployer.address,
        validInputs: [
          {
            token: tokenB06.address,
            decimals: tokenBDecimals,
            vaultId: bobInputVault,
          },
        ],
        validOutputs: [
          {
            token: tokenA18.address,
            decimals: tokenADecimals,
            vaultId: bobOutputVault,
          },
        ],
        interpreterStateConfig: {
          sources: [bidSource, []],
          constants: bidConstants,
        },
      };
      const txBidAddOrder = await orderBook
        .connect(bob)
        .addOrder(bidOrderConfig);
      const { order: bidOrder } = (await getEventArgs(
        txBidAddOrder,
        "AddOrder",
        orderBook
      )) as AddOrderEvent["args"];

      // DEPOSITS

      const depositAmountB = ethers.BigNumber.from(2 + sixZeros);
      const depositAmountA = fixedPointMul(
        depositAmountB,
        ethers.BigNumber.from(10).pow(18 + tokenADecimals - tokenBDecimals)
      );

      const depositConfigStructAlice: DepositConfigStruct = {
        token: tokenB06.address,
        vaultId: aliceOutputVault,
        amount: depositAmountB,
      };
      const depositConfigStructBob: DepositConfigStruct = {
        token: tokenA18.address,
        vaultId: bobOutputVault,
        amount: depositAmountA,
      };
      await tokenB06.transfer(alice.address, depositAmountB);
      await tokenA18.transfer(bob.address, depositAmountA);
      await tokenB06
        .connect(alice)
        .approve(orderBook.address, depositConfigStructAlice.amount);
      await tokenA18
        .connect(bob)
        .approve(orderBook.address, depositConfigStructBob.amount);
      // Alice deposits tokenB18 into her output vault
      await orderBook.connect(alice).deposit(depositConfigStructAlice);
      // Bob deposits tokenA00 into his output vault
      await orderBook.connect(bob).deposit(depositConfigStructBob);

      // BOUNTY BOT CLEARS THE ORDER

      const clearConfig: ClearConfigStruct = {
        aInputIOIndex: 0,
        aOutputIOIndex: 0,
        bInputIOIndex: 0,
        bOutputIOIndex: 0,
        aBountyVaultId: bountyBotVaultA,
        bBountyVaultId: bountyBotVaultB,
      };

      await orderBook.connect(bountyBot).clear(askOrder, bidOrder, clearConfig);

      const aliceInputVaultBalance = await orderBook.vaultBalance(
        alice.address,
        tokenA18.address,
        aliceInputVault
      );
      const bobInputVaultBalance = await orderBook.vaultBalance(
        bob.address,
        tokenB06.address,
        bobInputVault
      );

      assert(aliceInputVaultBalance.eq(depositAmountA));
      assert(bobInputVaultBalance.eq(depositAmountB));
    });

    it("should scale ratio based on input/output token decimals (input token has LESS decimals than output: 6 vs 20)", async function () {
      const signers = await ethers.getSigners();

      const tokenADecimals = 6;
      const tokenBDecimals = 20;

      const tokenA06 = (await basicDeploy("ReserveTokenDecimals", {}, [
        tokenADecimals,
      ])) as ReserveTokenDecimals;
      const tokenB20 = (await basicDeploy("ReserveTokenDecimals", {}, [
        tokenBDecimals,
      ])) as ReserveTokenDecimals;
      await tokenA06.initialize();
      await tokenB20.initialize();

      const alice = signers[1];
      const bob = signers[2];
      const bountyBot = signers[3];

      const orderBook = (await orderBookFactory.deploy()) as OrderBook;

      const aliceInputVault = ethers.BigNumber.from(randomUint256());
      const aliceOutputVault = ethers.BigNumber.from(randomUint256());
      const bobInputVault = ethers.BigNumber.from(randomUint256());
      const bobOutputVault = ethers.BigNumber.from(randomUint256());
      const bountyBotVaultA = ethers.BigNumber.from(randomUint256());
      const bountyBotVaultB = ethers.BigNumber.from(randomUint256());

      // ASK ORDER

      // The ratio is 1:1 from the perspective of the expression.
      // This is a statement of economic equivalence in 18 decimal fixed point.
      const askRatio = ethers.BigNumber.from(10).pow(18);
      const askConstants = [max_uint256, askRatio];
      const vAskOutputMax = op(
        Opcode.READ_MEMORY,
        memoryOperand(MemoryType.Constant, 0)
      );
      const vAskRatio = op(
        Opcode.READ_MEMORY,
        memoryOperand(MemoryType.Constant, 1)
      );
      // prettier-ignore
      const askSource = concat([
        vAskOutputMax,
        vAskRatio,
      ]);
      const askOrderConfig: OrderConfigStruct = {
        interpreter: interpreter.address,
        expressionDeployer: expressionDeployer.address,
        validInputs: [
          {
            token: tokenA06.address,
            decimals: tokenADecimals,
            vaultId: aliceInputVault,
          },
        ],
        validOutputs: [
          {
            token: tokenB20.address,
            decimals: tokenBDecimals,
            vaultId: aliceOutputVault,
          },
        ],
        interpreterStateConfig: {
          sources: [askSource, []],
          constants: askConstants,
        },
      };
      const txAskAddOrderAlice = await orderBook
        .connect(alice)
        .addOrder(askOrderConfig);
      const { order: askOrder } = (await getEventArgs(
        txAskAddOrderAlice,
        "AddOrder",
        orderBook
      )) as AddOrderEvent["args"];

      // BID ORDER

      const bidRatio = fixedPointDiv(ONE, askRatio);
      const bidConstants = [max_uint256, bidRatio];
      const vBidOutputMax = op(
        Opcode.READ_MEMORY,
        memoryOperand(MemoryType.Constant, 0)
      );
      const vBidRatio = op(
        Opcode.READ_MEMORY,
        memoryOperand(MemoryType.Constant, 1)
      );
      // prettier-ignore
      const bidSource = concat([
        vBidOutputMax,
        vBidRatio,
      ]);
      const bidOrderConfig: OrderConfigStruct = {
        interpreter: interpreter.address,
        expressionDeployer: expressionDeployer.address,
        validInputs: [
          {
            token: tokenB20.address,
            decimals: tokenBDecimals,
            vaultId: bobInputVault,
          },
        ],
        validOutputs: [
          {
            token: tokenA06.address,
            decimals: tokenADecimals,
            vaultId: bobOutputVault,
          },
        ],
        interpreterStateConfig: {
          sources: [bidSource, []],
          constants: bidConstants,
        },
      };
      const txBidAddOrder = await orderBook
        .connect(bob)
        .addOrder(bidOrderConfig);
      const { order: bidOrder } = (await getEventArgs(
        txBidAddOrder,
        "AddOrder",
        orderBook
      )) as AddOrderEvent["args"];

      // DEPOSITS

      const depositAmountB = ethers.BigNumber.from(2 + twentyZeros);
      const depositAmountA = fixedPointMul(
        depositAmountB,
        ethers.BigNumber.from(10).pow(18 + tokenADecimals - tokenBDecimals)
      );

      const depositConfigStructAlice: DepositConfigStruct = {
        token: tokenB20.address,
        vaultId: aliceOutputVault,
        amount: depositAmountB,
      };
      const depositConfigStructBob: DepositConfigStruct = {
        token: tokenA06.address,
        vaultId: bobOutputVault,
        amount: depositAmountA,
      };
      await tokenB20.transfer(alice.address, depositAmountB);
      await tokenA06.transfer(bob.address, depositAmountA);
      await tokenB20
        .connect(alice)
        .approve(orderBook.address, depositConfigStructAlice.amount);
      await tokenA06
        .connect(bob)
        .approve(orderBook.address, depositConfigStructBob.amount);
      // Alice deposits tokenB18 into her output vault
      await orderBook.connect(alice).deposit(depositConfigStructAlice);
      // Bob deposits tokenA00 into his output vault
      await orderBook.connect(bob).deposit(depositConfigStructBob);

      // BOUNTY BOT CLEARS THE ORDER

      const clearConfig: ClearConfigStruct = {
        aInputIOIndex: 0,
        aOutputIOIndex: 0,
        bInputIOIndex: 0,
        bOutputIOIndex: 0,
        aBountyVaultId: bountyBotVaultA,
        bBountyVaultId: bountyBotVaultB,
      };

      await orderBook.connect(bountyBot).clear(askOrder, bidOrder, clearConfig);

      // const aliceInputVaultBalance = await orderBook.vaultBalance(
      //   alice.address,
      //   tokenA06.address,
      //   aliceInputVault
      // );
      // const bobInputVaultBalance = await orderBook.vaultBalance(
      //   bob.address,
      //   tokenB20.address,
      //   bobInputVault
      // );

      // assert(aliceInputVaultBalance.eq(depositAmountA));
      // assert(bobInputVaultBalance.eq(depositAmountB));
    });

    it("should scale ratio based on input/output token decimals (input token has LESS decimals than output: 6 vs 18)", async function () {
      const signers = await ethers.getSigners();

      const tokenADecimals = 6;
      const tokenBDecimals = 18;

      const tokenA06 = (await basicDeploy("ReserveTokenDecimals", {}, [
        tokenADecimals,
      ])) as ReserveTokenDecimals;
      const tokenB18 = (await basicDeploy("ReserveTokenDecimals", {}, [
        tokenBDecimals,
      ])) as ReserveTokenDecimals;
      await tokenA06.initialize();
      await tokenB18.initialize();

      const alice = signers[1];
      const bob = signers[2];
      const bountyBot = signers[3];

      const orderBook = (await orderBookFactory.deploy()) as OrderBook;

      const aliceInputVault = ethers.BigNumber.from(randomUint256());
      const aliceOutputVault = ethers.BigNumber.from(randomUint256());
      const bobInputVault = ethers.BigNumber.from(randomUint256());
      const bobOutputVault = ethers.BigNumber.from(randomUint256());
      const bountyBotVaultA = ethers.BigNumber.from(randomUint256());
      const bountyBotVaultB = ethers.BigNumber.from(randomUint256());

      // ASK ORDER

      // The ratio is 1:1 from the perspective of the expression.
      // This is a statement of economic equivalence in 18 decimal fixed point.
      const askRatio = ethers.BigNumber.from(10).pow(18);
      const askConstants = [max_uint256, askRatio];
      const vAskOutputMax = op(
        Opcode.READ_MEMORY,
        memoryOperand(MemoryType.Constant, 0)
      );
      const vAskRatio = op(
        Opcode.READ_MEMORY,
        memoryOperand(MemoryType.Constant, 1)
      );
      // prettier-ignore
      const askSource = concat([
        vAskOutputMax,
        vAskRatio,
      ]);
      const askOrderConfig: OrderConfigStruct = {
        interpreter: interpreter.address,
        expressionDeployer: expressionDeployer.address,
        validInputs: [
          {
            token: tokenA06.address,
            decimals: tokenADecimals,
            vaultId: aliceInputVault,
          },
        ],
        validOutputs: [
          {
            token: tokenB18.address,
            decimals: tokenBDecimals,
            vaultId: aliceOutputVault,
          },
        ],
        interpreterStateConfig: {
          sources: [askSource, []],
          constants: askConstants,
        },
      };
      const txAskAddOrderAlice = await orderBook
        .connect(alice)
        .addOrder(askOrderConfig);
      const { order: askOrder } = (await getEventArgs(
        txAskAddOrderAlice,
        "AddOrder",
        orderBook
      )) as AddOrderEvent["args"];

      // BID ORDER

      const bidRatio = fixedPointDiv(ONE, askRatio);
      const bidConstants = [max_uint256, bidRatio];
      const vBidOutputMax = op(
        Opcode.READ_MEMORY,
        memoryOperand(MemoryType.Constant, 0)
      );
      const vBidRatio = op(
        Opcode.READ_MEMORY,
        memoryOperand(MemoryType.Constant, 1)
      );
      // prettier-ignore
      const bidSource = concat([
        vBidOutputMax,
        vBidRatio,
      ]);
      const bidOrderConfig: OrderConfigStruct = {
        interpreter: interpreter.address,
        expressionDeployer: expressionDeployer.address,
        validInputs: [
          {
            token: tokenB18.address,
            decimals: tokenBDecimals,
            vaultId: bobInputVault,
          },
        ],
        validOutputs: [
          {
            token: tokenA06.address,
            decimals: tokenADecimals,
            vaultId: bobOutputVault,
          },
        ],
        interpreterStateConfig: {
          sources: [bidSource, []],
          constants: bidConstants,
        },
      };
      const txBidAddOrder = await orderBook
        .connect(bob)
        .addOrder(bidOrderConfig);
      const { order: bidOrder } = (await getEventArgs(
        txBidAddOrder,
        "AddOrder",
        orderBook
      )) as AddOrderEvent["args"];

      // DEPOSITS

      const depositAmountB = ethers.BigNumber.from(2 + eighteenZeros);
      const depositAmountA = fixedPointMul(
        depositAmountB,
        ethers.BigNumber.from(10).pow(18 + tokenADecimals - tokenBDecimals)
      );

      const depositConfigStructAlice: DepositConfigStruct = {
        token: tokenB18.address,
        vaultId: aliceOutputVault,
        amount: depositAmountB,
      };
      const depositConfigStructBob: DepositConfigStruct = {
        token: tokenA06.address,
        vaultId: bobOutputVault,
        amount: depositAmountA,
      };
      await tokenB18.transfer(alice.address, depositAmountB);
      await tokenA06.transfer(bob.address, depositAmountA);
      await tokenB18
        .connect(alice)
        .approve(orderBook.address, depositConfigStructAlice.amount);
      await tokenA06
        .connect(bob)
        .approve(orderBook.address, depositConfigStructBob.amount);
      // Alice deposits tokenB18 into her output vault
      await orderBook.connect(alice).deposit(depositConfigStructAlice);
      // Bob deposits tokenA00 into his output vault
      await orderBook.connect(bob).deposit(depositConfigStructBob);

      // BOUNTY BOT CLEARS THE ORDER

      const clearConfig: ClearConfigStruct = {
        aInputIOIndex: 0,
        aOutputIOIndex: 0,
        bInputIOIndex: 0,
        bOutputIOIndex: 0,
        aBountyVaultId: bountyBotVaultA,
        bBountyVaultId: bountyBotVaultB,
      };

      await orderBook.connect(bountyBot).clear(askOrder, bidOrder, clearConfig);

      const aliceInputVaultBalance = await orderBook.vaultBalance(
        alice.address,
        tokenA06.address,
        aliceInputVault
      );
      const bobInputVaultBalance = await orderBook.vaultBalance(
        bob.address,
        tokenB18.address,
        bobInputVault
      );

      assert(aliceInputVaultBalance.eq(depositAmountA));
      assert(bobInputVaultBalance.eq(depositAmountB));
    });

    it("should scale ratio based on input/output token decimals (input token has LESS decimals than output: 0 vs 18)", async function () {
      const signers = await ethers.getSigners();

      const tokenADecimals = 0;
      const tokenBDecimals = 18;

      const tokenA00 = (await basicDeploy("ReserveTokenDecimals", {}, [
        tokenADecimals,
      ])) as ReserveTokenDecimals;
      const tokenB18 = (await basicDeploy("ReserveTokenDecimals", {}, [
        tokenBDecimals,
      ])) as ReserveTokenDecimals;
      await tokenA00.initialize();
      await tokenB18.initialize();

      const alice = signers[1];
      const bob = signers[2];
      const bountyBot = signers[3];

      const orderBook = (await orderBookFactory.deploy()) as OrderBook;

      const aliceInputVault = ethers.BigNumber.from(randomUint256());
      const aliceOutputVault = ethers.BigNumber.from(randomUint256());
      const bobInputVault = ethers.BigNumber.from(randomUint256());
      const bobOutputVault = ethers.BigNumber.from(randomUint256());
      const bountyBotVaultA = ethers.BigNumber.from(randomUint256());
      const bountyBotVaultB = ethers.BigNumber.from(randomUint256());

      // ASK ORDER

      // The ratio is 1:1 from the perspective of the expression.
      // This is a statement of economic equivalence in 18 decimal fixed point.
      const askRatio = ethers.BigNumber.from(10).pow(18);
      const askConstants = [max_uint256, askRatio];
      const vAskOutputMax = op(
        Opcode.READ_MEMORY,
        memoryOperand(MemoryType.Constant, 0)
      );
      const vAskRatio = op(
        Opcode.READ_MEMORY,
        memoryOperand(MemoryType.Constant, 1)
      );
      // prettier-ignore
      const askSource = concat([
        vAskOutputMax,
        vAskRatio,
      ]);
      const askOrderConfig: OrderConfigStruct = {
        interpreter: interpreter.address,
        expressionDeployer: expressionDeployer.address,
        validInputs: [
          {
            token: tokenA00.address,
            decimals: tokenADecimals,
            vaultId: aliceInputVault,
          },
        ],
        validOutputs: [
          {
            token: tokenB18.address,
            decimals: tokenBDecimals,
            vaultId: aliceOutputVault,
          },
        ],
        interpreterStateConfig: {
          sources: [askSource, []],
          constants: askConstants,
        },
      };
      const txAskAddOrderAlice = await orderBook
        .connect(alice)
        .addOrder(askOrderConfig);
      const { order: askOrder } = (await getEventArgs(
        txAskAddOrderAlice,
        "AddOrder",
        orderBook
      )) as AddOrderEvent["args"];

      // BID ORDER

      const bidRatio = fixedPointDiv(ONE, askRatio);
      const bidConstants = [max_uint256, bidRatio];
      const vBidOutputMax = op(
        Opcode.READ_MEMORY,
        memoryOperand(MemoryType.Constant, 0)
      );
      const vBidRatio = op(
        Opcode.READ_MEMORY,
        memoryOperand(MemoryType.Constant, 1)
      );
      // prettier-ignore
      const bidSource = concat([
        vBidOutputMax,
        vBidRatio,
      ]);
      const bidOrderConfig: OrderConfigStruct = {
        interpreter: interpreter.address,
        expressionDeployer: expressionDeployer.address,
        validInputs: [
          {
            token: tokenB18.address,
            decimals: tokenBDecimals,
            vaultId: bobInputVault,
          },
        ],
        validOutputs: [
          {
            token: tokenA00.address,
            decimals: tokenADecimals,
            vaultId: bobOutputVault,
          },
        ],
        interpreterStateConfig: {
          sources: [bidSource, []],
          constants: bidConstants,
        },
      };
      const txBidAddOrder = await orderBook
        .connect(bob)
        .addOrder(bidOrderConfig);
      const { order: bidOrder } = (await getEventArgs(
        txBidAddOrder,
        "AddOrder",
        orderBook
      )) as AddOrderEvent["args"];

      // DEPOSITS

      const depositAmountB = ethers.BigNumber.from(2 + eighteenZeros);
      const depositAmountA = fixedPointMul(
        depositAmountB,
        ethers.BigNumber.from(10).pow(18 + tokenADecimals - tokenBDecimals)
      );

      const depositConfigStructAlice: DepositConfigStruct = {
        token: tokenB18.address,
        vaultId: aliceOutputVault,
        amount: depositAmountB,
      };
      const depositConfigStructBob: DepositConfigStruct = {
        token: tokenA00.address,
        vaultId: bobOutputVault,
        amount: depositAmountA,
      };
      await tokenB18.transfer(alice.address, depositAmountB);
      await tokenA00.transfer(bob.address, depositAmountA);
      await tokenB18
        .connect(alice)
        .approve(orderBook.address, depositConfigStructAlice.amount);
      await tokenA00
        .connect(bob)
        .approve(orderBook.address, depositConfigStructBob.amount);
      // Alice deposits tokenB18 into her output vault
      await orderBook.connect(alice).deposit(depositConfigStructAlice);
      // Bob deposits tokenA00 into his output vault
      await orderBook.connect(bob).deposit(depositConfigStructBob);

      // BOUNTY BOT CLEARS THE ORDER

      const clearConfig: ClearConfigStruct = {
        aInputIOIndex: 0,
        aOutputIOIndex: 0,
        bInputIOIndex: 0,
        bOutputIOIndex: 0,
        aBountyVaultId: bountyBotVaultA,
        bBountyVaultId: bountyBotVaultB,
      };

      await orderBook.connect(bountyBot).clear(askOrder, bidOrder, clearConfig);

      const aliceInputVaultBalance = await orderBook.vaultBalance(
        alice.address,
        tokenA00.address,
        aliceInputVault
      );
      const bobInputVaultBalance = await orderBook.vaultBalance(
        bob.address,
        tokenB18.address,
        bobInputVault
      );

      assert(aliceInputVaultBalance.eq(depositAmountA));
      assert(bobInputVaultBalance.eq(depositAmountB));
    });
  });

  it("orders must be live to clear (order B)", async function () {
    const signers = await ethers.getSigners();

    const alice = signers[1];
    const bob = signers[2];
    const bountyBot = signers[3];

    const orderBook = (await orderBookFactory.deploy()) as OrderBook;

    const aliceInputVault = ethers.BigNumber.from(randomUint256());
    const aliceOutputVault = ethers.BigNumber.from(randomUint256());
    const bobInputVault = ethers.BigNumber.from(randomUint256());
    const bobOutputVault = ethers.BigNumber.from(randomUint256());
    const bountyBotVaultA = ethers.BigNumber.from(randomUint256());
    const bountyBotVaultB = ethers.BigNumber.from(randomUint256());

    // ASK ORDER

    const askRatio = ethers.BigNumber.from("90" + eighteenZeros);
    const askConstants = [max_uint256, askRatio];
    const vAskOutputMax = op(
      Opcode.READ_MEMORY,
      memoryOperand(MemoryType.Constant, 0)
    );
    const vAskRatio = op(
      Opcode.READ_MEMORY,
      memoryOperand(MemoryType.Constant, 1)
    );
    // prettier-ignore
    const askSource = concat([
      vAskOutputMax,
<<<<<<< HEAD
      vAskRatio,
    ]);
=======
      vAskPrice,
    ]); 
    const aliceAskOrder = ethers.utils.toUtf8Bytes("aliceAskOrder")

>>>>>>> b022e9a4
    const askOrderConfig: OrderConfigStruct = {
      interpreter: interpreter.address,
      expressionDeployer: expressionDeployer.address,
      validInputs: [
        { token: tokenA.address, decimals: 18, vaultId: aliceInputVault },
      ],
      validOutputs: [
        { token: tokenB.address, decimals: 18, vaultId: aliceOutputVault },
      ],
      interpreterStateConfig: {
        sources: [askSource, []],
        constants: askConstants,
      },
      data : aliceAskOrder
    };

    const txAskAddOrder = await orderBook
      .connect(alice)
      .addOrder(askOrderConfig);

    const { sender: askSender, order: askOrder } = (await getEventArgs(
      txAskAddOrder,
      "AddOrder",
      orderBook
    )) as AddOrderEvent["args"];

    assert(askSender === alice.address, "wrong sender");
    compareStructs(askOrder, askOrderConfig);

    // BID ORDER

    const bidRatio = fixedPointDiv(ONE, askRatio);
    const bidConstants = [max_uint256, bidRatio];
    const vBidOutputMax = op(
      Opcode.READ_MEMORY,
      memoryOperand(MemoryType.Constant, 0)
    );
    const vBidRatio = op(
      Opcode.READ_MEMORY,
      memoryOperand(MemoryType.Constant, 1)
    );
    // prettier-ignore
    const bidSource = concat([
      vBidOutputMax,
<<<<<<< HEAD
      vBidRatio,
    ]);
=======
      vBidPrice,
    ]); 
    const bobBidOrder = ethers.utils.toUtf8Bytes("bobBidOrder")
    
>>>>>>> b022e9a4
    const bidOrderConfig: OrderConfigStruct = {
      interpreter: interpreter.address,
      expressionDeployer: expressionDeployer.address,
      validInputs: [
        { token: tokenB.address, decimals: 18, vaultId: bobInputVault },
      ],
      validOutputs: [
        { token: tokenA.address, decimals: 18, vaultId: bobOutputVault },
      ],
      interpreterStateConfig: {
        sources: [bidSource, []],
        constants: bidConstants,
      },
      data : bobBidOrder
    };

    const txBidAddOrder = await orderBook.connect(bob).addOrder(bidOrderConfig);

    const { sender: bidSender, order: bidOrder } = (await getEventArgs(
      txBidAddOrder,
      "AddOrder",
      orderBook
    )) as AddOrderEvent["args"];

    assert(bidSender === bob.address, "wrong sender");
    compareStructs(bidOrder, bidOrderConfig);

    // DEPOSITS

    const amountB = ethers.BigNumber.from("1000" + eighteenZeros);
    const amountA = ethers.BigNumber.from("1000" + eighteenZeros);

    await tokenB.transfer(alice.address, amountB);
    await tokenA.transfer(bob.address, amountA);

    const depositConfigStructAlice: DepositConfigStruct = {
      token: tokenB.address,
      vaultId: aliceOutputVault,
      amount: amountB,
    };
    const depositConfigStructBob: DepositConfigStruct = {
      token: tokenA.address,
      vaultId: bobOutputVault,
      amount: amountA,
    };

    await tokenB
      .connect(alice)
      .approve(orderBook.address, depositConfigStructAlice.amount);
    await tokenA
      .connect(bob)
      .approve(orderBook.address, depositConfigStructBob.amount);

    // Alice deposits tokenB into her output vault
    const txDepositOrderAlice = await orderBook
      .connect(alice)
      .deposit(depositConfigStructAlice);
    // Bob deposits tokenA into his output vault
    const txDepositOrderBob = await orderBook
      .connect(bob)
      .deposit(depositConfigStructBob);

    const { sender: depositAliceSender, config: depositAliceConfig } =
      (await getEventArgs(
        txDepositOrderAlice,
        "Deposit",
        orderBook
      )) as DepositEvent["args"];
    const { sender: depositBobSender, config: depositBobConfig } =
      (await getEventArgs(
        txDepositOrderBob,
        "Deposit",
        orderBook
      )) as DepositEvent["args"];

    assert(depositAliceSender === alice.address);
    compareStructs(depositAliceConfig, depositConfigStructAlice);
    assert(depositBobSender === bob.address);
    compareStructs(depositBobConfig, depositConfigStructBob);

    // order B is removed
    await orderBook.connect(bob).removeOrder(bidOrder);

    // BOUNTY BOT CLEARS THE ORDER

    const clearConfig: ClearConfigStruct = {
      aInputIOIndex: 0,
      aOutputIOIndex: 0,
      bInputIOIndex: 0,
      bOutputIOIndex: 0,
      aBountyVaultId: bountyBotVaultA,
      bBountyVaultId: bountyBotVaultB,
    };

    await assertError(
      async () =>
        await orderBook
          .connect(bountyBot)
          .clear(askOrder, bidOrder, clearConfig),
      "B_NOT_LIVE",
      "did not correctly remove order"
    );
  });

  it("orders must be live to clear (order A)", async function () {
    const signers = await ethers.getSigners();

    const alice = signers[1];
    const bob = signers[2];
    const bountyBot = signers[3];

    const orderBook = (await orderBookFactory.deploy()) as OrderBook;

    const aliceInputVault = ethers.BigNumber.from(randomUint256());
    const aliceOutputVault = ethers.BigNumber.from(randomUint256());
    const bobInputVault = ethers.BigNumber.from(randomUint256());
    const bobOutputVault = ethers.BigNumber.from(randomUint256());
    const bountyBotVaultA = ethers.BigNumber.from(randomUint256());
    const bountyBotVaultB = ethers.BigNumber.from(randomUint256());

    // ASK ORDER

    const askRatio = ethers.BigNumber.from("90" + eighteenZeros);
    const askConstants = [max_uint256, askRatio];
    const vAskOutputMax = op(
      Opcode.READ_MEMORY,
      memoryOperand(MemoryType.Constant, 0)
    );
    const vAskRatio = op(
      Opcode.READ_MEMORY,
      memoryOperand(MemoryType.Constant, 1)
    );
    // prettier-ignore
    const askSource = concat([
      vAskOutputMax,
<<<<<<< HEAD
      vAskRatio,
    ]);
=======
      vAskPrice,
    ]); 
    const aliceAskOrder = ethers.utils.toUtf8Bytes("aliceAskOrder")

>>>>>>> b022e9a4
    const askOrderConfig: OrderConfigStruct = {
      interpreter: interpreter.address,
      expressionDeployer: expressionDeployer.address,
      validInputs: [
        { token: tokenA.address, decimals: 18, vaultId: aliceInputVault },
      ],
      validOutputs: [
        { token: tokenB.address, decimals: 18, vaultId: aliceOutputVault },
      ],
      interpreterStateConfig: {
        sources: [askSource, []],
        constants: askConstants,
      },
      data : aliceAskOrder
    };

    const txAskAddOrder = await orderBook
      .connect(alice)
      .addOrder(askOrderConfig);

    const { sender: askSender, order: askOrder } = (await getEventArgs(
      txAskAddOrder,
      "AddOrder",
      orderBook
    )) as AddOrderEvent["args"];

    assert(askSender === alice.address, "wrong sender");
    compareStructs(askOrder, askOrderConfig);

    // BID ORDER

    const bidRatio = fixedPointDiv(ONE, askRatio);
    const bidConstants = [max_uint256, bidRatio];
    const vBidOutputMax = op(
      Opcode.READ_MEMORY,
      memoryOperand(MemoryType.Constant, 0)
    );
    const vBidRatio = op(
      Opcode.READ_MEMORY,
      memoryOperand(MemoryType.Constant, 1)
    );
    // prettier-ignore
    const bidSource = concat([
      vBidOutputMax,
<<<<<<< HEAD
      vBidRatio,
    ]);
=======
      vBidPrice,
    ]); 
    const bobBidOrder = ethers.utils.toUtf8Bytes("bobBidOrder")
    
>>>>>>> b022e9a4
    const bidOrderConfig: OrderConfigStruct = {
      interpreter: interpreter.address,
      expressionDeployer: expressionDeployer.address,
      validInputs: [
        { token: tokenB.address, decimals: 18, vaultId: bobInputVault },
      ],
      validOutputs: [
        { token: tokenA.address, decimals: 18, vaultId: bobOutputVault },
      ],
      interpreterStateConfig: {
        sources: [bidSource, []],
        constants: bidConstants,
      },
      data : bobBidOrder
    };

    const txBidAddOrder = await orderBook.connect(bob).addOrder(bidOrderConfig);

    const { sender: bidSender, order: bidOrder } = (await getEventArgs(
      txBidAddOrder,
      "AddOrder",
      orderBook
    )) as AddOrderEvent["args"];

    assert(bidSender === bob.address, "wrong sender");
    compareStructs(bidOrder, bidOrderConfig);

    // DEPOSITS

    const amountB = ethers.BigNumber.from("1000" + eighteenZeros);
    const amountA = ethers.BigNumber.from("1000" + eighteenZeros);

    await tokenB.transfer(alice.address, amountB);
    await tokenA.transfer(bob.address, amountA);

    const depositConfigStructAlice: DepositConfigStruct = {
      token: tokenB.address,
      vaultId: aliceOutputVault,
      amount: amountB,
    };
    const depositConfigStructBob: DepositConfigStruct = {
      token: tokenA.address,
      vaultId: bobOutputVault,
      amount: amountA,
    };

    await tokenB
      .connect(alice)
      .approve(orderBook.address, depositConfigStructAlice.amount);
    await tokenA
      .connect(bob)
      .approve(orderBook.address, depositConfigStructBob.amount);

    // Alice deposits tokenB into her output vault
    const txDepositOrderAlice = await orderBook
      .connect(alice)
      .deposit(depositConfigStructAlice);
    // Bob deposits tokenA into his output vault
    const txDepositOrderBob = await orderBook
      .connect(bob)
      .deposit(depositConfigStructBob);

    const { sender: depositAliceSender, config: depositAliceConfig } =
      (await getEventArgs(
        txDepositOrderAlice,
        "Deposit",
        orderBook
      )) as DepositEvent["args"];
    const { sender: depositBobSender, config: depositBobConfig } =
      (await getEventArgs(
        txDepositOrderBob,
        "Deposit",
        orderBook
      )) as DepositEvent["args"];

    assert(depositAliceSender === alice.address);
    compareStructs(depositAliceConfig, depositConfigStructAlice);
    assert(depositBobSender === bob.address);
    compareStructs(depositBobConfig, depositConfigStructBob);

    // order A is removed
    await orderBook.connect(alice).removeOrder(askOrder);

    // BOUNTY BOT CLEARS THE ORDER

    const clearConfig: ClearConfigStruct = {
      aInputIOIndex: 0,
      aOutputIOIndex: 0,
      bInputIOIndex: 0,
      bOutputIOIndex: 0,
      aBountyVaultId: bountyBotVaultA,
      bBountyVaultId: bountyBotVaultB,
    };

    await assertError(
      async () =>
        await orderBook
          .connect(bountyBot)
          .clear(askOrder, bidOrder, clearConfig),
      "A_NOT_LIVE",
      "did not correctly remove order"
    );
  });

  it("should validate input/output tokens", async function () {
    const signers = await ethers.getSigners();

    const alice = signers[1];
    const bob = signers[2];
    const bountyBot = signers[3];

    const orderBook = (await orderBookFactory.deploy()) as OrderBook;

    const aliceInputVault = ethers.BigNumber.from(randomUint256());
    const aliceOutputVault = ethers.BigNumber.from(randomUint256());
    const bobInputVault = ethers.BigNumber.from(randomUint256());
    const bobOutputVault = ethers.BigNumber.from(randomUint256());
    const bountyBotVaultA = ethers.BigNumber.from(randomUint256());
    const bountyBotVaultB = ethers.BigNumber.from(randomUint256());

    // ASK ORDER

    const askRatio = ethers.BigNumber.from("90" + eighteenZeros);
    const askConstants = [max_uint256, askRatio];
    const vAskOutputMax = op(
      Opcode.READ_MEMORY,
      memoryOperand(MemoryType.Constant, 0)
    );
    const vAskRatio = op(
      Opcode.READ_MEMORY,
      memoryOperand(MemoryType.Constant, 1)
    );
    // prettier-ignore
    const askSource = concat([
      vAskOutputMax,
<<<<<<< HEAD
      vAskRatio,
    ]);
=======
      vAskPrice,
    ]); 
    const aliceAskOrder = ethers.utils.toUtf8Bytes("aliceAskOrder")

>>>>>>> b022e9a4
    const askOrderConfig: OrderConfigStruct = {
      interpreter: interpreter.address,
      expressionDeployer: expressionDeployer.address,
      validInputs: [
        { token: tokenA.address, decimals: 18, vaultId: aliceInputVault },
      ],
      validOutputs: [
        { token: tokenB.address, decimals: 18, vaultId: aliceOutputVault },
      ],
      interpreterStateConfig: {
        sources: [askSource, []],
        constants: askConstants,
      },
      data : aliceAskOrder
    };

    const txAskAddOrder = await orderBook
      .connect(alice)
      .addOrder(askOrderConfig);

    const { sender: askSender, order: askOrder } = (await getEventArgs(
      txAskAddOrder,
      "AddOrder",
      orderBook
    )) as AddOrderEvent["args"];

    assert(askSender === alice.address, "wrong sender");
    compareStructs(askOrder, askOrderConfig);

    // BID ORDER

    const bidRatio = fixedPointDiv(ONE, askRatio);
    const bidConstants = [max_uint256, bidRatio];
    const vBidOutputMax = op(
      Opcode.READ_MEMORY,
      memoryOperand(MemoryType.Constant, 0)
    );
    const vBidRatio = op(
      Opcode.READ_MEMORY,
      memoryOperand(MemoryType.Constant, 1)
    );
    // prettier-ignore
    const bidSource = concat([
      vBidOutputMax,
<<<<<<< HEAD
      vBidRatio,
    ]);
=======
      vBidPrice,
    ]); 
    const bobBidOrder = ethers.utils.toUtf8Bytes("bobBidOrder")
    
>>>>>>> b022e9a4
    const bidOrderConfig: OrderConfigStruct = {
      interpreter: interpreter.address,
      expressionDeployer: expressionDeployer.address,
      validInputs: [
        { token: tokenB.address, decimals: 18, vaultId: bobInputVault },
      ],
      validOutputs: [
        { token: tokenA.address, decimals: 18, vaultId: bobOutputVault },
      ],
      interpreterStateConfig: {
        sources: [bidSource, []],
        constants: bidConstants,
      },
      data : bobBidOrder
    };

    const txBidAddOrder = await orderBook.connect(bob).addOrder(bidOrderConfig);

    const { sender: bidSender, order: bidOrder } = (await getEventArgs(
      txBidAddOrder,
      "AddOrder",
      orderBook
    )) as AddOrderEvent["args"];

    assert(bidSender === bob.address, "wrong sender");
    compareStructs(bidOrder, bidOrderConfig);

    // DEPOSITS

    const amountB = ethers.BigNumber.from("1000" + eighteenZeros);
    const amountA = ethers.BigNumber.from("1000" + eighteenZeros);

    await tokenB.transfer(alice.address, amountB);
    await tokenA.transfer(bob.address, amountA);

    const depositConfigStructAlice: DepositConfigStruct = {
      token: tokenB.address,
      vaultId: aliceOutputVault,
      amount: amountB,
    };
    const depositConfigStructBob: DepositConfigStruct = {
      token: tokenA.address,
      vaultId: bobOutputVault,
      amount: amountA,
    };

    await tokenB
      .connect(alice)
      .approve(orderBook.address, depositConfigStructAlice.amount);
    await tokenA
      .connect(bob)
      .approve(orderBook.address, depositConfigStructBob.amount);

    // Alice deposits tokenB into her output vault
    const txDepositOrderAlice = await orderBook
      .connect(alice)
      .deposit(depositConfigStructAlice);
    // Bob deposits tokenA into his output vault
    const txDepositOrderBob = await orderBook
      .connect(bob)
      .deposit(depositConfigStructBob);

    const { sender: depositAliceSender, config: depositAliceConfig } =
      (await getEventArgs(
        txDepositOrderAlice,
        "Deposit",
        orderBook
      )) as DepositEvent["args"];
    const { sender: depositBobSender, config: depositBobConfig } =
      (await getEventArgs(
        txDepositOrderBob,
        "Deposit",
        orderBook
      )) as DepositEvent["args"];

    assert(depositAliceSender === alice.address);
    compareStructs(depositAliceConfig, depositConfigStructAlice);
    assert(depositBobSender === bob.address);
    compareStructs(depositBobConfig, depositConfigStructBob);

    // BOUNTY BOT CLEARS THE ORDER

    const clearConfig: ClearConfigStruct = {
      aInputIOIndex: 0,
      aOutputIOIndex: 0,
      bInputIOIndex: 0,
      bOutputIOIndex: 0,
      aBountyVaultId: bountyBotVaultA,
      bBountyVaultId: bountyBotVaultB,
    };

    // Override bid config
    const bigConfigInvalid0 = {
      ...bidOrder,
      validOutputs: [
        {
          ...bidOrder.validOutputs[0],
          token: tokenB.address, // will result in mismatch
        },
      ],
    };
    const bigConfigInvalid1 = {
      ...bidOrder,
      validInputs: [
        {
          ...bidOrder.validInputs[0],
          token: tokenA.address, // will result in mismatch
        },
      ],
    };

    await assertError(
      async () =>
        await orderBook
          .connect(bountyBot)
          .clear(askOrder, bigConfigInvalid0, clearConfig),
      "TOKEN_MISMATCH",
      "did not validate output token"
    );
    await assertError(
      async () =>
        await orderBook
          .connect(bountyBot)
          .clear(askOrder, bigConfigInvalid1, clearConfig),
      "TOKEN_MISMATCH",
      "did not validate input token"
    );
  });

  it("should enforce different owner for ask and bid orders", async function () {
    const signers = await ethers.getSigners();

    const alice1 = signers[1];
    const alice2 = alice1; // 'Bob' is actually Alice in this case
    const bountyBot = signers[3];

    const orderBook = (await orderBookFactory.deploy()) as OrderBook;

    const aliceInputVault = ethers.BigNumber.from(randomUint256());
    const aliceOutputVault = ethers.BigNumber.from(randomUint256());
    const bobInputVault = ethers.BigNumber.from(randomUint256());
    const bobOutputVault = ethers.BigNumber.from(randomUint256());
    const bountyBotVaultA = ethers.BigNumber.from(randomUint256());
    const bountyBotVaultB = ethers.BigNumber.from(randomUint256());

    // ASK ORDER

    const askRatio = ethers.BigNumber.from("90" + eighteenZeros);
    const askConstants = [max_uint256, askRatio];
    const vAskOutputMax = op(
      Opcode.READ_MEMORY,
      memoryOperand(MemoryType.Constant, 0)
    );
    const vAskRatio = op(
      Opcode.READ_MEMORY,
      memoryOperand(MemoryType.Constant, 1)
    );
    // prettier-ignore
    const askSource = concat([
      vAskOutputMax,
<<<<<<< HEAD
      vAskRatio,
    ]);
=======
      vAskPrice,
    ]); 
    const aliceAskOrder = ethers.utils.toUtf8Bytes("aliceAskOrder")

>>>>>>> b022e9a4
    const askOrderConfig: OrderConfigStruct = {
      interpreter: interpreter.address,
      expressionDeployer: expressionDeployer.address,
      validInputs: [
        { token: tokenA.address, decimals: 18, vaultId: aliceInputVault },
      ],
      validOutputs: [
        { token: tokenB.address, decimals: 18, vaultId: aliceOutputVault },
      ],
      interpreterStateConfig: {
        sources: [askSource, []],
        constants: askConstants,
      }, 
      data : aliceAskOrder
    };

    const txAskAddOrder = await orderBook
      .connect(alice1)
      .addOrder(askOrderConfig);

    const { sender: askSender, order: askOrder } = (await getEventArgs(
      txAskAddOrder,
      "AddOrder",
      orderBook
    )) as AddOrderEvent["args"];

    assert(askSender === alice1.address, "wrong sender");
    compareStructs(askOrder, askOrderConfig);

    // BID ORDER

    const bidRatio = fixedPointDiv(ONE, askRatio);
    const bidConstants = [max_uint256, bidRatio];
    const vBidOutputMax = op(
      Opcode.READ_MEMORY,
      memoryOperand(MemoryType.Constant, 0)
    );
    const vBidRatio = op(
      Opcode.READ_MEMORY,
      memoryOperand(MemoryType.Constant, 1)
    );
    // prettier-ignore
    const bidSource = concat([
      vBidOutputMax,
<<<<<<< HEAD
      vBidRatio,
    ]);
=======
      vBidPrice,
    ]); 
    const bobBidOrder = ethers.utils.toUtf8Bytes("bobBidOrder")

>>>>>>> b022e9a4
    const bidOrderConfig: OrderConfigStruct = {
      interpreter: interpreter.address,
      expressionDeployer: expressionDeployer.address,
      validInputs: [
        { token: tokenB.address, decimals: 18, vaultId: bobInputVault },
      ],
      validOutputs: [
        { token: tokenA.address, decimals: 18, vaultId: bobOutputVault },
      ],
      interpreterStateConfig: {
        sources: [bidSource, []],
        constants: bidConstants,
      },
      data : bobBidOrder
    };

    const txBidAddOrder = await orderBook
      .connect(alice2)
      .addOrder(bidOrderConfig);

    const { sender: bidSender, order: bidOrder } = (await getEventArgs(
      txBidAddOrder,
      "AddOrder",
      orderBook
    )) as AddOrderEvent["args"];

    assert(bidSender === alice2.address, "wrong sender");
    compareStructs(bidOrder, bidOrderConfig);

    // DEPOSITS

    const amountB = ethers.BigNumber.from("1000" + eighteenZeros);
    const amountA = ethers.BigNumber.from("1000" + eighteenZeros);

    await tokenB.transfer(alice1.address, amountB);
    await tokenA.transfer(alice2.address, amountA);

    const depositConfigStructAlice: DepositConfigStruct = {
      token: tokenB.address,
      vaultId: aliceOutputVault,
      amount: amountB,
    };
    const depositConfigStructBob: DepositConfigStruct = {
      token: tokenA.address,
      vaultId: bobOutputVault,
      amount: amountA,
    };

    await tokenB
      .connect(alice1)
      .approve(orderBook.address, depositConfigStructAlice.amount);
    await tokenA
      .connect(alice2)
      .approve(orderBook.address, depositConfigStructBob.amount);

    // Alice (alice1) deposits tokenB into her output vault
    const txDepositOrderAlice = await orderBook
      .connect(alice1)
      .deposit(depositConfigStructAlice);
    // Bob (alice2) deposits tokenA into his output vault
    const txDepositOrderBob = await orderBook
      .connect(alice2)
      .deposit(depositConfigStructBob);

    const { sender: depositAliceSender, config: depositAliceConfig } =
      (await getEventArgs(
        txDepositOrderAlice,
        "Deposit",
        orderBook
      )) as DepositEvent["args"];
    const { sender: depositBobSender, config: depositBobConfig } =
      (await getEventArgs(
        txDepositOrderBob,
        "Deposit",
        orderBook
      )) as DepositEvent["args"];

    assert(depositAliceSender === alice1.address);
    compareStructs(depositAliceConfig, depositConfigStructAlice);
    assert(depositBobSender === alice2.address);
    compareStructs(depositBobConfig, depositConfigStructBob);

    // BOUNTY BOT CLEARS THE ORDER

    const clearConfig: ClearConfigStruct = {
      aInputIOIndex: 0,
      aOutputIOIndex: 0,
      bInputIOIndex: 0,
      bOutputIOIndex: 0,
      aBountyVaultId: bountyBotVaultA,
      bBountyVaultId: bountyBotVaultB,
    };

    const txClearOrder = orderBook
      .connect(bountyBot)
      .clear(askOrder, bidOrder, clearConfig);

    await assertError(
      async () => await txClearOrder,
      "SAME_OWNER",
      "did not revert with same owner for ask and bid orders"
    );
  });

  it("should add ask and bid orders and clear the order", async function () {
    const signers = await ethers.getSigners();

    const alice = signers[1];
    const bob = signers[2];
    const bountyBot = signers[3];

    const orderBook = (await orderBookFactory.deploy()) as OrderBook;

    const aliceInputVault = ethers.BigNumber.from(randomUint256());
    const aliceOutputVault = ethers.BigNumber.from(randomUint256());
    const bobInputVault = ethers.BigNumber.from(randomUint256());
    const bobOutputVault = ethers.BigNumber.from(randomUint256());
    const bountyBotVaultA = ethers.BigNumber.from(randomUint256());
    const bountyBotVaultB = ethers.BigNumber.from(randomUint256());

    // ASK ORDER

    const askRatio = ethers.BigNumber.from("90" + eighteenZeros);
    const askConstants = [max_uint256, askRatio];
    const vAskOutputMax = op(
      Opcode.READ_MEMORY,
      memoryOperand(MemoryType.Constant, 0)
    );
    const vAskRatio = op(
      Opcode.READ_MEMORY,
      memoryOperand(MemoryType.Constant, 1)
    );
    // prettier-ignore
    const askSource = concat([
      vAskOutputMax,
<<<<<<< HEAD
      vAskRatio,
    ]);
=======
      vAskPrice,
    ]); 
    const aliceAskOrder = ethers.utils.toUtf8Bytes("aliceAskOrder")
    
>>>>>>> b022e9a4
    const askOrderConfig: OrderConfigStruct = {
      interpreter: interpreter.address,
      expressionDeployer: expressionDeployer.address,
      validInputs: [
        { token: tokenA.address, decimals: 18, vaultId: aliceInputVault },
      ],
      validOutputs: [
        { token: tokenB.address, decimals: 18, vaultId: aliceOutputVault },
      ],
      interpreterStateConfig: {
        sources: [askSource, []],
        constants: askConstants,
      },
      data : aliceAskOrder
    };

    const txAskAddOrder = await orderBook
      .connect(alice)
      .addOrder(askOrderConfig);

    const { sender: askSender, order: askOrder } = (await getEventArgs(
      txAskAddOrder,
      "AddOrder",
      orderBook
    )) as AddOrderEvent["args"];

    assert(askSender === alice.address, "wrong sender");
    compareStructs(askOrder, askOrderConfig);

    // BID ORDER

    const bidRatio = fixedPointDiv(ONE, askRatio);
    const bidConstants = [max_uint256, bidRatio];
    const vBidOutputMax = op(
      Opcode.READ_MEMORY,
      memoryOperand(MemoryType.Constant, 0)
    );
    const vBidRatio = op(
      Opcode.READ_MEMORY,
      memoryOperand(MemoryType.Constant, 1)
    );
    // prettier-ignore
    const bidSource = concat([
      vBidOutputMax,
<<<<<<< HEAD
      vBidRatio,
    ]);
=======
      vBidPrice,
    ]); 
    const bobBidOrder = ethers.utils.toUtf8Bytes("bobBidOrder")
    
>>>>>>> b022e9a4
    const bidOrderConfig: OrderConfigStruct = {
      interpreter: interpreter.address,
      expressionDeployer: expressionDeployer.address,
      validInputs: [
        { token: tokenB.address, decimals: 18, vaultId: bobInputVault },
      ],
      validOutputs: [
        { token: tokenA.address, decimals: 18, vaultId: bobOutputVault },
      ],
      interpreterStateConfig: {
        sources: [bidSource, []],
        constants: bidConstants,
      },
      data : bobBidOrder
    };

    const txBidAddOrder = await orderBook.connect(bob).addOrder(bidOrderConfig);

    const { sender: bidSender, order: bidOrder } = (await getEventArgs(
      txBidAddOrder,
      "AddOrder",
      orderBook
    )) as AddOrderEvent["args"];

    assert(bidSender === bob.address, "wrong sender");
    compareStructs(bidOrder, bidOrderConfig);

    // DEPOSITS

    const amountB = ethers.BigNumber.from("1000" + eighteenZeros);
    const amountA = ethers.BigNumber.from("1000" + eighteenZeros);

    await tokenB.transfer(alice.address, amountB);
    await tokenA.transfer(bob.address, amountA);

    const depositConfigStructAlice: DepositConfigStruct = {
      token: tokenB.address,
      vaultId: aliceOutputVault,
      amount: amountB,
    };
    const depositConfigStructBob: DepositConfigStruct = {
      token: tokenA.address,
      vaultId: bobOutputVault,
      amount: amountA,
    };

    await tokenB
      .connect(alice)
      .approve(orderBook.address, depositConfigStructAlice.amount);
    await tokenA
      .connect(bob)
      .approve(orderBook.address, depositConfigStructBob.amount);

    // Alice deposits tokenB into her output vault
    const txDepositOrderAlice = await orderBook
      .connect(alice)
      .deposit(depositConfigStructAlice);
    // Bob deposits tokenA into his output vault
    const txDepositOrderBob = await orderBook
      .connect(bob)
      .deposit(depositConfigStructBob);

    const { sender: depositAliceSender, config: depositAliceConfig } =
      (await getEventArgs(
        txDepositOrderAlice,
        "Deposit",
        orderBook
      )) as DepositEvent["args"];
    const { sender: depositBobSender, config: depositBobConfig } =
      (await getEventArgs(
        txDepositOrderBob,
        "Deposit",
        orderBook
      )) as DepositEvent["args"];

    assert(depositAliceSender === alice.address);
    compareStructs(depositAliceConfig, depositConfigStructAlice);
    assert(depositBobSender === bob.address);
    compareStructs(depositBobConfig, depositConfigStructBob);

    // BOUNTY BOT CLEARS THE ORDER

    const clearConfig: ClearConfigStruct = {
      aInputIOIndex: 0,
      aOutputIOIndex: 0,
      bInputIOIndex: 0,
      bOutputIOIndex: 0,
      aBountyVaultId: bountyBotVaultA,
      bBountyVaultId: bountyBotVaultB,
    };

    const txClearOrder = await orderBook
      .connect(bountyBot)
      .clear(askOrder, bidOrder, clearConfig);

    const {
      sender: clearSender,
      a: clearA_,
      b: clearB_,
      clearConfig: clearBountyConfig,
    } = (await getEventArgs(
      txClearOrder,
      "Clear",
      orderBook
    )) as ClearEvent["args"];
    const { stateChange: clearStateChange } = (await getEventArgs(
      txClearOrder,
      "AfterClear",
      orderBook
    )) as AfterClearEvent["args"];

    const aOutputMaxExpected = amountA;
    const bOutputMaxExpected = amountB;

    const aOutputExpected = minBN(
      aOutputMaxExpected,
      fixedPointMul(bidRatio, amountA)
    );
    const bOutputExpected = minBN(
      bOutputMaxExpected,
      fixedPointMul(askRatio, amountB)
    );

    const expectedClearStateChange: ClearStateChangeStruct = {
      aOutput: aOutputExpected,
      bOutput: bOutputExpected,
      aInput: fixedPointMul(askRatio, aOutputExpected),
      bInput: fixedPointMul(bidRatio, bOutputExpected),
    };

    assert(clearSender === bountyBot.address);
    compareSolStructs(clearA_, askOrder);
    compareSolStructs(clearB_, bidOrder);
    compareStructs(clearBountyConfig, clearConfig);
    compareStructs(clearStateChange, expectedClearStateChange);
  });
});<|MERGE_RESOLUTION|>--- conflicted
+++ resolved
@@ -138,6 +138,7 @@
           sources: [askSource, []],
           constants: askConstants,
         },
+        data: []
       };
       const txAskAddOrderAlice = await orderBook
         .connect(alice)
@@ -186,6 +187,7 @@
           sources: [bidSource, []],
           constants: bidConstants,
         },
+        data: []
       };
       const txBidAddOrder = await orderBook
         .connect(bob)
@@ -341,6 +343,7 @@
           sources: [askSource, []],
           constants: askConstants,
         },
+        data: []
       };
       const txAskAddOrderAlice = await orderBook
         .connect(alice)
@@ -389,6 +392,7 @@
           sources: [bidSource, []],
           constants: bidConstants,
         },
+        data: []
       };
       const txBidAddOrder = await orderBook
         .connect(bob)
@@ -544,6 +548,7 @@
           sources: [askSource, []],
           constants: askConstants,
         },
+        data: []
       };
       const txAskAddOrderAlice = await orderBook
         .connect(alice)
@@ -592,6 +597,7 @@
           sources: [bidSource, []],
           constants: bidConstants,
         },
+        data: []
       };
       const txBidAddOrder = await orderBook
         .connect(bob)
@@ -747,6 +753,7 @@
           sources: [askSource, []],
           constants: askConstants,
         },
+        data: []
       };
       const txAskAddOrderAlice = await orderBook
         .connect(alice)
@@ -795,6 +802,7 @@
           sources: [bidSource, []],
           constants: bidConstants,
         },
+        data: []
       };
       const txBidAddOrder = await orderBook
         .connect(bob)
@@ -950,6 +958,7 @@
           sources: [askSource, []],
           constants: askConstants,
         },
+        data: []
       };
       const txAskAddOrderAlice = await orderBook
         .connect(alice)
@@ -998,6 +1007,7 @@
           sources: [bidSource, []],
           constants: bidConstants,
         },
+        data: []
       };
       const txBidAddOrder = await orderBook
         .connect(bob)
@@ -1153,6 +1163,7 @@
           sources: [askSource, []],
           constants: askConstants,
         },
+        data: []
       };
       const txAskAddOrderAlice = await orderBook
         .connect(alice)
@@ -1201,6 +1212,7 @@
           sources: [bidSource, []],
           constants: bidConstants,
         },
+        data: []
       };
       const txBidAddOrder = await orderBook
         .connect(bob)
@@ -1355,6 +1367,7 @@
           sources: [askSource, []],
           constants: askConstants,
         },
+        data: []
       };
       const txAskAddOrderAlice = await orderBook
         .connect(alice)
@@ -1403,6 +1416,7 @@
           sources: [bidSource, []],
           constants: bidConstants,
         },
+        data: []
       };
       const txBidAddOrder = await orderBook
         .connect(bob)
@@ -1540,6 +1554,7 @@
           sources: [askSource, []],
           constants: askConstants,
         },
+        data: []
       };
       const txAskAddOrderAlice = await orderBook
         .connect(alice)
@@ -1588,6 +1603,7 @@
           sources: [bidSource, []],
           constants: bidConstants,
         },
+        data: []
       };
       const txBidAddOrder = await orderBook
         .connect(bob)
@@ -1725,6 +1741,7 @@
           sources: [askSource, []],
           constants: askConstants,
         },
+        data: []
       };
       const txAskAddOrderAlice = await orderBook
         .connect(alice)
@@ -1773,6 +1790,7 @@
           sources: [bidSource, []],
           constants: bidConstants,
         },
+        data: []
       };
       const txBidAddOrder = await orderBook
         .connect(bob)
@@ -1910,6 +1928,7 @@
           sources: [askSource, []],
           constants: askConstants,
         },
+        data: []
       };
       const txAskAddOrderAlice = await orderBook
         .connect(alice)
@@ -1958,6 +1977,7 @@
           sources: [bidSource, []],
           constants: bidConstants,
         },
+        data: []
       };
       const txBidAddOrder = await orderBook
         .connect(bob)
@@ -2095,6 +2115,7 @@
           sources: [askSource, []],
           constants: askConstants,
         },
+        data: []
       };
       const txAskAddOrderAlice = await orderBook
         .connect(alice)
@@ -2143,6 +2164,7 @@
           sources: [bidSource, []],
           constants: bidConstants,
         },
+        data: []
       };
       const txBidAddOrder = await orderBook
         .connect(bob)
@@ -2280,6 +2302,7 @@
           sources: [askSource, []],
           constants: askConstants,
         },
+        data: []
       };
       const txAskAddOrderAlice = await orderBook
         .connect(alice)
@@ -2328,6 +2351,7 @@
           sources: [bidSource, []],
           constants: bidConstants,
         },
+        data: []
       };
       const txBidAddOrder = await orderBook
         .connect(bob)
@@ -2429,15 +2453,10 @@
     // prettier-ignore
     const askSource = concat([
       vAskOutputMax,
-<<<<<<< HEAD
       vAskRatio,
     ]);
-=======
-      vAskPrice,
-    ]); 
     const aliceAskOrder = ethers.utils.toUtf8Bytes("aliceAskOrder")
 
->>>>>>> b022e9a4
     const askOrderConfig: OrderConfigStruct = {
       interpreter: interpreter.address,
       expressionDeployer: expressionDeployer.address,
@@ -2482,15 +2501,10 @@
     // prettier-ignore
     const bidSource = concat([
       vBidOutputMax,
-<<<<<<< HEAD
       vBidRatio,
     ]);
-=======
-      vBidPrice,
-    ]); 
     const bobBidOrder = ethers.utils.toUtf8Bytes("bobBidOrder")
-    
->>>>>>> b022e9a4
+
     const bidOrderConfig: OrderConfigStruct = {
       interpreter: interpreter.address,
       expressionDeployer: expressionDeployer.address,
@@ -2626,15 +2640,10 @@
     // prettier-ignore
     const askSource = concat([
       vAskOutputMax,
-<<<<<<< HEAD
       vAskRatio,
     ]);
-=======
-      vAskPrice,
-    ]); 
     const aliceAskOrder = ethers.utils.toUtf8Bytes("aliceAskOrder")
 
->>>>>>> b022e9a4
     const askOrderConfig: OrderConfigStruct = {
       interpreter: interpreter.address,
       expressionDeployer: expressionDeployer.address,
@@ -2679,15 +2688,10 @@
     // prettier-ignore
     const bidSource = concat([
       vBidOutputMax,
-<<<<<<< HEAD
       vBidRatio,
     ]);
-=======
-      vBidPrice,
-    ]); 
     const bobBidOrder = ethers.utils.toUtf8Bytes("bobBidOrder")
-    
->>>>>>> b022e9a4
+
     const bidOrderConfig: OrderConfigStruct = {
       interpreter: interpreter.address,
       expressionDeployer: expressionDeployer.address,
@@ -2823,15 +2827,10 @@
     // prettier-ignore
     const askSource = concat([
       vAskOutputMax,
-<<<<<<< HEAD
       vAskRatio,
     ]);
-=======
-      vAskPrice,
-    ]); 
     const aliceAskOrder = ethers.utils.toUtf8Bytes("aliceAskOrder")
 
->>>>>>> b022e9a4
     const askOrderConfig: OrderConfigStruct = {
       interpreter: interpreter.address,
       expressionDeployer: expressionDeployer.address,
@@ -2876,15 +2875,10 @@
     // prettier-ignore
     const bidSource = concat([
       vBidOutputMax,
-<<<<<<< HEAD
       vBidRatio,
     ]);
-=======
-      vBidPrice,
-    ]); 
     const bobBidOrder = ethers.utils.toUtf8Bytes("bobBidOrder")
-    
->>>>>>> b022e9a4
+
     const bidOrderConfig: OrderConfigStruct = {
       interpreter: interpreter.address,
       expressionDeployer: expressionDeployer.address,
@@ -3045,15 +3039,10 @@
     // prettier-ignore
     const askSource = concat([
       vAskOutputMax,
-<<<<<<< HEAD
       vAskRatio,
     ]);
-=======
-      vAskPrice,
-    ]); 
     const aliceAskOrder = ethers.utils.toUtf8Bytes("aliceAskOrder")
 
->>>>>>> b022e9a4
     const askOrderConfig: OrderConfigStruct = {
       interpreter: interpreter.address,
       expressionDeployer: expressionDeployer.address,
@@ -3066,7 +3055,7 @@
       interpreterStateConfig: {
         sources: [askSource, []],
         constants: askConstants,
-      }, 
+      },
       data : aliceAskOrder
     };
 
@@ -3098,15 +3087,10 @@
     // prettier-ignore
     const bidSource = concat([
       vBidOutputMax,
-<<<<<<< HEAD
       vBidRatio,
     ]);
-=======
-      vBidPrice,
-    ]); 
     const bobBidOrder = ethers.utils.toUtf8Bytes("bobBidOrder")
 
->>>>>>> b022e9a4
     const bidOrderConfig: OrderConfigStruct = {
       interpreter: interpreter.address,
       expressionDeployer: expressionDeployer.address,
@@ -3242,15 +3226,10 @@
     // prettier-ignore
     const askSource = concat([
       vAskOutputMax,
-<<<<<<< HEAD
       vAskRatio,
     ]);
-=======
-      vAskPrice,
-    ]); 
     const aliceAskOrder = ethers.utils.toUtf8Bytes("aliceAskOrder")
-    
->>>>>>> b022e9a4
+
     const askOrderConfig: OrderConfigStruct = {
       interpreter: interpreter.address,
       expressionDeployer: expressionDeployer.address,
@@ -3295,15 +3274,10 @@
     // prettier-ignore
     const bidSource = concat([
       vBidOutputMax,
-<<<<<<< HEAD
       vBidRatio,
     ]);
-=======
-      vBidPrice,
-    ]); 
     const bobBidOrder = ethers.utils.toUtf8Bytes("bobBidOrder")
-    
->>>>>>> b022e9a4
+
     const bidOrderConfig: OrderConfigStruct = {
       interpreter: interpreter.address,
       expressionDeployer: expressionDeployer.address,
