import { assert } from "chai";
import { ContractFactory } from "ethers";
import { concat } from "ethers/lib/utils";
import { ethers } from "hardhat";
import type {
  OrderBook,
  Rainterpreter,
  RainterpreterExpressionDeployer,
  ReserveToken18,
  ReserveTokenDecimals,
} from "../../typechain";
import { OrderNotFoundEvent } from "../../typechain/contracts/orderbook/IOrderBookV1";
import {
  AddOrderEvent,
  AfterClearEvent,
  ClearConfigStruct,
  ClearEvent,
  ClearStateChangeStruct,
  ContextEvent,
  DepositConfigStruct,
  DepositEvent,
  OrderConfigStruct,
} from "../../typechain/contracts/orderbook/OrderBook";
import { randomUint256 } from "../../utils/bytes";
import {
  eighteenZeros,
  max_uint256,
  ONE,
  sixZeros,
  twentyZeros,
} from "../../utils/constants/bigNumber";
import { basicDeploy } from "../../utils/deploy/basicDeploy";
import { rainterpreterDeploy } from "../../utils/deploy/interpreter/shared/rainterpreter/deploy";
import { rainterpreterExpressionDeployerDeploy } from "../../utils/deploy/interpreter/shared/rainterpreterExpressionDeployer/deploy";
import { getEventArgs, getEvents } from "../../utils/events";
import {
  memoryOperand,
  MemoryType,
  op,
} from "../../utils/interpreter/interpreter";
import { AllStandardOps } from "../../utils/interpreter/ops/allStandardOps";
import { fixedPointDiv, fixedPointMul, minBN } from "../../utils/math";
import { assertError } from "../../utils/test/assertError";
import {
  compareSolStructs,
  compareStructs,
} from "../../utils/test/compareStructs";

const Opcode = AllStandardOps;

describe("OrderBook clear order", async function () {
  let orderBookFactory: ContractFactory;
  let tokenA: ReserveToken18;
  let tokenB: ReserveToken18;
  let interpreter: Rainterpreter;
  let expressionDeployer: RainterpreterExpressionDeployer;

  beforeEach(async () => {
    tokenA = (await basicDeploy("ReserveToken18", {})) as ReserveToken18;
    tokenB = (await basicDeploy("ReserveToken18", {})) as ReserveToken18;
    await tokenA.initialize();
    await tokenB.initialize();
  });

  before(async () => {
    orderBookFactory = await ethers.getContractFactory("OrderBook", {});
    interpreter = await rainterpreterDeploy();
    expressionDeployer = await rainterpreterExpressionDeployerDeploy(
      interpreter
    );
  });

  describe("should scale outputMax with decimals", () => {
    it("should scale outputMax based on input/output token decimals (input token has SAME decimals as output: 6 vs 6)", async function () {
      const signers = await ethers.getSigners();

      const tokenADecimals = 6;
      const tokenBDecimals = 6;

      const tokenA06 = (await basicDeploy("ReserveTokenDecimals", {}, [
        tokenADecimals,
      ])) as ReserveTokenDecimals;
      const tokenB06 = (await basicDeploy("ReserveTokenDecimals", {}, [
        tokenBDecimals,
      ])) as ReserveTokenDecimals;
      await tokenA06.initialize();
      await tokenB06.initialize();

      const alice = signers[1];
      const bob = signers[2];
      const bountyBot = signers[3];

      const orderBook = (await orderBookFactory.deploy()) as OrderBook;

      const aliceInputVault = ethers.BigNumber.from(randomUint256());
      const aliceOutputVault = ethers.BigNumber.from(randomUint256());
      const bobInputVault = ethers.BigNumber.from(randomUint256());
      const bobOutputVault = ethers.BigNumber.from(randomUint256());
      const bountyBotVaultA = ethers.BigNumber.from(randomUint256());
      const bountyBotVaultB = ethers.BigNumber.from(randomUint256());

      // ASK ORDER

      // The ratio is 1:1 from the perspective of the expression.
      // This is a statement of economic equivalence in 18 decimal fixed point.
      const askRatio = ethers.BigNumber.from(10).pow(18);
      // note 18 decimals for outputMax
      // 1e18 means that only 1 unit of tokenB can be outputted per order
      const askOutputMax = ethers.BigNumber.from(1 + eighteenZeros);
      const askConstants = [askOutputMax, askRatio];
      const vAskOutputMax = op(
        Opcode.READ_MEMORY,
        memoryOperand(MemoryType.Constant, 0)
      );
      const vAskRatio = op(
        Opcode.READ_MEMORY,
        memoryOperand(MemoryType.Constant, 1)
      );
      // prettier-ignore
      const askSource = concat([
        vAskOutputMax,
        vAskRatio,
      ]);
      const askOrderConfig: OrderConfigStruct = {
        interpreter: interpreter.address,
        expressionDeployer: expressionDeployer.address,
        validInputs: [
          {
            token: tokenA06.address,
            decimals: tokenADecimals,
            vaultId: aliceInputVault,
          },
        ],
        validOutputs: [
          {
            token: tokenB06.address,
            decimals: tokenBDecimals,
            vaultId: aliceOutputVault,
          },
        ],
        interpreterStateConfig: {
          sources: [askSource, []],
          constants: askConstants,
        },
        data: [],
      };
      const txAskAddOrderAlice = await orderBook
        .connect(alice)
        .addOrder(askOrderConfig);
      const { order: askOrder } = (await getEventArgs(
        txAskAddOrderAlice,
        "AddOrder",
        orderBook
      )) as AddOrderEvent["args"];

      // BID ORDER

      const bidRatio = fixedPointDiv(ONE, askRatio);
      const bidConstants = [max_uint256, bidRatio];
      const vBidOutputMax = op(
        Opcode.READ_MEMORY,
        memoryOperand(MemoryType.Constant, 0)
      );
      const vBidRatio = op(
        Opcode.READ_MEMORY,
        memoryOperand(MemoryType.Constant, 1)
      );
      // prettier-ignore
      const bidSource = concat([
        vBidOutputMax,
        vBidRatio,
      ]);
      const bidOrderConfig: OrderConfigStruct = {
        interpreter: interpreter.address,
        expressionDeployer: expressionDeployer.address,
        validInputs: [
          {
            token: tokenB06.address,
            decimals: tokenBDecimals,
            vaultId: bobInputVault,
          },
        ],
        validOutputs: [
          {
            token: tokenA06.address,
            decimals: tokenADecimals,
            vaultId: bobOutputVault,
          },
        ],
        interpreterStateConfig: {
          sources: [bidSource, []],
          constants: bidConstants,
        },
        data: [],
      };
      const txBidAddOrder = await orderBook
        .connect(bob)
        .addOrder(bidOrderConfig);
      const { order: bidOrder } = (await getEventArgs(
        txBidAddOrder,
        "AddOrder",
        orderBook
      )) as AddOrderEvent["args"];

      // DEPOSITS

      const depositAmountB = ethers.BigNumber.from(2 + sixZeros);
      const depositAmountA = fixedPointMul(
        depositAmountB,
        ethers.BigNumber.from(10).pow(18 + tokenADecimals - tokenBDecimals)
      );

      const depositConfigStructAlice: DepositConfigStruct = {
        token: tokenB06.address,
        vaultId: aliceOutputVault,
        amount: depositAmountB,
      };
      const depositConfigStructBob: DepositConfigStruct = {
        token: tokenA06.address,
        vaultId: bobOutputVault,
        amount: depositAmountA,
      };
      await tokenB06.transfer(alice.address, depositAmountB);
      await tokenA06.transfer(bob.address, depositAmountA);
      await tokenB06
        .connect(alice)
        .approve(orderBook.address, depositConfigStructAlice.amount);
      await tokenA06
        .connect(bob)
        .approve(orderBook.address, depositConfigStructBob.amount);
      // Alice deposits tokenB18 into her output vault
      await orderBook.connect(alice).deposit(depositConfigStructAlice);
      // Bob deposits tokenA00 into his output vault
      await orderBook.connect(bob).deposit(depositConfigStructBob);

      // BOUNTY BOT CLEARS THE ORDER

      const clearConfig: ClearConfigStruct = {
        aInputIOIndex: 0,
        aOutputIOIndex: 0,
        bInputIOIndex: 0,
        bOutputIOIndex: 0,
        aBountyVaultId: bountyBotVaultA,
        bBountyVaultId: bountyBotVaultB,
      };

      await orderBook.connect(bountyBot).clear(askOrder, bidOrder, clearConfig);

      const aliceInputVaultBalance = await orderBook.vaultBalance(
        alice.address,
        tokenA06.address,
        aliceInputVault
      );
      const aliceOutputVaultBalance = await orderBook.vaultBalance(
        alice.address,
        tokenB06.address,
        aliceOutputVault
      );
      const bobInputVaultBalance = await orderBook.vaultBalance(
        bob.address,
        tokenB06.address,
        bobInputVault
      );
      const bobOutputVaultBalance = await orderBook.vaultBalance(
        bob.address,
        tokenA06.address,
        bobOutputVault
      );

      // transferred during clear
      assert(aliceInputVaultBalance.eq(depositAmountA.div(2)));
      assert(bobInputVaultBalance.eq(depositAmountB.div(2)));

      // never moved after being deposited
      assert(aliceOutputVaultBalance.eq(depositAmountB.div(2)));
      assert(bobOutputVaultBalance.eq(depositAmountA.div(2)));
    });

    it("should scale outputMax based on input/output token decimals (input token has MORE decimals than output: 20 vs 6)", async function () {
      const signers = await ethers.getSigners();

      const tokenADecimals = 20;
      const tokenBDecimals = 6;

      const tokenA20 = (await basicDeploy("ReserveTokenDecimals", {}, [
        tokenADecimals,
      ])) as ReserveTokenDecimals;
      const tokenB06 = (await basicDeploy("ReserveTokenDecimals", {}, [
        tokenBDecimals,
      ])) as ReserveTokenDecimals;
      await tokenA20.initialize();
      await tokenB06.initialize();

      const alice = signers[1];
      const bob = signers[2];
      const bountyBot = signers[3];

      const orderBook = (await orderBookFactory.deploy()) as OrderBook;

      const aliceInputVault = ethers.BigNumber.from(randomUint256());
      const aliceOutputVault = ethers.BigNumber.from(randomUint256());
      const bobInputVault = ethers.BigNumber.from(randomUint256());
      const bobOutputVault = ethers.BigNumber.from(randomUint256());
      const bountyBotVaultA = ethers.BigNumber.from(randomUint256());
      const bountyBotVaultB = ethers.BigNumber.from(randomUint256());

      // ASK ORDER

      // The ratio is 1:1 from the perspective of the expression.
      // This is a statement of economic equivalence in 18 decimal fixed point.
      const askRatio = ethers.BigNumber.from(10).pow(18);
      // note 18 decimals for outputMax
      // 1e18 means that only 1 unit of tokenB can be outputted per order
      const askOutputMax = ethers.BigNumber.from(1 + eighteenZeros);
      const askConstants = [askOutputMax, askRatio];
      const vAskOutputMax = op(
        Opcode.READ_MEMORY,
        memoryOperand(MemoryType.Constant, 0)
      );
      const vAskRatio = op(
        Opcode.READ_MEMORY,
        memoryOperand(MemoryType.Constant, 1)
      );
      // prettier-ignore
      const askSource = concat([
        vAskOutputMax,
        vAskRatio,
      ]);
      const askOrderConfig: OrderConfigStruct = {
        interpreter: interpreter.address,
        expressionDeployer: expressionDeployer.address,
        validInputs: [
          {
            token: tokenA20.address,
            decimals: tokenADecimals,
            vaultId: aliceInputVault,
          },
        ],
        validOutputs: [
          {
            token: tokenB06.address,
            decimals: tokenBDecimals,
            vaultId: aliceOutputVault,
          },
        ],
        interpreterStateConfig: {
          sources: [askSource, []],
          constants: askConstants,
        },
        data: [],
      };
      const txAskAddOrderAlice = await orderBook
        .connect(alice)
        .addOrder(askOrderConfig);
      const { order: askOrder } = (await getEventArgs(
        txAskAddOrderAlice,
        "AddOrder",
        orderBook
      )) as AddOrderEvent["args"];

      // BID ORDER

      const bidRatio = fixedPointDiv(ONE, askRatio);
      const bidConstants = [max_uint256, bidRatio];
      const vBidOutputMax = op(
        Opcode.READ_MEMORY,
        memoryOperand(MemoryType.Constant, 0)
      );
      const vBidRatio = op(
        Opcode.READ_MEMORY,
        memoryOperand(MemoryType.Constant, 1)
      );
      // prettier-ignore
      const bidSource = concat([
        vBidOutputMax,
        vBidRatio,
      ]);
      const bidOrderConfig: OrderConfigStruct = {
        interpreter: interpreter.address,
        expressionDeployer: expressionDeployer.address,
        validInputs: [
          {
            token: tokenB06.address,
            decimals: tokenBDecimals,
            vaultId: bobInputVault,
          },
        ],
        validOutputs: [
          {
            token: tokenA20.address,
            decimals: tokenADecimals,
            vaultId: bobOutputVault,
          },
        ],
        interpreterStateConfig: {
          sources: [bidSource, []],
          constants: bidConstants,
        },
        data: [],
      };
      const txBidAddOrder = await orderBook
        .connect(bob)
        .addOrder(bidOrderConfig);
      const { order: bidOrder } = (await getEventArgs(
        txBidAddOrder,
        "AddOrder",
        orderBook
      )) as AddOrderEvent["args"];

      // DEPOSITS

      const depositAmountB = ethers.BigNumber.from(2 + sixZeros);
      const depositAmountA = fixedPointMul(
        depositAmountB,
        ethers.BigNumber.from(10).pow(18 + tokenADecimals - tokenBDecimals)
      );

      const depositConfigStructAlice: DepositConfigStruct = {
        token: tokenB06.address,
        vaultId: aliceOutputVault,
        amount: depositAmountB,
      };
      const depositConfigStructBob: DepositConfigStruct = {
        token: tokenA20.address,
        vaultId: bobOutputVault,
        amount: depositAmountA,
      };
      await tokenB06.transfer(alice.address, depositAmountB);
      await tokenA20.transfer(bob.address, depositAmountA);
      await tokenB06
        .connect(alice)
        .approve(orderBook.address, depositConfigStructAlice.amount);
      await tokenA20
        .connect(bob)
        .approve(orderBook.address, depositConfigStructBob.amount);
      // Alice deposits tokenB18 into her output vault
      await orderBook.connect(alice).deposit(depositConfigStructAlice);
      // Bob deposits tokenA00 into his output vault
      await orderBook.connect(bob).deposit(depositConfigStructBob);

      // BOUNTY BOT CLEARS THE ORDER

      const clearConfig: ClearConfigStruct = {
        aInputIOIndex: 0,
        aOutputIOIndex: 0,
        bInputIOIndex: 0,
        bOutputIOIndex: 0,
        aBountyVaultId: bountyBotVaultA,
        bBountyVaultId: bountyBotVaultB,
      };

      await orderBook.connect(bountyBot).clear(askOrder, bidOrder, clearConfig);

      const aliceInputVaultBalance = await orderBook.vaultBalance(
        alice.address,
        tokenA20.address,
        aliceInputVault
      );
      const aliceOutputVaultBalance = await orderBook.vaultBalance(
        alice.address,
        tokenB06.address,
        aliceOutputVault
      );
      const bobInputVaultBalance = await orderBook.vaultBalance(
        bob.address,
        tokenB06.address,
        bobInputVault
      );
      const bobOutputVaultBalance = await orderBook.vaultBalance(
        bob.address,
        tokenA20.address,
        bobOutputVault
      );

      // transferred during clear
      assert(aliceInputVaultBalance.eq(depositAmountA.div(2)));
      assert(bobInputVaultBalance.eq(depositAmountB.div(2)));

      // never moved after being deposited
      assert(aliceOutputVaultBalance.eq(depositAmountB.div(2)));
      assert(bobOutputVaultBalance.eq(depositAmountA.div(2)));
    });

    it("should scale outputMax based on input/output token decimals (input token has MORE decimals than output: 18 vs 6)", async function () {
      const signers = await ethers.getSigners();

      const tokenADecimals = 18;
      const tokenBDecimals = 6;

      const tokenA18 = (await basicDeploy("ReserveTokenDecimals", {}, [
        tokenADecimals,
      ])) as ReserveTokenDecimals;
      const tokenB06 = (await basicDeploy("ReserveTokenDecimals", {}, [
        tokenBDecimals,
      ])) as ReserveTokenDecimals;
      await tokenA18.initialize();
      await tokenB06.initialize();

      const alice = signers[1];
      const bob = signers[2];
      const bountyBot = signers[3];

      const orderBook = (await orderBookFactory.deploy()) as OrderBook;

      const aliceInputVault = ethers.BigNumber.from(randomUint256());
      const aliceOutputVault = ethers.BigNumber.from(randomUint256());
      const bobInputVault = ethers.BigNumber.from(randomUint256());
      const bobOutputVault = ethers.BigNumber.from(randomUint256());
      const bountyBotVaultA = ethers.BigNumber.from(randomUint256());
      const bountyBotVaultB = ethers.BigNumber.from(randomUint256());

      // ASK ORDER

      // The ratio is 1:1 from the perspective of the expression.
      // This is a statement of economic equivalence in 18 decimal fixed point.
      const askRatio = ethers.BigNumber.from(10).pow(18);
      // note 18 decimals for outputMax
      // 1e18 means that only 1 unit of tokenB can be outputted per order
      const askOutputMax = ethers.BigNumber.from(1 + eighteenZeros);
      const askConstants = [askOutputMax, askRatio];
      const vAskOutputMax = op(
        Opcode.READ_MEMORY,
        memoryOperand(MemoryType.Constant, 0)
      );
      const vAskRatio = op(
        Opcode.READ_MEMORY,
        memoryOperand(MemoryType.Constant, 1)
      );
      // prettier-ignore
      const askSource = concat([
        vAskOutputMax,
        vAskRatio,
      ]);
      const askOrderConfig: OrderConfigStruct = {
        interpreter: interpreter.address,
        expressionDeployer: expressionDeployer.address,
        validInputs: [
          {
            token: tokenA18.address,
            decimals: tokenADecimals,
            vaultId: aliceInputVault,
          },
        ],
        validOutputs: [
          {
            token: tokenB06.address,
            decimals: tokenBDecimals,
            vaultId: aliceOutputVault,
          },
        ],
        interpreterStateConfig: {
          sources: [askSource, []],
          constants: askConstants,
        },
        data: [],
      };
      const txAskAddOrderAlice = await orderBook
        .connect(alice)
        .addOrder(askOrderConfig);
      const { order: askOrder } = (await getEventArgs(
        txAskAddOrderAlice,
        "AddOrder",
        orderBook
      )) as AddOrderEvent["args"];

      // BID ORDER

      const bidRatio = fixedPointDiv(ONE, askRatio);
      const bidConstants = [max_uint256, bidRatio];
      const vBidOutputMax = op(
        Opcode.READ_MEMORY,
        memoryOperand(MemoryType.Constant, 0)
      );
      const vBidRatio = op(
        Opcode.READ_MEMORY,
        memoryOperand(MemoryType.Constant, 1)
      );
      // prettier-ignore
      const bidSource = concat([
        vBidOutputMax,
        vBidRatio,
      ]);
      const bidOrderConfig: OrderConfigStruct = {
        interpreter: interpreter.address,
        expressionDeployer: expressionDeployer.address,
        validInputs: [
          {
            token: tokenB06.address,
            decimals: tokenBDecimals,
            vaultId: bobInputVault,
          },
        ],
        validOutputs: [
          {
            token: tokenA18.address,
            decimals: tokenADecimals,
            vaultId: bobOutputVault,
          },
        ],
        interpreterStateConfig: {
          sources: [bidSource, []],
          constants: bidConstants,
        },
        data: [],
      };
      const txBidAddOrder = await orderBook
        .connect(bob)
        .addOrder(bidOrderConfig);
      const { order: bidOrder } = (await getEventArgs(
        txBidAddOrder,
        "AddOrder",
        orderBook
      )) as AddOrderEvent["args"];

      // DEPOSITS

      const depositAmountB = ethers.BigNumber.from(2 + sixZeros);
      const depositAmountA = fixedPointMul(
        depositAmountB,
        ethers.BigNumber.from(10).pow(18 + tokenADecimals - tokenBDecimals)
      );

      const depositConfigStructAlice: DepositConfigStruct = {
        token: tokenB06.address,
        vaultId: aliceOutputVault,
        amount: depositAmountB,
      };
      const depositConfigStructBob: DepositConfigStruct = {
        token: tokenA18.address,
        vaultId: bobOutputVault,
        amount: depositAmountA,
      };
      await tokenB06.transfer(alice.address, depositAmountB);
      await tokenA18.transfer(bob.address, depositAmountA);
      await tokenB06
        .connect(alice)
        .approve(orderBook.address, depositConfigStructAlice.amount);
      await tokenA18
        .connect(bob)
        .approve(orderBook.address, depositConfigStructBob.amount);
      // Alice deposits tokenB18 into her output vault
      await orderBook.connect(alice).deposit(depositConfigStructAlice);
      // Bob deposits tokenA00 into his output vault
      await orderBook.connect(bob).deposit(depositConfigStructBob);

      // BOUNTY BOT CLEARS THE ORDER

      const clearConfig: ClearConfigStruct = {
        aInputIOIndex: 0,
        aOutputIOIndex: 0,
        bInputIOIndex: 0,
        bOutputIOIndex: 0,
        aBountyVaultId: bountyBotVaultA,
        bBountyVaultId: bountyBotVaultB,
      };

      await orderBook.connect(bountyBot).clear(askOrder, bidOrder, clearConfig);

      const aliceInputVaultBalance = await orderBook.vaultBalance(
        alice.address,
        tokenA18.address,
        aliceInputVault
      );
      const aliceOutputVaultBalance = await orderBook.vaultBalance(
        alice.address,
        tokenB06.address,
        aliceOutputVault
      );
      const bobInputVaultBalance = await orderBook.vaultBalance(
        bob.address,
        tokenB06.address,
        bobInputVault
      );
      const bobOutputVaultBalance = await orderBook.vaultBalance(
        bob.address,
        tokenA18.address,
        bobOutputVault
      );

      // transferred during clear
      assert(aliceInputVaultBalance.eq(depositAmountA.div(2)));
      assert(bobInputVaultBalance.eq(depositAmountB.div(2)));

      // never moved after being deposited
      assert(aliceOutputVaultBalance.eq(depositAmountB.div(2)));
      assert(bobOutputVaultBalance.eq(depositAmountA.div(2)));
    });

    it("should scale outputMax based on input/output token decimals (input token has LESS decimals than output: 6 vs 20)", async function () {
      const signers = await ethers.getSigners();

      const tokenADecimals = 6;
      const tokenBDecimals = 20;

      const tokenA06 = (await basicDeploy("ReserveTokenDecimals", {}, [
        tokenADecimals,
      ])) as ReserveTokenDecimals;
      const tokenB20 = (await basicDeploy("ReserveTokenDecimals", {}, [
        tokenBDecimals,
      ])) as ReserveTokenDecimals;
      await tokenA06.initialize();
      await tokenB20.initialize();

      const alice = signers[1];
      const bob = signers[2];
      const bountyBot = signers[3];

      const orderBook = (await orderBookFactory.deploy()) as OrderBook;

      const aliceInputVault = ethers.BigNumber.from(randomUint256());
      const aliceOutputVault = ethers.BigNumber.from(randomUint256());
      const bobInputVault = ethers.BigNumber.from(randomUint256());
      const bobOutputVault = ethers.BigNumber.from(randomUint256());
      const bountyBotVaultA = ethers.BigNumber.from(randomUint256());
      const bountyBotVaultB = ethers.BigNumber.from(randomUint256());

      // ASK ORDER

      // The ratio is 1:1 from the perspective of the expression.
      // This is a statement of economic equivalence in 18 decimal fixed point.
      const askRatio = ethers.BigNumber.from(10).pow(18);
      // note 18 decimals for outputMax
      // 1e18 means that only 1 unit of tokenB can be outputted per order
      const askOutputMax = ethers.BigNumber.from(1 + eighteenZeros);
      const askConstants = [askOutputMax, askRatio];
      const vAskOutputMax = op(
        Opcode.READ_MEMORY,
        memoryOperand(MemoryType.Constant, 0)
      );
      const vAskRatio = op(
        Opcode.READ_MEMORY,
        memoryOperand(MemoryType.Constant, 1)
      );
      // prettier-ignore
      const askSource = concat([
        vAskOutputMax,
        vAskRatio,
      ]);
      const askOrderConfig: OrderConfigStruct = {
        interpreter: interpreter.address,
        expressionDeployer: expressionDeployer.address,
        validInputs: [
          {
            token: tokenA06.address,
            decimals: tokenADecimals,
            vaultId: aliceInputVault,
          },
        ],
        validOutputs: [
          {
            token: tokenB20.address,
            decimals: tokenBDecimals,
            vaultId: aliceOutputVault,
          },
        ],
        interpreterStateConfig: {
          sources: [askSource, []],
          constants: askConstants,
        },
        data: [],
      };
      const txAskAddOrderAlice = await orderBook
        .connect(alice)
        .addOrder(askOrderConfig);
      const { order: askOrder } = (await getEventArgs(
        txAskAddOrderAlice,
        "AddOrder",
        orderBook
      )) as AddOrderEvent["args"];

      // BID ORDER

      const bidRatio = fixedPointDiv(ONE, askRatio);
      const bidConstants = [max_uint256, bidRatio];
      const vBidOutputMax = op(
        Opcode.READ_MEMORY,
        memoryOperand(MemoryType.Constant, 0)
      );
      const vBidRatio = op(
        Opcode.READ_MEMORY,
        memoryOperand(MemoryType.Constant, 1)
      );
      // prettier-ignore
      const bidSource = concat([
        vBidOutputMax,
        vBidRatio,
      ]);
      const bidOrderConfig: OrderConfigStruct = {
        interpreter: interpreter.address,
        expressionDeployer: expressionDeployer.address,
        validInputs: [
          {
            token: tokenB20.address,
            decimals: tokenBDecimals,
            vaultId: bobInputVault,
          },
        ],
        validOutputs: [
          {
            token: tokenA06.address,
            decimals: tokenADecimals,
            vaultId: bobOutputVault,
          },
        ],
        interpreterStateConfig: {
          sources: [bidSource, []],
          constants: bidConstants,
        },
        data: [],
      };
      const txBidAddOrder = await orderBook
        .connect(bob)
        .addOrder(bidOrderConfig);
      const { order: bidOrder } = (await getEventArgs(
        txBidAddOrder,
        "AddOrder",
        orderBook
      )) as AddOrderEvent["args"];

      // DEPOSITS

      const depositAmountB = ethers.BigNumber.from(2 + twentyZeros);
      const depositAmountA = fixedPointMul(
        depositAmountB,
        ethers.BigNumber.from(10).pow(18 + tokenADecimals - tokenBDecimals)
      );

      const depositConfigStructAlice: DepositConfigStruct = {
        token: tokenB20.address,
        vaultId: aliceOutputVault,
        amount: depositAmountB,
      };
      const depositConfigStructBob: DepositConfigStruct = {
        token: tokenA06.address,
        vaultId: bobOutputVault,
        amount: depositAmountA,
      };
      await tokenB20.transfer(alice.address, depositAmountB);
      await tokenA06.transfer(bob.address, depositAmountA);
      await tokenB20
        .connect(alice)
        .approve(orderBook.address, depositConfigStructAlice.amount);
      await tokenA06
        .connect(bob)
        .approve(orderBook.address, depositConfigStructBob.amount);
      // Alice deposits tokenB18 into her output vault
      await orderBook.connect(alice).deposit(depositConfigStructAlice);
      // Bob deposits tokenA00 into his output vault
      await orderBook.connect(bob).deposit(depositConfigStructBob);

      // BOUNTY BOT CLEARS THE ORDER

      const clearConfig: ClearConfigStruct = {
        aInputIOIndex: 0,
        aOutputIOIndex: 0,
        bInputIOIndex: 0,
        bOutputIOIndex: 0,
        aBountyVaultId: bountyBotVaultA,
        bBountyVaultId: bountyBotVaultB,
      };

      await orderBook.connect(bountyBot).clear(askOrder, bidOrder, clearConfig);

      const aliceInputVaultBalance = await orderBook.vaultBalance(
        alice.address,
        tokenA06.address,
        aliceInputVault
      );
      const aliceOutputVaultBalance = await orderBook.vaultBalance(
        alice.address,
        tokenB20.address,
        aliceOutputVault
      );
      const bobInputVaultBalance = await orderBook.vaultBalance(
        bob.address,
        tokenB20.address,
        bobInputVault
      );
      const bobOutputVaultBalance = await orderBook.vaultBalance(
        bob.address,
        tokenA06.address,
        bobOutputVault
      );

      // transferred during clear
      assert(aliceInputVaultBalance.eq(depositAmountA.div(2)));
      assert(bobInputVaultBalance.eq(depositAmountB.div(2)));

      // never moved after being deposited
      assert(aliceOutputVaultBalance.eq(depositAmountB.div(2)));
      assert(bobOutputVaultBalance.eq(depositAmountA.div(2)));
    });

    it("should scale outputMax based on input/output token decimals (input token has LESS decimals than output: 6 vs 18)", async function () {
      const signers = await ethers.getSigners();

      const tokenADecimals = 6;
      const tokenBDecimals = 18;

      const tokenA06 = (await basicDeploy("ReserveTokenDecimals", {}, [
        tokenADecimals,
      ])) as ReserveTokenDecimals;
      const tokenB18 = (await basicDeploy("ReserveTokenDecimals", {}, [
        tokenBDecimals,
      ])) as ReserveTokenDecimals;
      await tokenA06.initialize();
      await tokenB18.initialize();

      const alice = signers[1];
      const bob = signers[2];
      const bountyBot = signers[3];

      const orderBook = (await orderBookFactory.deploy()) as OrderBook;

      const aliceInputVault = ethers.BigNumber.from(randomUint256());
      const aliceOutputVault = ethers.BigNumber.from(randomUint256());
      const bobInputVault = ethers.BigNumber.from(randomUint256());
      const bobOutputVault = ethers.BigNumber.from(randomUint256());
      const bountyBotVaultA = ethers.BigNumber.from(randomUint256());
      const bountyBotVaultB = ethers.BigNumber.from(randomUint256());

      // ASK ORDER

      // The ratio is 1:1 from the perspective of the expression.
      // This is a statement of economic equivalence in 18 decimal fixed point.
      const askRatio = ethers.BigNumber.from(10).pow(18);
      // note 18 decimals for outputMax
      // 1e18 means that only 1 unit of tokenB can be outputted per order
      const askOutputMax = ethers.BigNumber.from(1 + eighteenZeros);
      const askConstants = [askOutputMax, askRatio];
      const vAskOutputMax = op(
        Opcode.READ_MEMORY,
        memoryOperand(MemoryType.Constant, 0)
      );
      const vAskRatio = op(
        Opcode.READ_MEMORY,
        memoryOperand(MemoryType.Constant, 1)
      );
      // prettier-ignore
      const askSource = concat([
        vAskOutputMax,
        vAskRatio,
      ]);
      const askOrderConfig: OrderConfigStruct = {
        interpreter: interpreter.address,
        expressionDeployer: expressionDeployer.address,
        validInputs: [
          {
            token: tokenA06.address,
            decimals: tokenADecimals,
            vaultId: aliceInputVault,
          },
        ],
        validOutputs: [
          {
            token: tokenB18.address,
            decimals: tokenBDecimals,
            vaultId: aliceOutputVault,
          },
        ],
        interpreterStateConfig: {
          sources: [askSource, []],
          constants: askConstants,
        },
        data: [],
      };
      const txAskAddOrderAlice = await orderBook
        .connect(alice)
        .addOrder(askOrderConfig);
      const { order: askOrder } = (await getEventArgs(
        txAskAddOrderAlice,
        "AddOrder",
        orderBook
      )) as AddOrderEvent["args"];

      // BID ORDER

      const bidRatio = fixedPointDiv(ONE, askRatio);
      const bidConstants = [max_uint256, bidRatio];
      const vBidOutputMax = op(
        Opcode.READ_MEMORY,
        memoryOperand(MemoryType.Constant, 0)
      );
      const vBidRatio = op(
        Opcode.READ_MEMORY,
        memoryOperand(MemoryType.Constant, 1)
      );
      // prettier-ignore
      const bidSource = concat([
        vBidOutputMax,
        vBidRatio,
      ]);
      const bidOrderConfig: OrderConfigStruct = {
        interpreter: interpreter.address,
        expressionDeployer: expressionDeployer.address,
        validInputs: [
          {
            token: tokenB18.address,
            decimals: tokenBDecimals,
            vaultId: bobInputVault,
          },
        ],
        validOutputs: [
          {
            token: tokenA06.address,
            decimals: tokenADecimals,
            vaultId: bobOutputVault,
          },
        ],
        interpreterStateConfig: {
          sources: [bidSource, []],
          constants: bidConstants,
        },
        data: [],
      };
      const txBidAddOrder = await orderBook
        .connect(bob)
        .addOrder(bidOrderConfig);
      const { order: bidOrder } = (await getEventArgs(
        txBidAddOrder,
        "AddOrder",
        orderBook
      )) as AddOrderEvent["args"];

      // DEPOSITS

      const depositAmountB = ethers.BigNumber.from(2 + eighteenZeros);
      const depositAmountA = fixedPointMul(
        depositAmountB,
        ethers.BigNumber.from(10).pow(18 + tokenADecimals - tokenBDecimals)
      );

      const depositConfigStructAlice: DepositConfigStruct = {
        token: tokenB18.address,
        vaultId: aliceOutputVault,
        amount: depositAmountB,
      };
      const depositConfigStructBob: DepositConfigStruct = {
        token: tokenA06.address,
        vaultId: bobOutputVault,
        amount: depositAmountA,
      };
      await tokenB18.transfer(alice.address, depositAmountB);
      await tokenA06.transfer(bob.address, depositAmountA);
      await tokenB18
        .connect(alice)
        .approve(orderBook.address, depositConfigStructAlice.amount);
      await tokenA06
        .connect(bob)
        .approve(orderBook.address, depositConfigStructBob.amount);
      // Alice deposits tokenB18 into her output vault
      await orderBook.connect(alice).deposit(depositConfigStructAlice);
      // Bob deposits tokenA00 into his output vault
      await orderBook.connect(bob).deposit(depositConfigStructBob);

      // BOUNTY BOT CLEARS THE ORDER

      const clearConfig: ClearConfigStruct = {
        aInputIOIndex: 0,
        aOutputIOIndex: 0,
        bInputIOIndex: 0,
        bOutputIOIndex: 0,
        aBountyVaultId: bountyBotVaultA,
        bBountyVaultId: bountyBotVaultB,
      };

      await orderBook.connect(bountyBot).clear(askOrder, bidOrder, clearConfig);

      const aliceInputVaultBalance = await orderBook.vaultBalance(
        alice.address,
        tokenA06.address,
        aliceInputVault
      );
      const aliceOutputVaultBalance = await orderBook.vaultBalance(
        alice.address,
        tokenB18.address,
        aliceOutputVault
      );
      const bobInputVaultBalance = await orderBook.vaultBalance(
        bob.address,
        tokenB18.address,
        bobInputVault
      );
      const bobOutputVaultBalance = await orderBook.vaultBalance(
        bob.address,
        tokenA06.address,
        bobOutputVault
      );

      // transferred during clear
      assert(aliceInputVaultBalance.eq(depositAmountA.div(2)));
      assert(bobInputVaultBalance.eq(depositAmountB.div(2)));

      // never moved after being deposited
      assert(aliceOutputVaultBalance.eq(depositAmountB.div(2)));
      assert(bobOutputVaultBalance.eq(depositAmountA.div(2)));
    });

    it("should scale outputMax based on input/output token decimals (input token has LESS decimals than output: 0 vs 18)", async function () {
      const signers = await ethers.getSigners();

      const tokenADecimals = 0;
      const tokenBDecimals = 18;

      const tokenA00 = (await basicDeploy("ReserveTokenDecimals", {}, [
        tokenADecimals,
      ])) as ReserveTokenDecimals;
      const tokenB18 = (await basicDeploy("ReserveTokenDecimals", {}, [
        tokenBDecimals,
      ])) as ReserveTokenDecimals;
      await tokenA00.initialize();
      await tokenB18.initialize();

      const alice = signers[1];
      const bob = signers[2];
      const bountyBot = signers[3];

      const orderBook = (await orderBookFactory.deploy()) as OrderBook;

      const aliceInputVault = ethers.BigNumber.from(randomUint256());
      const aliceOutputVault = ethers.BigNumber.from(randomUint256());
      const bobInputVault = ethers.BigNumber.from(randomUint256());
      const bobOutputVault = ethers.BigNumber.from(randomUint256());
      const bountyBotVaultA = ethers.BigNumber.from(randomUint256());
      const bountyBotVaultB = ethers.BigNumber.from(randomUint256());

      // ASK ORDER

      // The ratio is 1:1 from the perspective of the expression.
      // This is a statement of economic equivalence in 18 decimal fixed point.
      const askRatio = ethers.BigNumber.from(10).pow(18);
      // note 18 decimals for outputMax
      // 1e18 means that only 1 unit of tokenB can be outputted per order
      const askOutputMax = ethers.BigNumber.from(1 + eighteenZeros);
      const askConstants = [askOutputMax, askRatio];
      const vAskOutputMax = op(
        Opcode.READ_MEMORY,
        memoryOperand(MemoryType.Constant, 0)
      );
      const vAskRatio = op(
        Opcode.READ_MEMORY,
        memoryOperand(MemoryType.Constant, 1)
      );
      // prettier-ignore
      const askSource = concat([
        vAskOutputMax,
        vAskRatio,
      ]);
      const askOrderConfig: OrderConfigStruct = {
        interpreter: interpreter.address,
        expressionDeployer: expressionDeployer.address,
        validInputs: [
          {
            token: tokenA00.address,
            decimals: tokenADecimals,
            vaultId: aliceInputVault,
          },
        ],
        validOutputs: [
          {
            token: tokenB18.address,
            decimals: tokenBDecimals,
            vaultId: aliceOutputVault,
          },
        ],
        interpreterStateConfig: {
          sources: [askSource, []],
          constants: askConstants,
        },
        data: [],
      };
      const txAskAddOrderAlice = await orderBook
        .connect(alice)
        .addOrder(askOrderConfig);
      const { order: askOrder } = (await getEventArgs(
        txAskAddOrderAlice,
        "AddOrder",
        orderBook
      )) as AddOrderEvent["args"];

      // BID ORDER

      const bidRatio = fixedPointDiv(ONE, askRatio);
      const bidConstants = [max_uint256, bidRatio];
      const vBidOutputMax = op(
        Opcode.READ_MEMORY,
        memoryOperand(MemoryType.Constant, 0)
      );
      const vBidRatio = op(
        Opcode.READ_MEMORY,
        memoryOperand(MemoryType.Constant, 1)
      );
      // prettier-ignore
      const bidSource = concat([
        vBidOutputMax,
        vBidRatio,
      ]);
      const bidOrderConfig: OrderConfigStruct = {
        interpreter: interpreter.address,
        expressionDeployer: expressionDeployer.address,
        validInputs: [
          {
            token: tokenB18.address,
            decimals: tokenBDecimals,
            vaultId: bobInputVault,
          },
        ],
        validOutputs: [
          {
            token: tokenA00.address,
            decimals: tokenADecimals,
            vaultId: bobOutputVault,
          },
        ],
        interpreterStateConfig: {
          sources: [bidSource, []],
          constants: bidConstants,
        },
        data: [],
      };
      const txBidAddOrder = await orderBook
        .connect(bob)
        .addOrder(bidOrderConfig);
      const { order: bidOrder } = (await getEventArgs(
        txBidAddOrder,
        "AddOrder",
        orderBook
      )) as AddOrderEvent["args"];

      // DEPOSITS

      const depositAmountB = ethers.BigNumber.from(2 + eighteenZeros);
      const depositAmountA = fixedPointMul(
        depositAmountB,
        ethers.BigNumber.from(10).pow(18 + tokenADecimals - tokenBDecimals)
      );

      const depositConfigStructAlice: DepositConfigStruct = {
        token: tokenB18.address,
        vaultId: aliceOutputVault,
        amount: depositAmountB,
      };
      const depositConfigStructBob: DepositConfigStruct = {
        token: tokenA00.address,
        vaultId: bobOutputVault,
        amount: depositAmountA,
      };
      await tokenB18.transfer(alice.address, depositAmountB);
      await tokenA00.transfer(bob.address, depositAmountA);
      await tokenB18
        .connect(alice)
        .approve(orderBook.address, depositConfigStructAlice.amount);
      await tokenA00
        .connect(bob)
        .approve(orderBook.address, depositConfigStructBob.amount);
      // Alice deposits tokenB18 into her output vault
      await orderBook.connect(alice).deposit(depositConfigStructAlice);
      // Bob deposits tokenA00 into his output vault
      await orderBook.connect(bob).deposit(depositConfigStructBob);

      // BOUNTY BOT CLEARS THE ORDER

      const clearConfig: ClearConfigStruct = {
        aInputIOIndex: 0,
        aOutputIOIndex: 0,
        bInputIOIndex: 0,
        bOutputIOIndex: 0,
        aBountyVaultId: bountyBotVaultA,
        bBountyVaultId: bountyBotVaultB,
      };

      await orderBook.connect(bountyBot).clear(askOrder, bidOrder, clearConfig);

      const aliceInputVaultBalance = await orderBook.vaultBalance(
        alice.address,
        tokenA00.address,
        aliceInputVault
      );
      const aliceOutputVaultBalance = await orderBook.vaultBalance(
        alice.address,
        tokenB18.address,
        aliceOutputVault
      );
      const bobInputVaultBalance = await orderBook.vaultBalance(
        bob.address,
        tokenB18.address,
        bobInputVault
      );
      const bobOutputVaultBalance = await orderBook.vaultBalance(
        bob.address,
        tokenA00.address,
        bobOutputVault
      );

      // transferred during clear
      assert(aliceInputVaultBalance.eq(depositAmountA.div(2)));
      assert(bobInputVaultBalance.eq(depositAmountB.div(2)));

      // never moved after being deposited
      assert(aliceOutputVaultBalance.eq(depositAmountB.div(2)));
      assert(bobOutputVaultBalance.eq(depositAmountA.div(2)));
    });
  });

  describe("should scale ratio with decimals", () => {
    it("should scale ratio based on input/output token decimals (input token has SAME decimals as output: 6 vs 6)", async function () {
      const signers = await ethers.getSigners();

      const tokenADecimals = 6;
      const tokenBDecimals = 6;

      const tokenA06 = (await basicDeploy("ReserveTokenDecimals", {}, [
        tokenADecimals,
      ])) as ReserveTokenDecimals;
      const tokenB06 = (await basicDeploy("ReserveTokenDecimals", {}, [
        tokenBDecimals,
      ])) as ReserveTokenDecimals;
      await tokenA06.initialize();
      await tokenB06.initialize();

      const alice = signers[1];
      const bob = signers[2];
      const bountyBot = signers[3];

      const orderBook = (await orderBookFactory.deploy()) as OrderBook;

      const aliceInputVault = ethers.BigNumber.from(randomUint256());
      const aliceOutputVault = ethers.BigNumber.from(randomUint256());
      const bobInputVault = ethers.BigNumber.from(randomUint256());
      const bobOutputVault = ethers.BigNumber.from(randomUint256());
      const bountyBotVaultA = ethers.BigNumber.from(randomUint256());
      const bountyBotVaultB = ethers.BigNumber.from(randomUint256());

      // ASK ORDER

      // The ratio is 1:1 from the perspective of the expression.
      // This is a statement of economic equivalence in 18 decimal fixed point.
      const askRatio = ethers.BigNumber.from(10).pow(18);
      const askConstants = [max_uint256, askRatio];
      const vAskOutputMax = op(
        Opcode.READ_MEMORY,
        memoryOperand(MemoryType.Constant, 0)
      );
      const vAskRatio = op(
        Opcode.READ_MEMORY,
        memoryOperand(MemoryType.Constant, 1)
      );
      // prettier-ignore
      const askSource = concat([
        vAskOutputMax,
        vAskRatio,
      ]);
      const askOrderConfig: OrderConfigStruct = {
        interpreter: interpreter.address,
        expressionDeployer: expressionDeployer.address,
        validInputs: [
          {
            token: tokenA06.address,
            decimals: tokenADecimals,
            vaultId: aliceInputVault,
          },
        ],
        validOutputs: [
          {
            token: tokenB06.address,
            decimals: tokenBDecimals,
            vaultId: aliceOutputVault,
          },
        ],
        interpreterStateConfig: {
          sources: [askSource, []],
          constants: askConstants,
        },
        data: [],
      };
      const txAskAddOrderAlice = await orderBook
        .connect(alice)
        .addOrder(askOrderConfig);
      const { order: askOrder } = (await getEventArgs(
        txAskAddOrderAlice,
        "AddOrder",
        orderBook
      )) as AddOrderEvent["args"];

      // BID ORDER

      const bidRatio = fixedPointDiv(ONE, askRatio);
      const bidConstants = [max_uint256, bidRatio];
      const vBidOutputMax = op(
        Opcode.READ_MEMORY,
        memoryOperand(MemoryType.Constant, 0)
      );
      const vBidRatio = op(
        Opcode.READ_MEMORY,
        memoryOperand(MemoryType.Constant, 1)
      );
      // prettier-ignore
      const bidSource = concat([
        vBidOutputMax,
        vBidRatio,
      ]);
      const bidOrderConfig: OrderConfigStruct = {
        interpreter: interpreter.address,
        expressionDeployer: expressionDeployer.address,
        validInputs: [
          {
            token: tokenB06.address,
            decimals: tokenBDecimals,
            vaultId: bobInputVault,
          },
        ],
        validOutputs: [
          {
            token: tokenA06.address,
            decimals: tokenADecimals,
            vaultId: bobOutputVault,
          },
        ],
        interpreterStateConfig: {
          sources: [bidSource, []],
          constants: bidConstants,
        },
        data: [],
      };
      const txBidAddOrder = await orderBook
        .connect(bob)
        .addOrder(bidOrderConfig);
      const { order: bidOrder } = (await getEventArgs(
        txBidAddOrder,
        "AddOrder",
        orderBook
      )) as AddOrderEvent["args"];

      // DEPOSITS

      const depositAmountB = ethers.BigNumber.from(2 + sixZeros);
      const depositAmountA = fixedPointMul(
        depositAmountB,
        ethers.BigNumber.from(10).pow(18 + tokenADecimals - tokenBDecimals)
      );

      const depositConfigStructAlice: DepositConfigStruct = {
        token: tokenB06.address,
        vaultId: aliceOutputVault,
        amount: depositAmountB,
      };
      const depositConfigStructBob: DepositConfigStruct = {
        token: tokenA06.address,
        vaultId: bobOutputVault,
        amount: depositAmountA,
      };
      await tokenB06.transfer(alice.address, depositAmountB);
      await tokenA06.transfer(bob.address, depositAmountA);
      await tokenB06
        .connect(alice)
        .approve(orderBook.address, depositConfigStructAlice.amount);
      await tokenA06
        .connect(bob)
        .approve(orderBook.address, depositConfigStructBob.amount);
      // Alice deposits tokenB18 into her output vault
      await orderBook.connect(alice).deposit(depositConfigStructAlice);
      // Bob deposits tokenA00 into his output vault
      await orderBook.connect(bob).deposit(depositConfigStructBob);

      // BOUNTY BOT CLEARS THE ORDER

      const clearConfig: ClearConfigStruct = {
        aInputIOIndex: 0,
        aOutputIOIndex: 0,
        bInputIOIndex: 0,
        bOutputIOIndex: 0,
        aBountyVaultId: bountyBotVaultA,
        bBountyVaultId: bountyBotVaultB,
      };

      await orderBook.connect(bountyBot).clear(askOrder, bidOrder, clearConfig);

      const aliceInputVaultBalance = await orderBook.vaultBalance(
        alice.address,
        tokenA06.address,
        aliceInputVault
      );
      const bobInputVaultBalance = await orderBook.vaultBalance(
        bob.address,
        tokenB06.address,
        bobInputVault
      );

      assert(aliceInputVaultBalance.eq(depositAmountA));
      assert(bobInputVaultBalance.eq(depositAmountB));
    });

    it("should scale ratio based on input/output token decimals (input token has MORE decimals than output: 20 vs 6)", async function () {
      const signers = await ethers.getSigners();

      const tokenADecimals = 20;
      const tokenBDecimals = 6;

      const tokenA20 = (await basicDeploy("ReserveTokenDecimals", {}, [
        tokenADecimals,
      ])) as ReserveTokenDecimals;
      const tokenB06 = (await basicDeploy("ReserveTokenDecimals", {}, [
        tokenBDecimals,
      ])) as ReserveTokenDecimals;
      await tokenA20.initialize();
      await tokenB06.initialize();

      const alice = signers[1];
      const bob = signers[2];
      const bountyBot = signers[3];

      const orderBook = (await orderBookFactory.deploy()) as OrderBook;

      const aliceInputVault = ethers.BigNumber.from(randomUint256());
      const aliceOutputVault = ethers.BigNumber.from(randomUint256());
      const bobInputVault = ethers.BigNumber.from(randomUint256());
      const bobOutputVault = ethers.BigNumber.from(randomUint256());
      const bountyBotVaultA = ethers.BigNumber.from(randomUint256());
      const bountyBotVaultB = ethers.BigNumber.from(randomUint256());

      // ASK ORDER

      // The ratio is 1:1 from the perspective of the expression.
      // This is a statement of economic equivalence in 18 decimal fixed point.
      const askRatio = ethers.BigNumber.from(10).pow(18);
      const askConstants = [max_uint256, askRatio];
      const vAskOutputMax = op(
        Opcode.READ_MEMORY,
        memoryOperand(MemoryType.Constant, 0)
      );
      const vAskRatio = op(
        Opcode.READ_MEMORY,
        memoryOperand(MemoryType.Constant, 1)
      );
      // prettier-ignore
      const askSource = concat([
        vAskOutputMax,
        vAskRatio,
      ]);
      const askOrderConfig: OrderConfigStruct = {
        interpreter: interpreter.address,
        expressionDeployer: expressionDeployer.address,
        validInputs: [
          {
            token: tokenA20.address,
            decimals: tokenADecimals,
            vaultId: aliceInputVault,
          },
        ],
        validOutputs: [
          {
            token: tokenB06.address,
            decimals: tokenBDecimals,
            vaultId: aliceOutputVault,
          },
        ],
        interpreterStateConfig: {
          sources: [askSource, []],
          constants: askConstants,
        },
        data: [],
      };
      const txAskAddOrderAlice = await orderBook
        .connect(alice)
        .addOrder(askOrderConfig);
      const { order: askOrder } = (await getEventArgs(
        txAskAddOrderAlice,
        "AddOrder",
        orderBook
      )) as AddOrderEvent["args"];

      // BID ORDER

      const bidRatio = fixedPointDiv(ONE, askRatio);
      const bidConstants = [max_uint256, bidRatio];
      const vBidOutputMax = op(
        Opcode.READ_MEMORY,
        memoryOperand(MemoryType.Constant, 0)
      );
      const vBidRatio = op(
        Opcode.READ_MEMORY,
        memoryOperand(MemoryType.Constant, 1)
      );
      // prettier-ignore
      const bidSource = concat([
        vBidOutputMax,
        vBidRatio,
      ]);
      const bidOrderConfig: OrderConfigStruct = {
        interpreter: interpreter.address,
        expressionDeployer: expressionDeployer.address,
        validInputs: [
          {
            token: tokenB06.address,
            decimals: tokenBDecimals,
            vaultId: bobInputVault,
          },
        ],
        validOutputs: [
          {
            token: tokenA20.address,
            decimals: tokenADecimals,
            vaultId: bobOutputVault,
          },
        ],
        interpreterStateConfig: {
          sources: [bidSource, []],
          constants: bidConstants,
        },
        data: [],
      };
      const txBidAddOrder = await orderBook
        .connect(bob)
        .addOrder(bidOrderConfig);
      const { order: bidOrder } = (await getEventArgs(
        txBidAddOrder,
        "AddOrder",
        orderBook
      )) as AddOrderEvent["args"];

      // DEPOSITS

      const depositAmountB = ethers.BigNumber.from(2 + sixZeros);
      const depositAmountA = fixedPointMul(
        depositAmountB,
        ethers.BigNumber.from(10).pow(18 + tokenADecimals - tokenBDecimals)
      );

      const depositConfigStructAlice: DepositConfigStruct = {
        token: tokenB06.address,
        vaultId: aliceOutputVault,
        amount: depositAmountB,
      };
      const depositConfigStructBob: DepositConfigStruct = {
        token: tokenA20.address,
        vaultId: bobOutputVault,
        amount: depositAmountA,
      };
      await tokenB06.transfer(alice.address, depositAmountB);
      await tokenA20.transfer(bob.address, depositAmountA);
      await tokenB06
        .connect(alice)
        .approve(orderBook.address, depositConfigStructAlice.amount);
      await tokenA20
        .connect(bob)
        .approve(orderBook.address, depositConfigStructBob.amount);
      // Alice deposits tokenB18 into her output vault
      await orderBook.connect(alice).deposit(depositConfigStructAlice);
      // Bob deposits tokenA00 into his output vault
      await orderBook.connect(bob).deposit(depositConfigStructBob);

      // BOUNTY BOT CLEARS THE ORDER

      const clearConfig: ClearConfigStruct = {
        aInputIOIndex: 0,
        aOutputIOIndex: 0,
        bInputIOIndex: 0,
        bOutputIOIndex: 0,
        aBountyVaultId: bountyBotVaultA,
        bBountyVaultId: bountyBotVaultB,
      };

      await orderBook.connect(bountyBot).clear(askOrder, bidOrder, clearConfig);

      const aliceInputVaultBalance = await orderBook.vaultBalance(
        alice.address,
        tokenA20.address,
        aliceInputVault
      );
      const bobInputVaultBalance = await orderBook.vaultBalance(
        bob.address,
        tokenB06.address,
        bobInputVault
      );

      assert(aliceInputVaultBalance.eq(depositAmountA));
      assert(bobInputVaultBalance.eq(depositAmountB));
    });

    it("should scale ratio based on input/output token decimals (input token has MORE decimals than output: 18 vs 6)", async function () {
      const signers = await ethers.getSigners();

      const tokenADecimals = 18;
      const tokenBDecimals = 6;

      const tokenA18 = (await basicDeploy("ReserveTokenDecimals", {}, [
        tokenADecimals,
      ])) as ReserveTokenDecimals;
      const tokenB06 = (await basicDeploy("ReserveTokenDecimals", {}, [
        tokenBDecimals,
      ])) as ReserveTokenDecimals;
      await tokenA18.initialize();
      await tokenB06.initialize();

      const alice = signers[1];
      const bob = signers[2];
      const bountyBot = signers[3];

      const orderBook = (await orderBookFactory.deploy()) as OrderBook;

      const aliceInputVault = ethers.BigNumber.from(randomUint256());
      const aliceOutputVault = ethers.BigNumber.from(randomUint256());
      const bobInputVault = ethers.BigNumber.from(randomUint256());
      const bobOutputVault = ethers.BigNumber.from(randomUint256());
      const bountyBotVaultA = ethers.BigNumber.from(randomUint256());
      const bountyBotVaultB = ethers.BigNumber.from(randomUint256());

      // ASK ORDER

      // The ratio is 1:1 from the perspective of the expression.
      // This is a statement of economic equivalence in 18 decimal fixed point.
      const askRatio = ethers.BigNumber.from(10).pow(18);
      const askConstants = [max_uint256, askRatio];
      const vAskOutputMax = op(
        Opcode.READ_MEMORY,
        memoryOperand(MemoryType.Constant, 0)
      );
      const vAskRatio = op(
        Opcode.READ_MEMORY,
        memoryOperand(MemoryType.Constant, 1)
      );
      // prettier-ignore
      const askSource = concat([
        vAskOutputMax,
        vAskRatio,
      ]);
      const askOrderConfig: OrderConfigStruct = {
        interpreter: interpreter.address,
        expressionDeployer: expressionDeployer.address,
        validInputs: [
          {
            token: tokenA18.address,
            decimals: tokenADecimals,
            vaultId: aliceInputVault,
          },
        ],
        validOutputs: [
          {
            token: tokenB06.address,
            decimals: tokenBDecimals,
            vaultId: aliceOutputVault,
          },
        ],
        interpreterStateConfig: {
          sources: [askSource, []],
          constants: askConstants,
        },
        data: [],
      };
      const txAskAddOrderAlice = await orderBook
        .connect(alice)
        .addOrder(askOrderConfig);
      const { order: askOrder } = (await getEventArgs(
        txAskAddOrderAlice,
        "AddOrder",
        orderBook
      )) as AddOrderEvent["args"];

      // BID ORDER

      const bidRatio = fixedPointDiv(ONE, askRatio);
      const bidConstants = [max_uint256, bidRatio];
      const vBidOutputMax = op(
        Opcode.READ_MEMORY,
        memoryOperand(MemoryType.Constant, 0)
      );
      const vBidRatio = op(
        Opcode.READ_MEMORY,
        memoryOperand(MemoryType.Constant, 1)
      );
      // prettier-ignore
      const bidSource = concat([
        vBidOutputMax,
        vBidRatio,
      ]);
      const bidOrderConfig: OrderConfigStruct = {
        interpreter: interpreter.address,
        expressionDeployer: expressionDeployer.address,
        validInputs: [
          {
            token: tokenB06.address,
            decimals: tokenBDecimals,
            vaultId: bobInputVault,
          },
        ],
        validOutputs: [
          {
            token: tokenA18.address,
            decimals: tokenADecimals,
            vaultId: bobOutputVault,
          },
        ],
        interpreterStateConfig: {
          sources: [bidSource, []],
          constants: bidConstants,
        },
        data: [],
      };
      const txBidAddOrder = await orderBook
        .connect(bob)
        .addOrder(bidOrderConfig);
      const { order: bidOrder } = (await getEventArgs(
        txBidAddOrder,
        "AddOrder",
        orderBook
      )) as AddOrderEvent["args"];

      // DEPOSITS

      const depositAmountB = ethers.BigNumber.from(2 + sixZeros);
      const depositAmountA = fixedPointMul(
        depositAmountB,
        ethers.BigNumber.from(10).pow(18 + tokenADecimals - tokenBDecimals)
      );

      const depositConfigStructAlice: DepositConfigStruct = {
        token: tokenB06.address,
        vaultId: aliceOutputVault,
        amount: depositAmountB,
      };
      const depositConfigStructBob: DepositConfigStruct = {
        token: tokenA18.address,
        vaultId: bobOutputVault,
        amount: depositAmountA,
      };
      await tokenB06.transfer(alice.address, depositAmountB);
      await tokenA18.transfer(bob.address, depositAmountA);
      await tokenB06
        .connect(alice)
        .approve(orderBook.address, depositConfigStructAlice.amount);
      await tokenA18
        .connect(bob)
        .approve(orderBook.address, depositConfigStructBob.amount);
      // Alice deposits tokenB18 into her output vault
      await orderBook.connect(alice).deposit(depositConfigStructAlice);
      // Bob deposits tokenA00 into his output vault
      await orderBook.connect(bob).deposit(depositConfigStructBob);

      // BOUNTY BOT CLEARS THE ORDER

      const clearConfig: ClearConfigStruct = {
        aInputIOIndex: 0,
        aOutputIOIndex: 0,
        bInputIOIndex: 0,
        bOutputIOIndex: 0,
        aBountyVaultId: bountyBotVaultA,
        bBountyVaultId: bountyBotVaultB,
      };

      await orderBook.connect(bountyBot).clear(askOrder, bidOrder, clearConfig);

      const aliceInputVaultBalance = await orderBook.vaultBalance(
        alice.address,
        tokenA18.address,
        aliceInputVault
      );
      const bobInputVaultBalance = await orderBook.vaultBalance(
        bob.address,
        tokenB06.address,
        bobInputVault
      );

      assert(aliceInputVaultBalance.eq(depositAmountA));
      assert(bobInputVaultBalance.eq(depositAmountB));
    });

    it("should scale ratio based on input/output token decimals (input token has LESS decimals than output: 6 vs 20)", async function () {
      const signers = await ethers.getSigners();

      const tokenADecimals = 6;
      const tokenBDecimals = 20;

      const tokenA06 = (await basicDeploy("ReserveTokenDecimals", {}, [
        tokenADecimals,
      ])) as ReserveTokenDecimals;
      const tokenB20 = (await basicDeploy("ReserveTokenDecimals", {}, [
        tokenBDecimals,
      ])) as ReserveTokenDecimals;
      await tokenA06.initialize();
      await tokenB20.initialize();

      const alice = signers[1];
      const bob = signers[2];
      const bountyBot = signers[3];

      const orderBook = (await orderBookFactory.deploy()) as OrderBook;

      const aliceInputVault = ethers.BigNumber.from(randomUint256());
      const aliceOutputVault = ethers.BigNumber.from(randomUint256());
      const bobInputVault = ethers.BigNumber.from(randomUint256());
      const bobOutputVault = ethers.BigNumber.from(randomUint256());
      const bountyBotVaultA = ethers.BigNumber.from(randomUint256());
      const bountyBotVaultB = ethers.BigNumber.from(randomUint256());

      // ASK ORDER

      // The ratio is 1:1 from the perspective of the expression.
      // This is a statement of economic equivalence in 18 decimal fixed point.
      const askRatio = ethers.BigNumber.from(10).pow(18);
      const askConstants = [max_uint256, askRatio];
      const vAskOutputMax = op(
        Opcode.READ_MEMORY,
        memoryOperand(MemoryType.Constant, 0)
      );
      const vAskRatio = op(
        Opcode.READ_MEMORY,
        memoryOperand(MemoryType.Constant, 1)
      );
      // prettier-ignore
      const askSource = concat([
        vAskOutputMax,
        vAskRatio,
      ]);
      const askOrderConfig: OrderConfigStruct = {
        interpreter: interpreter.address,
        expressionDeployer: expressionDeployer.address,
        validInputs: [
          {
            token: tokenA06.address,
            decimals: tokenADecimals,
            vaultId: aliceInputVault,
          },
        ],
        validOutputs: [
          {
            token: tokenB20.address,
            decimals: tokenBDecimals,
            vaultId: aliceOutputVault,
          },
        ],
        interpreterStateConfig: {
          sources: [askSource, []],
          constants: askConstants,
        },
        data: [],
      };
      const txAskAddOrderAlice = await orderBook
        .connect(alice)
        .addOrder(askOrderConfig);
      const { order: askOrder } = (await getEventArgs(
        txAskAddOrderAlice,
        "AddOrder",
        orderBook
      )) as AddOrderEvent["args"];

      // BID ORDER

      const bidRatio = fixedPointDiv(ONE, askRatio);
      const bidConstants = [max_uint256, bidRatio];
      const vBidOutputMax = op(
        Opcode.READ_MEMORY,
        memoryOperand(MemoryType.Constant, 0)
      );
      const vBidRatio = op(
        Opcode.READ_MEMORY,
        memoryOperand(MemoryType.Constant, 1)
      );
      // prettier-ignore
      const bidSource = concat([
        vBidOutputMax,
        vBidRatio,
      ]);
      const bidOrderConfig: OrderConfigStruct = {
        interpreter: interpreter.address,
        expressionDeployer: expressionDeployer.address,
        validInputs: [
          {
            token: tokenB20.address,
            decimals: tokenBDecimals,
            vaultId: bobInputVault,
          },
        ],
        validOutputs: [
          {
            token: tokenA06.address,
            decimals: tokenADecimals,
            vaultId: bobOutputVault,
          },
        ],
        interpreterStateConfig: {
          sources: [bidSource, []],
          constants: bidConstants,
        },
        data: [],
      };
      const txBidAddOrder = await orderBook
        .connect(bob)
        .addOrder(bidOrderConfig);
      const { order: bidOrder } = (await getEventArgs(
        txBidAddOrder,
        "AddOrder",
        orderBook
      )) as AddOrderEvent["args"];

      // DEPOSITS

      const depositAmountB = ethers.BigNumber.from(2 + twentyZeros);
      const depositAmountA = fixedPointMul(
        depositAmountB,
        ethers.BigNumber.from(10).pow(18 + tokenADecimals - tokenBDecimals)
      );

      const depositConfigStructAlice: DepositConfigStruct = {
        token: tokenB20.address,
        vaultId: aliceOutputVault,
        amount: depositAmountB,
      };
      const depositConfigStructBob: DepositConfigStruct = {
        token: tokenA06.address,
        vaultId: bobOutputVault,
        amount: depositAmountA,
      };
      await tokenB20.transfer(alice.address, depositAmountB);
      await tokenA06.transfer(bob.address, depositAmountA);
      await tokenB20
        .connect(alice)
        .approve(orderBook.address, depositConfigStructAlice.amount);
      await tokenA06
        .connect(bob)
        .approve(orderBook.address, depositConfigStructBob.amount);
      // Alice deposits tokenB18 into her output vault
      await orderBook.connect(alice).deposit(depositConfigStructAlice);
      // Bob deposits tokenA00 into his output vault
      await orderBook.connect(bob).deposit(depositConfigStructBob);

      // BOUNTY BOT CLEARS THE ORDER

      const clearConfig: ClearConfigStruct = {
        aInputIOIndex: 0,
        aOutputIOIndex: 0,
        bInputIOIndex: 0,
        bOutputIOIndex: 0,
        aBountyVaultId: bountyBotVaultA,
        bBountyVaultId: bountyBotVaultB,
      };

      await orderBook.connect(bountyBot).clear(askOrder, bidOrder, clearConfig);

      // const aliceInputVaultBalance = await orderBook.vaultBalance(
      //   alice.address,
      //   tokenA06.address,
      //   aliceInputVault
      // );
      // const bobInputVaultBalance = await orderBook.vaultBalance(
      //   bob.address,
      //   tokenB20.address,
      //   bobInputVault
      // );

      // assert(aliceInputVaultBalance.eq(depositAmountA));
      // assert(bobInputVaultBalance.eq(depositAmountB));
    });

    it("should scale ratio based on input/output token decimals (input token has LESS decimals than output: 6 vs 18)", async function () {
      const signers = await ethers.getSigners();

      const tokenADecimals = 6;
      const tokenBDecimals = 18;

      const tokenA06 = (await basicDeploy("ReserveTokenDecimals", {}, [
        tokenADecimals,
      ])) as ReserveTokenDecimals;
      const tokenB18 = (await basicDeploy("ReserveTokenDecimals", {}, [
        tokenBDecimals,
      ])) as ReserveTokenDecimals;
      await tokenA06.initialize();
      await tokenB18.initialize();

      const alice = signers[1];
      const bob = signers[2];
      const bountyBot = signers[3];

      const orderBook = (await orderBookFactory.deploy()) as OrderBook;

      const aliceInputVault = ethers.BigNumber.from(randomUint256());
      const aliceOutputVault = ethers.BigNumber.from(randomUint256());
      const bobInputVault = ethers.BigNumber.from(randomUint256());
      const bobOutputVault = ethers.BigNumber.from(randomUint256());
      const bountyBotVaultA = ethers.BigNumber.from(randomUint256());
      const bountyBotVaultB = ethers.BigNumber.from(randomUint256());

      // ASK ORDER

      // The ratio is 1:1 from the perspective of the expression.
      // This is a statement of economic equivalence in 18 decimal fixed point.
      const askRatio = ethers.BigNumber.from(10).pow(18);
      const askConstants = [max_uint256, askRatio];
      const vAskOutputMax = op(
        Opcode.READ_MEMORY,
        memoryOperand(MemoryType.Constant, 0)
      );
      const vAskRatio = op(
        Opcode.READ_MEMORY,
        memoryOperand(MemoryType.Constant, 1)
      );
      // prettier-ignore
      const askSource = concat([
        vAskOutputMax,
        vAskRatio,
      ]);
      const askOrderConfig: OrderConfigStruct = {
        interpreter: interpreter.address,
        expressionDeployer: expressionDeployer.address,
        validInputs: [
          {
            token: tokenA06.address,
            decimals: tokenADecimals,
            vaultId: aliceInputVault,
          },
        ],
        validOutputs: [
          {
            token: tokenB18.address,
            decimals: tokenBDecimals,
            vaultId: aliceOutputVault,
          },
        ],
        interpreterStateConfig: {
          sources: [askSource, []],
          constants: askConstants,
        },
        data: [],
      };
      const txAskAddOrderAlice = await orderBook
        .connect(alice)
        .addOrder(askOrderConfig);
      const { order: askOrder } = (await getEventArgs(
        txAskAddOrderAlice,
        "AddOrder",
        orderBook
      )) as AddOrderEvent["args"];

      // BID ORDER

      const bidRatio = fixedPointDiv(ONE, askRatio);
      const bidConstants = [max_uint256, bidRatio];
      const vBidOutputMax = op(
        Opcode.READ_MEMORY,
        memoryOperand(MemoryType.Constant, 0)
      );
      const vBidRatio = op(
        Opcode.READ_MEMORY,
        memoryOperand(MemoryType.Constant, 1)
      );
      // prettier-ignore
      const bidSource = concat([
        vBidOutputMax,
        vBidRatio,
      ]);
      const bidOrderConfig: OrderConfigStruct = {
        interpreter: interpreter.address,
        expressionDeployer: expressionDeployer.address,
        validInputs: [
          {
            token: tokenB18.address,
            decimals: tokenBDecimals,
            vaultId: bobInputVault,
          },
        ],
        validOutputs: [
          {
            token: tokenA06.address,
            decimals: tokenADecimals,
            vaultId: bobOutputVault,
          },
        ],
        interpreterStateConfig: {
          sources: [bidSource, []],
          constants: bidConstants,
        },
        data: [],
      };
      const txBidAddOrder = await orderBook
        .connect(bob)
        .addOrder(bidOrderConfig);
      const { order: bidOrder } = (await getEventArgs(
        txBidAddOrder,
        "AddOrder",
        orderBook
      )) as AddOrderEvent["args"];

      // DEPOSITS

      const depositAmountB = ethers.BigNumber.from(2 + eighteenZeros);
      const depositAmountA = fixedPointMul(
        depositAmountB,
        ethers.BigNumber.from(10).pow(18 + tokenADecimals - tokenBDecimals)
      );

      const depositConfigStructAlice: DepositConfigStruct = {
        token: tokenB18.address,
        vaultId: aliceOutputVault,
        amount: depositAmountB,
      };
      const depositConfigStructBob: DepositConfigStruct = {
        token: tokenA06.address,
        vaultId: bobOutputVault,
        amount: depositAmountA,
      };
      await tokenB18.transfer(alice.address, depositAmountB);
      await tokenA06.transfer(bob.address, depositAmountA);
      await tokenB18
        .connect(alice)
        .approve(orderBook.address, depositConfigStructAlice.amount);
      await tokenA06
        .connect(bob)
        .approve(orderBook.address, depositConfigStructBob.amount);
      // Alice deposits tokenB18 into her output vault
      await orderBook.connect(alice).deposit(depositConfigStructAlice);
      // Bob deposits tokenA00 into his output vault
      await orderBook.connect(bob).deposit(depositConfigStructBob);

      // BOUNTY BOT CLEARS THE ORDER

      const clearConfig: ClearConfigStruct = {
        aInputIOIndex: 0,
        aOutputIOIndex: 0,
        bInputIOIndex: 0,
        bOutputIOIndex: 0,
        aBountyVaultId: bountyBotVaultA,
        bBountyVaultId: bountyBotVaultB,
      };

      await orderBook.connect(bountyBot).clear(askOrder, bidOrder, clearConfig);

      const aliceInputVaultBalance = await orderBook.vaultBalance(
        alice.address,
        tokenA06.address,
        aliceInputVault
      );
      const bobInputVaultBalance = await orderBook.vaultBalance(
        bob.address,
        tokenB18.address,
        bobInputVault
      );

      assert(aliceInputVaultBalance.eq(depositAmountA));
      assert(bobInputVaultBalance.eq(depositAmountB));
    });

    it("should scale ratio based on input/output token decimals (input token has LESS decimals than output: 0 vs 18)", async function () {
      const signers = await ethers.getSigners();

      const tokenADecimals = 0;
      const tokenBDecimals = 18;

      const tokenA00 = (await basicDeploy("ReserveTokenDecimals", {}, [
        tokenADecimals,
      ])) as ReserveTokenDecimals;
      const tokenB18 = (await basicDeploy("ReserveTokenDecimals", {}, [
        tokenBDecimals,
      ])) as ReserveTokenDecimals;
      await tokenA00.initialize();
      await tokenB18.initialize();

      const alice = signers[1];
      const bob = signers[2];
      const bountyBot = signers[3];

      const orderBook = (await orderBookFactory.deploy()) as OrderBook;

      const aliceInputVault = ethers.BigNumber.from(randomUint256());
      const aliceOutputVault = ethers.BigNumber.from(randomUint256());
      const bobInputVault = ethers.BigNumber.from(randomUint256());
      const bobOutputVault = ethers.BigNumber.from(randomUint256());
      const bountyBotVaultA = ethers.BigNumber.from(randomUint256());
      const bountyBotVaultB = ethers.BigNumber.from(randomUint256());

      // ASK ORDER

      // The ratio is 1:1 from the perspective of the expression.
      // This is a statement of economic equivalence in 18 decimal fixed point.
      const askRatio = ethers.BigNumber.from(10).pow(18);
      const askConstants = [max_uint256, askRatio];
      const vAskOutputMax = op(
        Opcode.READ_MEMORY,
        memoryOperand(MemoryType.Constant, 0)
      );
      const vAskRatio = op(
        Opcode.READ_MEMORY,
        memoryOperand(MemoryType.Constant, 1)
      );
      // prettier-ignore
      const askSource = concat([
        vAskOutputMax,
        vAskRatio,
      ]);
      const askOrderConfig: OrderConfigStruct = {
        interpreter: interpreter.address,
        expressionDeployer: expressionDeployer.address,
        validInputs: [
          {
            token: tokenA00.address,
            decimals: tokenADecimals,
            vaultId: aliceInputVault,
          },
        ],
        validOutputs: [
          {
            token: tokenB18.address,
            decimals: tokenBDecimals,
            vaultId: aliceOutputVault,
          },
        ],
        interpreterStateConfig: {
          sources: [askSource, []],
          constants: askConstants,
        },
        data: [],
      };
      const txAskAddOrderAlice = await orderBook
        .connect(alice)
        .addOrder(askOrderConfig);
      const { order: askOrder } = (await getEventArgs(
        txAskAddOrderAlice,
        "AddOrder",
        orderBook
      )) as AddOrderEvent["args"];

      // BID ORDER

      const bidRatio = fixedPointDiv(ONE, askRatio);
      const bidConstants = [max_uint256, bidRatio];
      const vBidOutputMax = op(
        Opcode.READ_MEMORY,
        memoryOperand(MemoryType.Constant, 0)
      );
      const vBidRatio = op(
        Opcode.READ_MEMORY,
        memoryOperand(MemoryType.Constant, 1)
      );
      // prettier-ignore
      const bidSource = concat([
        vBidOutputMax,
        vBidRatio,
      ]);
      const bidOrderConfig: OrderConfigStruct = {
        interpreter: interpreter.address,
        expressionDeployer: expressionDeployer.address,
        validInputs: [
          {
            token: tokenB18.address,
            decimals: tokenBDecimals,
            vaultId: bobInputVault,
          },
        ],
        validOutputs: [
          {
            token: tokenA00.address,
            decimals: tokenADecimals,
            vaultId: bobOutputVault,
          },
        ],
        interpreterStateConfig: {
          sources: [bidSource, []],
          constants: bidConstants,
        },
        data: [],
      };
      const txBidAddOrder = await orderBook
        .connect(bob)
        .addOrder(bidOrderConfig);
      const { order: bidOrder } = (await getEventArgs(
        txBidAddOrder,
        "AddOrder",
        orderBook
      )) as AddOrderEvent["args"];

      // DEPOSITS

      const depositAmountB = ethers.BigNumber.from(2 + eighteenZeros);
      const depositAmountA = fixedPointMul(
        depositAmountB,
        ethers.BigNumber.from(10).pow(18 + tokenADecimals - tokenBDecimals)
      );

      const depositConfigStructAlice: DepositConfigStruct = {
        token: tokenB18.address,
        vaultId: aliceOutputVault,
        amount: depositAmountB,
      };
      const depositConfigStructBob: DepositConfigStruct = {
        token: tokenA00.address,
        vaultId: bobOutputVault,
        amount: depositAmountA,
      };
      await tokenB18.transfer(alice.address, depositAmountB);
      await tokenA00.transfer(bob.address, depositAmountA);
      await tokenB18
        .connect(alice)
        .approve(orderBook.address, depositConfigStructAlice.amount);
      await tokenA00
        .connect(bob)
        .approve(orderBook.address, depositConfigStructBob.amount);
      // Alice deposits tokenB18 into her output vault
      await orderBook.connect(alice).deposit(depositConfigStructAlice);
      // Bob deposits tokenA00 into his output vault
      await orderBook.connect(bob).deposit(depositConfigStructBob);

      // BOUNTY BOT CLEARS THE ORDER

      const clearConfig: ClearConfigStruct = {
        aInputIOIndex: 0,
        aOutputIOIndex: 0,
        bInputIOIndex: 0,
        bOutputIOIndex: 0,
        aBountyVaultId: bountyBotVaultA,
        bBountyVaultId: bountyBotVaultB,
      };

      await orderBook.connect(bountyBot).clear(askOrder, bidOrder, clearConfig);

      const aliceInputVaultBalance = await orderBook.vaultBalance(
        alice.address,
        tokenA00.address,
        aliceInputVault
      );
      const bobInputVaultBalance = await orderBook.vaultBalance(
        bob.address,
        tokenB18.address,
        bobInputVault
      );

      assert(aliceInputVaultBalance.eq(depositAmountA));
      assert(bobInputVaultBalance.eq(depositAmountB));
    });
  });

  it("orders must be live to clear (order B)", async function () {
    const signers = await ethers.getSigners();

    const alice = signers[1];
    const bob = signers[2];
    const bountyBot = signers[3];

    const orderBook = (await orderBookFactory.deploy()) as OrderBook;

    const aliceInputVault = ethers.BigNumber.from(randomUint256());
    const aliceOutputVault = ethers.BigNumber.from(randomUint256());
    const bobInputVault = ethers.BigNumber.from(randomUint256());
    const bobOutputVault = ethers.BigNumber.from(randomUint256());
    const bountyBotVaultA = ethers.BigNumber.from(randomUint256());
    const bountyBotVaultB = ethers.BigNumber.from(randomUint256());

    // ASK ORDER

    const askRatio = ethers.BigNumber.from("90" + eighteenZeros);
    const askConstants = [max_uint256, askRatio];
    const vAskOutputMax = op(
      Opcode.READ_MEMORY,
      memoryOperand(MemoryType.Constant, 0)
    );
    const vAskRatio = op(
      Opcode.READ_MEMORY,
      memoryOperand(MemoryType.Constant, 1)
    );
    // prettier-ignore
    const askSource = concat([
      vAskOutputMax,
      vAskRatio,
    ]);
    const aliceAskOrder = ethers.utils.toUtf8Bytes("aliceAskOrder");

    const askOrderConfig: OrderConfigStruct = {
      interpreter: interpreter.address,
      expressionDeployer: expressionDeployer.address,
      validInputs: [
        { token: tokenA.address, decimals: 18, vaultId: aliceInputVault },
      ],
      validOutputs: [
        { token: tokenB.address, decimals: 18, vaultId: aliceOutputVault },
      ],
      interpreterStateConfig: {
        sources: [askSource, []],
        constants: askConstants,
      },
      data: aliceAskOrder,
    };

    const txAskAddOrder = await orderBook
      .connect(alice)
      .addOrder(askOrderConfig);

    const { sender: askSender, order: askOrder } = (await getEventArgs(
      txAskAddOrder,
      "AddOrder",
      orderBook
    )) as AddOrderEvent["args"];

    assert(askSender === alice.address, "wrong sender");
    compareStructs(askOrder, askOrderConfig);

    // BID ORDER

    const bidRatio = fixedPointDiv(ONE, askRatio);
    const bidConstants = [max_uint256, bidRatio];
    const vBidOutputMax = op(
      Opcode.READ_MEMORY,
      memoryOperand(MemoryType.Constant, 0)
    );
    const vBidRatio = op(
      Opcode.READ_MEMORY,
      memoryOperand(MemoryType.Constant, 1)
    );
    // prettier-ignore
    const bidSource = concat([
      vBidOutputMax,
      vBidRatio,
    ]);
    const bobBidOrder = ethers.utils.toUtf8Bytes("bobBidOrder");

    const bidOrderConfig: OrderConfigStruct = {
      interpreter: interpreter.address,
      expressionDeployer: expressionDeployer.address,
      validInputs: [
        { token: tokenB.address, decimals: 18, vaultId: bobInputVault },
      ],
      validOutputs: [
        { token: tokenA.address, decimals: 18, vaultId: bobOutputVault },
      ],
      interpreterStateConfig: {
        sources: [bidSource, []],
        constants: bidConstants,
      },
      data: bobBidOrder,
    };

    const txBidAddOrder = await orderBook.connect(bob).addOrder(bidOrderConfig);

    const {
      sender: bidSender,
      order: bidOrder,
      orderHash: bidOrderHash,
    } = (await getEventArgs(
      txBidAddOrder,
      "AddOrder",
      orderBook
    )) as AddOrderEvent["args"];

    assert(bidSender === bob.address, "wrong sender");
    compareStructs(bidOrder, bidOrderConfig);

    // DEPOSITS

    const amountB = ethers.BigNumber.from("1000" + eighteenZeros);
    const amountA = ethers.BigNumber.from("1000" + eighteenZeros);

    await tokenB.transfer(alice.address, amountB);
    await tokenA.transfer(bob.address, amountA);

    const depositConfigStructAlice: DepositConfigStruct = {
      token: tokenB.address,
      vaultId: aliceOutputVault,
      amount: amountB,
    };
    const depositConfigStructBob: DepositConfigStruct = {
      token: tokenA.address,
      vaultId: bobOutputVault,
      amount: amountA,
    };

    await tokenB
      .connect(alice)
      .approve(orderBook.address, depositConfigStructAlice.amount);
    await tokenA
      .connect(bob)
      .approve(orderBook.address, depositConfigStructBob.amount);

    // Alice deposits tokenB into her output vault
    const txDepositOrderAlice = await orderBook
      .connect(alice)
      .deposit(depositConfigStructAlice);
    // Bob deposits tokenA into his output vault
    const txDepositOrderBob = await orderBook
      .connect(bob)
      .deposit(depositConfigStructBob);

    const { sender: depositAliceSender, config: depositAliceConfig } =
      (await getEventArgs(
        txDepositOrderAlice,
        "Deposit",
        orderBook
      )) as DepositEvent["args"];
    const { sender: depositBobSender, config: depositBobConfig } =
      (await getEventArgs(
        txDepositOrderBob,
        "Deposit",
        orderBook
      )) as DepositEvent["args"];

    assert(depositAliceSender === alice.address);
    compareStructs(depositAliceConfig, depositConfigStructAlice);
    assert(depositBobSender === bob.address);
    compareStructs(depositBobConfig, depositConfigStructBob);

    // order B is removed
    await orderBook.connect(bob).removeOrder(bidOrder);

    // BOUNTY BOT CLEARS THE ORDER

    const clearConfig: ClearConfigStruct = {
      aInputIOIndex: 0,
      aOutputIOIndex: 0,
      bInputIOIndex: 0,
      bOutputIOIndex: 0,
      aBountyVaultId: bountyBotVaultA,
      bBountyVaultId: bountyBotVaultB,
    };

    const txClearOrder = await orderBook
      .connect(bountyBot)
      .clear(askOrder, bidOrder, clearConfig);

    const {
      sender: clearSender,
      owner: cancelOrderOwner,
      orderHash: cancelOrderHash,
    } = (await getEventArgs(
      txClearOrder,
      "OrderNotFound",
      orderBook
    )) as OrderNotFoundEvent["args"];

    assert(clearSender === bountyBot.address);
    assert(cancelOrderOwner === bob.address);
    assert(cancelOrderHash.eq(bidOrderHash));
  });

  it("orders must be live to clear (order A)", async function () {
    const signers = await ethers.getSigners();

    const alice = signers[1];
    const bob = signers[2];
    const bountyBot = signers[3];

    const orderBook = (await orderBookFactory.deploy()) as OrderBook;

    const aliceInputVault = ethers.BigNumber.from(randomUint256());
    const aliceOutputVault = ethers.BigNumber.from(randomUint256());
    const bobInputVault = ethers.BigNumber.from(randomUint256());
    const bobOutputVault = ethers.BigNumber.from(randomUint256());
    const bountyBotVaultA = ethers.BigNumber.from(randomUint256());
    const bountyBotVaultB = ethers.BigNumber.from(randomUint256());

    // ASK ORDER

    const askRatio = ethers.BigNumber.from("90" + eighteenZeros);
    const askConstants = [max_uint256, askRatio];
    const vAskOutputMax = op(
      Opcode.READ_MEMORY,
      memoryOperand(MemoryType.Constant, 0)
    );
    const vAskRatio = op(
      Opcode.READ_MEMORY,
      memoryOperand(MemoryType.Constant, 1)
    );
    // prettier-ignore
    const askSource = concat([
      vAskOutputMax,
      vAskRatio,
    ]);
    const aliceAskOrder = ethers.utils.toUtf8Bytes("aliceAskOrder");

    const askOrderConfig: OrderConfigStruct = {
      interpreter: interpreter.address,
      expressionDeployer: expressionDeployer.address,
      validInputs: [
        { token: tokenA.address, decimals: 18, vaultId: aliceInputVault },
      ],
      validOutputs: [
        { token: tokenB.address, decimals: 18, vaultId: aliceOutputVault },
      ],
      interpreterStateConfig: {
        sources: [askSource, []],
        constants: askConstants,
      },
      data: aliceAskOrder,
    };

    const txAskAddOrder = await orderBook
      .connect(alice)
      .addOrder(askOrderConfig);

    const {
      sender: askSender,
      order: askOrder,
      orderHash: askOrderHash,
    } = (await getEventArgs(
      txAskAddOrder,
      "AddOrder",
      orderBook
    )) as AddOrderEvent["args"];

    assert(askSender === alice.address, "wrong sender");
    compareStructs(askOrder, askOrderConfig);

    // BID ORDER

    const bidRatio = fixedPointDiv(ONE, askRatio);
    const bidConstants = [max_uint256, bidRatio];
    const vBidOutputMax = op(
      Opcode.READ_MEMORY,
      memoryOperand(MemoryType.Constant, 0)
    );
    const vBidRatio = op(
      Opcode.READ_MEMORY,
      memoryOperand(MemoryType.Constant, 1)
    );
    // prettier-ignore
    const bidSource = concat([
      vBidOutputMax,
      vBidRatio,
    ]);
    const bobBidOrder = ethers.utils.toUtf8Bytes("bobBidOrder");

    const bidOrderConfig: OrderConfigStruct = {
      interpreter: interpreter.address,
      expressionDeployer: expressionDeployer.address,
      validInputs: [
        { token: tokenB.address, decimals: 18, vaultId: bobInputVault },
      ],
      validOutputs: [
        { token: tokenA.address, decimals: 18, vaultId: bobOutputVault },
      ],
      interpreterStateConfig: {
        sources: [bidSource, []],
        constants: bidConstants,
      },
      data: bobBidOrder,
    };

    const txBidAddOrder = await orderBook.connect(bob).addOrder(bidOrderConfig);

    const { sender: bidSender, order: bidOrder } = (await getEventArgs(
      txBidAddOrder,
      "AddOrder",
      orderBook
    )) as AddOrderEvent["args"];

    assert(bidSender === bob.address, "wrong sender");
    compareStructs(bidOrder, bidOrderConfig);

    // DEPOSITS

    const amountB = ethers.BigNumber.from("1000" + eighteenZeros);
    const amountA = ethers.BigNumber.from("1000" + eighteenZeros);

    await tokenB.transfer(alice.address, amountB);
    await tokenA.transfer(bob.address, amountA);

    const depositConfigStructAlice: DepositConfigStruct = {
      token: tokenB.address,
      vaultId: aliceOutputVault,
      amount: amountB,
    };
    const depositConfigStructBob: DepositConfigStruct = {
      token: tokenA.address,
      vaultId: bobOutputVault,
      amount: amountA,
    };

    await tokenB
      .connect(alice)
      .approve(orderBook.address, depositConfigStructAlice.amount);
    await tokenA
      .connect(bob)
      .approve(orderBook.address, depositConfigStructBob.amount);

    // Alice deposits tokenB into her output vault
    const txDepositOrderAlice = await orderBook
      .connect(alice)
      .deposit(depositConfigStructAlice);
    // Bob deposits tokenA into his output vault
    const txDepositOrderBob = await orderBook
      .connect(bob)
      .deposit(depositConfigStructBob);

    const { sender: depositAliceSender, config: depositAliceConfig } =
      (await getEventArgs(
        txDepositOrderAlice,
        "Deposit",
        orderBook
      )) as DepositEvent["args"];
    const { sender: depositBobSender, config: depositBobConfig } =
      (await getEventArgs(
        txDepositOrderBob,
        "Deposit",
        orderBook
      )) as DepositEvent["args"];

    assert(depositAliceSender === alice.address);
    compareStructs(depositAliceConfig, depositConfigStructAlice);
    assert(depositBobSender === bob.address);
    compareStructs(depositBobConfig, depositConfigStructBob);

    // order A is removed
    await orderBook.connect(alice).removeOrder(askOrder);

    // BOUNTY BOT CLEARS THE ORDER

    const clearConfig: ClearConfigStruct = {
      aInputIOIndex: 0,
      aOutputIOIndex: 0,
      bInputIOIndex: 0,
      bOutputIOIndex: 0,
      aBountyVaultId: bountyBotVaultA,
      bBountyVaultId: bountyBotVaultB,
    };

    const txClearOrder = await orderBook
      .connect(bountyBot)
      .clear(askOrder, bidOrder, clearConfig);

    const {
      sender: clearSender,
      owner: cancelOrderOwner,
      orderHash: cancelOrderHash,
    } = (await getEventArgs(
      txClearOrder,
      "OrderNotFound",
      orderBook
    )) as OrderNotFoundEvent["args"];

    assert(clearSender === bountyBot.address);
    assert(cancelOrderOwner === alice.address);
    assert(cancelOrderHash.eq(askOrderHash));
  });

  it("should validate input/output tokens", async function () {
    const signers = await ethers.getSigners();

    const alice = signers[1];
    const bob = signers[2];
    const bountyBot = signers[3];

    const orderBook = (await orderBookFactory.deploy()) as OrderBook;

    const aliceInputVault = ethers.BigNumber.from(randomUint256());
    const aliceOutputVault = ethers.BigNumber.from(randomUint256());
    const bobInputVault = ethers.BigNumber.from(randomUint256());
    const bobOutputVault = ethers.BigNumber.from(randomUint256());
    const bountyBotVaultA = ethers.BigNumber.from(randomUint256());
    const bountyBotVaultB = ethers.BigNumber.from(randomUint256());

    // ASK ORDER

    const askRatio = ethers.BigNumber.from("90" + eighteenZeros);
    const askConstants = [max_uint256, askRatio];
    const vAskOutputMax = op(
      Opcode.READ_MEMORY,
      memoryOperand(MemoryType.Constant, 0)
    );
    const vAskRatio = op(
      Opcode.READ_MEMORY,
      memoryOperand(MemoryType.Constant, 1)
    );
    // prettier-ignore
    const askSource = concat([
      vAskOutputMax,
      vAskRatio,
    ]);
    const aliceAskOrder = ethers.utils.toUtf8Bytes("aliceAskOrder");

    const askOrderConfig: OrderConfigStruct = {
      interpreter: interpreter.address,
      expressionDeployer: expressionDeployer.address,
      validInputs: [
        { token: tokenA.address, decimals: 18, vaultId: aliceInputVault },
      ],
      validOutputs: [
        { token: tokenB.address, decimals: 18, vaultId: aliceOutputVault },
      ],
      interpreterStateConfig: {
        sources: [askSource, []],
        constants: askConstants,
      },
      data: aliceAskOrder,
    };

    const txAskAddOrder = await orderBook
      .connect(alice)
      .addOrder(askOrderConfig);

    const { sender: askSender, order: askOrder } = (await getEventArgs(
      txAskAddOrder,
      "AddOrder",
      orderBook
    )) as AddOrderEvent["args"];

    assert(askSender === alice.address, "wrong sender");
    compareStructs(askOrder, askOrderConfig);

    // BID ORDER

    const bidRatio = fixedPointDiv(ONE, askRatio);
    const bidConstants = [max_uint256, bidRatio];
    const vBidOutputMax = op(
      Opcode.READ_MEMORY,
      memoryOperand(MemoryType.Constant, 0)
    );
    const vBidRatio = op(
      Opcode.READ_MEMORY,
      memoryOperand(MemoryType.Constant, 1)
    );
    // prettier-ignore
    const bidSource = concat([
      vBidOutputMax,
      vBidRatio,
    ]);
    const bobBidOrder = ethers.utils.toUtf8Bytes("bobBidOrder");

    const bidOrderConfig: OrderConfigStruct = {
      interpreter: interpreter.address,
      expressionDeployer: expressionDeployer.address,
      validInputs: [
        { token: tokenB.address, decimals: 18, vaultId: bobInputVault },
      ],
      validOutputs: [
        { token: tokenA.address, decimals: 18, vaultId: bobOutputVault },
      ],
      interpreterStateConfig: {
        sources: [bidSource, []],
        constants: bidConstants,
      },
      data: bobBidOrder,
    };

    const txBidAddOrder = await orderBook.connect(bob).addOrder(bidOrderConfig);

    const { sender: bidSender, order: bidOrder } = (await getEventArgs(
      txBidAddOrder,
      "AddOrder",
      orderBook
    )) as AddOrderEvent["args"];

    assert(bidSender === bob.address, "wrong sender");
    compareStructs(bidOrder, bidOrderConfig);

    // DEPOSITS

    const amountB = ethers.BigNumber.from("1000" + eighteenZeros);
    const amountA = ethers.BigNumber.from("1000" + eighteenZeros);

    await tokenB.transfer(alice.address, amountB);
    await tokenA.transfer(bob.address, amountA);

    const depositConfigStructAlice: DepositConfigStruct = {
      token: tokenB.address,
      vaultId: aliceOutputVault,
      amount: amountB,
    };
    const depositConfigStructBob: DepositConfigStruct = {
      token: tokenA.address,
      vaultId: bobOutputVault,
      amount: amountA,
    };

    await tokenB
      .connect(alice)
      .approve(orderBook.address, depositConfigStructAlice.amount);
    await tokenA
      .connect(bob)
      .approve(orderBook.address, depositConfigStructBob.amount);

    // Alice deposits tokenB into her output vault
    const txDepositOrderAlice = await orderBook
      .connect(alice)
      .deposit(depositConfigStructAlice);
    // Bob deposits tokenA into his output vault
    const txDepositOrderBob = await orderBook
      .connect(bob)
      .deposit(depositConfigStructBob);

    const { sender: depositAliceSender, config: depositAliceConfig } =
      (await getEventArgs(
        txDepositOrderAlice,
        "Deposit",
        orderBook
      )) as DepositEvent["args"];
    const { sender: depositBobSender, config: depositBobConfig } =
      (await getEventArgs(
        txDepositOrderBob,
        "Deposit",
        orderBook
      )) as DepositEvent["args"];

    assert(depositAliceSender === alice.address);
    compareStructs(depositAliceConfig, depositConfigStructAlice);
    assert(depositBobSender === bob.address);
    compareStructs(depositBobConfig, depositConfigStructBob);

    // BOUNTY BOT CLEARS THE ORDER

    const clearConfig: ClearConfigStruct = {
      aInputIOIndex: 0,
      aOutputIOIndex: 0,
      bInputIOIndex: 0,
      bOutputIOIndex: 0,
      aBountyVaultId: bountyBotVaultA,
      bBountyVaultId: bountyBotVaultB,
    };

    // Override bid config
    const bigConfigInvalid0 = {
      ...bidOrder,
      validOutputs: [
        {
          ...bidOrder.validOutputs[0],
          token: tokenB.address, // will result in mismatch
        },
      ],
    };
    const bigConfigInvalid1 = {
      ...bidOrder,
      validInputs: [
        {
          ...bidOrder.validInputs[0],
          token: tokenA.address, // will result in mismatch
        },
      ],
    };

    await assertError(
      async () =>
        await orderBook
          .connect(bountyBot)
          .clear(askOrder, bigConfigInvalid1, clearConfig),
      `TokenMismatch("${tokenB.address}", "${tokenA.address}")`,
      "did not validate input token"
    );
    await assertError(
      async () =>
        await orderBook
          .connect(bountyBot)
          .clear(askOrder, bigConfigInvalid0, clearConfig),
      `TokenMismatch("${tokenB.address}", "${tokenA.address}")`,
      "did not validate output token"
    );
  });

  it("should enforce different owner for ask and bid orders", async function () {
    const signers = await ethers.getSigners();

    const alice1 = signers[1];
    const alice2 = alice1; // 'Bob' is actually Alice in this case
    const bountyBot = signers[3];

    const orderBook = (await orderBookFactory.deploy()) as OrderBook;

    const aliceInputVault = ethers.BigNumber.from(randomUint256());
    const aliceOutputVault = ethers.BigNumber.from(randomUint256());
    const bobInputVault = ethers.BigNumber.from(randomUint256());
    const bobOutputVault = ethers.BigNumber.from(randomUint256());
    const bountyBotVaultA = ethers.BigNumber.from(randomUint256());
    const bountyBotVaultB = ethers.BigNumber.from(randomUint256());

    // ASK ORDER

    const askRatio = ethers.BigNumber.from("90" + eighteenZeros);
    const askConstants = [max_uint256, askRatio];
    const vAskOutputMax = op(
      Opcode.READ_MEMORY,
      memoryOperand(MemoryType.Constant, 0)
    );
    const vAskRatio = op(
      Opcode.READ_MEMORY,
      memoryOperand(MemoryType.Constant, 1)
    );
    // prettier-ignore
    const askSource = concat([
      vAskOutputMax,
      vAskRatio,
    ]);
    const aliceAskOrder = ethers.utils.toUtf8Bytes("aliceAskOrder");

    const askOrderConfig: OrderConfigStruct = {
      interpreter: interpreter.address,
      expressionDeployer: expressionDeployer.address,
      validInputs: [
        { token: tokenA.address, decimals: 18, vaultId: aliceInputVault },
      ],
      validOutputs: [
        { token: tokenB.address, decimals: 18, vaultId: aliceOutputVault },
      ],
      interpreterStateConfig: {
        sources: [askSource, []],
        constants: askConstants,
      },
      data: aliceAskOrder,
    };

    const txAskAddOrder = await orderBook
      .connect(alice1)
      .addOrder(askOrderConfig);

    const { sender: askSender, order: askOrder } = (await getEventArgs(
      txAskAddOrder,
      "AddOrder",
      orderBook
    )) as AddOrderEvent["args"];

    assert(askSender === alice1.address, "wrong sender");
    compareStructs(askOrder, askOrderConfig);

    // BID ORDER

    const bidRatio = fixedPointDiv(ONE, askRatio);
    const bidConstants = [max_uint256, bidRatio];
    const vBidOutputMax = op(
      Opcode.READ_MEMORY,
      memoryOperand(MemoryType.Constant, 0)
    );
    const vBidRatio = op(
      Opcode.READ_MEMORY,
      memoryOperand(MemoryType.Constant, 1)
    );
    // prettier-ignore
    const bidSource = concat([
      vBidOutputMax,
      vBidRatio,
    ]);
    const bobBidOrder = ethers.utils.toUtf8Bytes("bobBidOrder");

    const bidOrderConfig: OrderConfigStruct = {
      interpreter: interpreter.address,
      expressionDeployer: expressionDeployer.address,
      validInputs: [
        { token: tokenB.address, decimals: 18, vaultId: bobInputVault },
      ],
      validOutputs: [
        { token: tokenA.address, decimals: 18, vaultId: bobOutputVault },
      ],
      interpreterStateConfig: {
        sources: [bidSource, []],
        constants: bidConstants,
      },
      data: bobBidOrder,
    };

    const txBidAddOrder = await orderBook
      .connect(alice2)
      .addOrder(bidOrderConfig);

    const { sender: bidSender, order: bidOrder } = (await getEventArgs(
      txBidAddOrder,
      "AddOrder",
      orderBook
    )) as AddOrderEvent["args"];

    assert(bidSender === alice2.address, "wrong sender");
    compareStructs(bidOrder, bidOrderConfig);

    // DEPOSITS

    const amountB = ethers.BigNumber.from("1000" + eighteenZeros);
    const amountA = ethers.BigNumber.from("1000" + eighteenZeros);

    await tokenB.transfer(alice1.address, amountB);
    await tokenA.transfer(alice2.address, amountA);

    const depositConfigStructAlice: DepositConfigStruct = {
      token: tokenB.address,
      vaultId: aliceOutputVault,
      amount: amountB,
    };
    const depositConfigStructBob: DepositConfigStruct = {
      token: tokenA.address,
      vaultId: bobOutputVault,
      amount: amountA,
    };

    await tokenB
      .connect(alice1)
      .approve(orderBook.address, depositConfigStructAlice.amount);
    await tokenA
      .connect(alice2)
      .approve(orderBook.address, depositConfigStructBob.amount);

    // Alice (alice1) deposits tokenB into her output vault
    const txDepositOrderAlice = await orderBook
      .connect(alice1)
      .deposit(depositConfigStructAlice);
    // Bob (alice2) deposits tokenA into his output vault
    const txDepositOrderBob = await orderBook
      .connect(alice2)
      .deposit(depositConfigStructBob);

    const { sender: depositAliceSender, config: depositAliceConfig } =
      (await getEventArgs(
        txDepositOrderAlice,
        "Deposit",
        orderBook
      )) as DepositEvent["args"];
    const { sender: depositBobSender, config: depositBobConfig } =
      (await getEventArgs(
        txDepositOrderBob,
        "Deposit",
        orderBook
      )) as DepositEvent["args"];

    assert(depositAliceSender === alice1.address);
    compareStructs(depositAliceConfig, depositConfigStructAlice);
    assert(depositBobSender === alice2.address);
    compareStructs(depositBobConfig, depositConfigStructBob);

    // BOUNTY BOT CLEARS THE ORDER

    const clearConfig: ClearConfigStruct = {
      aInputIOIndex: 0,
      aOutputIOIndex: 0,
      bInputIOIndex: 0,
      bOutputIOIndex: 0,
      aBountyVaultId: bountyBotVaultA,
      bBountyVaultId: bountyBotVaultB,
    };

    const txClearOrder = orderBook
      .connect(bountyBot)
      .clear(askOrder, bidOrder, clearConfig);

    await assertError(
      async () => await txClearOrder,
      `SameOwner("${alice2.address}")`,
      "did not revert with same owner for ask and bid orders"
    );
  });

  it("should add ask and bid orders and clear the order", async function () {
    const signers = await ethers.getSigners();

    const alice = signers[1];
    const bob = signers[2];
    const bountyBot = signers[3];

    const orderBook = (await orderBookFactory.deploy()) as OrderBook;

    const aliceInputVault = ethers.BigNumber.from(randomUint256());
    const aliceOutputVault = ethers.BigNumber.from(randomUint256());
    const bobInputVault = ethers.BigNumber.from(randomUint256());
    const bobOutputVault = ethers.BigNumber.from(randomUint256());
    const bountyBotVaultA = ethers.BigNumber.from(randomUint256());
    const bountyBotVaultB = ethers.BigNumber.from(randomUint256());

    // ASK ORDER

    const askRatio = ethers.BigNumber.from("90" + eighteenZeros);
    const askConstants = [max_uint256, askRatio];
    const vAskOutputMax = op(
      Opcode.READ_MEMORY,
      memoryOperand(MemoryType.Constant, 0)
    );
    const vAskRatio = op(
      Opcode.READ_MEMORY,
      memoryOperand(MemoryType.Constant, 1)
    );
    // prettier-ignore
    const askSource = concat([
      vAskOutputMax,
      vAskRatio,
    ]);
    const aliceAskOrder = ethers.utils.toUtf8Bytes("aliceAskOrder");

    const askOrderConfig: OrderConfigStruct = {
      interpreter: interpreter.address,
      expressionDeployer: expressionDeployer.address,
      validInputs: [
        { token: tokenA.address, decimals: 18, vaultId: aliceInputVault },
      ],
      validOutputs: [
        { token: tokenB.address, decimals: 18, vaultId: aliceOutputVault },
      ],
      interpreterStateConfig: {
        sources: [askSource, []],
        constants: askConstants,
      },
      data: aliceAskOrder,
    };

    const txAskAddOrder = await orderBook
      .connect(alice)
      .addOrder(askOrderConfig);

    const { sender: askSender, order: askOrder } = (await getEventArgs(
      txAskAddOrder,
      "AddOrder",
      orderBook
    )) as AddOrderEvent["args"];

    assert(askSender === alice.address, "wrong sender");
    compareStructs(askOrder, askOrderConfig);

    // BID ORDER

    const bidRatio = fixedPointDiv(ONE, askRatio);
    const bidConstants = [max_uint256, bidRatio];
    const vBidOutputMax = op(
      Opcode.READ_MEMORY,
      memoryOperand(MemoryType.Constant, 0)
    );
    const vBidRatio = op(
      Opcode.READ_MEMORY,
      memoryOperand(MemoryType.Constant, 1)
    );
    // prettier-ignore
    const bidSource = concat([
      vBidOutputMax,
      vBidRatio,
    ]);
    const bobBidOrder = ethers.utils.toUtf8Bytes("bobBidOrder");

    const bidOrderConfig: OrderConfigStruct = {
      interpreter: interpreter.address,
      expressionDeployer: expressionDeployer.address,
      validInputs: [
        { token: tokenB.address, decimals: 18, vaultId: bobInputVault },
      ],
      validOutputs: [
        { token: tokenA.address, decimals: 18, vaultId: bobOutputVault },
      ],
      interpreterStateConfig: {
        sources: [bidSource, []],
        constants: bidConstants,
      },
      data: bobBidOrder,
    };

    const txBidAddOrder = await orderBook.connect(bob).addOrder(bidOrderConfig);

    const { sender: bidSender, order: bidOrder } = (await getEventArgs(
      txBidAddOrder,
      "AddOrder",
      orderBook
    )) as AddOrderEvent["args"];

    assert(bidSender === bob.address, "wrong sender");
    compareStructs(bidOrder, bidOrderConfig);

    // DEPOSITS

    const amountB = ethers.BigNumber.from("1000" + eighteenZeros);
    const amountA = ethers.BigNumber.from("1000" + eighteenZeros);

    await tokenB.transfer(alice.address, amountB);
    await tokenA.transfer(bob.address, amountA);

    const depositConfigStructAlice: DepositConfigStruct = {
      token: tokenB.address,
      vaultId: aliceOutputVault,
      amount: amountB,
    };
    const depositConfigStructBob: DepositConfigStruct = {
      token: tokenA.address,
      vaultId: bobOutputVault,
      amount: amountA,
    };

    await tokenB
      .connect(alice)
      .approve(orderBook.address, depositConfigStructAlice.amount);
    await tokenA
      .connect(bob)
      .approve(orderBook.address, depositConfigStructBob.amount);

    // Alice deposits tokenB into her output vault
    const txDepositOrderAlice = await orderBook
      .connect(alice)
      .deposit(depositConfigStructAlice);
    // Bob deposits tokenA into his output vault
    const txDepositOrderBob = await orderBook
      .connect(bob)
      .deposit(depositConfigStructBob);

    const { sender: depositAliceSender, config: depositAliceConfig } =
      (await getEventArgs(
        txDepositOrderAlice,
        "Deposit",
        orderBook
      )) as DepositEvent["args"];
    const { sender: depositBobSender, config: depositBobConfig } =
      (await getEventArgs(
        txDepositOrderBob,
        "Deposit",
        orderBook
      )) as DepositEvent["args"];

    assert(depositAliceSender === alice.address);
    compareStructs(depositAliceConfig, depositConfigStructAlice);
    assert(depositBobSender === bob.address);
    compareStructs(depositBobConfig, depositConfigStructBob);

    // BOUNTY BOT CLEARS THE ORDER

    const clearConfig: ClearConfigStruct = {
      aInputIOIndex: 0,
      aOutputIOIndex: 0,
      bInputIOIndex: 0,
      bOutputIOIndex: 0,
      aBountyVaultId: bountyBotVaultA,
      bBountyVaultId: bountyBotVaultB,
    };

    const txClearOrder = await orderBook
      .connect(bountyBot)
      .clear(askOrder, bidOrder, clearConfig);

    const {
      sender: clearSender,
      a: clearA_,
      b: clearB_,
      clearConfig: clearBountyConfig,
    } = (await getEventArgs(
      txClearOrder,
      "Clear",
      orderBook
    )) as ClearEvent["args"];
    const { sender: afterClearSender, clearStateChange: clearStateChange } =
      (await getEventArgs(
        txClearOrder,
        "AfterClear",
        orderBook
      )) as AfterClearEvent["args"];

    const aOutputMaxExpected = amountA;
    const bOutputMaxExpected = amountB;

    const aOutputExpected = minBN(
      aOutputMaxExpected,
      fixedPointMul(bidRatio, amountA)
    );
    const bOutputExpected = minBN(
      bOutputMaxExpected,
      fixedPointMul(askRatio, amountB)
    );

    const expectedClearStateChange: ClearStateChangeStruct = {
      aOutput: aOutputExpected,
      bOutput: bOutputExpected,
      aInput: fixedPointMul(askRatio, aOutputExpected),
      bInput: fixedPointMul(bidRatio, bOutputExpected),
    };

    assert(afterClearSender === bountyBot.address);
    assert(clearSender === bountyBot.address);
    compareSolStructs(clearA_, askOrder);
    compareSolStructs(clearB_, bidOrder);
    compareStructs(clearBountyConfig, clearConfig);
    compareStructs(clearStateChange, expectedClearStateChange);
  });

  it("should ensure that misconfigured decimals on tokens only harm the misconfigurer (order B)", async function () {
    const signers = await ethers.getSigners();

    const tokenADecimals = 6;
    const tokenBDecimals = 18;

    const incorrectTokenADecimals = 10;

    const tokenA06 = (await basicDeploy("ReserveTokenDecimals", {}, [
      tokenADecimals,
    ])) as ReserveTokenDecimals;
    const tokenB18 = (await basicDeploy("ReserveTokenDecimals", {}, [
      tokenBDecimals,
    ])) as ReserveTokenDecimals;
    await tokenA06.initialize();
    await tokenB18.initialize();

    const alice = signers[1];
    const bob = signers[2];
    const bountyBot = signers[3];

    const orderBook = (await orderBookFactory.deploy()) as OrderBook;

    const aliceInputVault = ethers.BigNumber.from(randomUint256());
    const aliceOutputVault = ethers.BigNumber.from(randomUint256());
    const bobInputVault = ethers.BigNumber.from(randomUint256());
    const bobOutputVault = ethers.BigNumber.from(randomUint256());
    const bountyBotVaultA = ethers.BigNumber.from(randomUint256());
    const bountyBotVaultB = ethers.BigNumber.from(randomUint256());

    // ASK ORDER

    // The ratio is 1:1 from the perspective of the expression.
    // This is a statement of economic equivalence in 18 decimal fixed point.
    const askRatio = ethers.BigNumber.from(10).pow(18);
    const askConstants = [max_uint256, askRatio];
    const vAskOutputMax = op(
      Opcode.READ_MEMORY,
      memoryOperand(MemoryType.Constant, 0)
    );
    const vAskRatio = op(
      Opcode.READ_MEMORY,
      memoryOperand(MemoryType.Constant, 1)
    );
    // prettier-ignore
    const askSource = concat([
      vAskOutputMax,
      vAskRatio,
    ]);
    const askOrderConfig: OrderConfigStruct = {
      interpreter: interpreter.address,
      expressionDeployer: expressionDeployer.address,
      validInputs: [
        {
          token: tokenA06.address,
          decimals: tokenADecimals,
          vaultId: aliceInputVault,
        },
      ],
      validOutputs: [
        {
          token: tokenB18.address,
          decimals: tokenBDecimals,
          vaultId: aliceOutputVault,
        },
      ],
      interpreterStateConfig: {
        sources: [askSource, []],
        constants: askConstants,
      },
      data: [],
    };
    const txAskAddOrderAlice = await orderBook
      .connect(alice)
      .addOrder(askOrderConfig);
    const { order: askOrder } = (await getEventArgs(
      txAskAddOrderAlice,
      "AddOrder",
      orderBook
    )) as AddOrderEvent["args"];

    // BID ORDER

    const bidRatio = fixedPointDiv(ONE, askRatio);
    const bidConstants = [max_uint256, bidRatio];
    const vBidOutputMax = op(
      Opcode.READ_MEMORY,
      memoryOperand(MemoryType.Constant, 0)
    );
    const vBidRatio = op(
      Opcode.READ_MEMORY,
      memoryOperand(MemoryType.Constant, 1)
    );
    // prettier-ignore
    const bidSource = concat([
      vBidOutputMax,
      vBidRatio,
    ]);

    // Bids with incorrect decimals
    const bidOrderConfig: OrderConfigStruct = {
      interpreter: interpreter.address,
      expressionDeployer: expressionDeployer.address,
      validInputs: [
        {
          token: tokenB18.address,
          decimals: tokenBDecimals,
          vaultId: bobInputVault,
        },
      ],
      validOutputs: [
        {
          token: tokenA06.address,
          decimals: incorrectTokenADecimals,
          vaultId: bobOutputVault,
        },
      ],
      interpreterStateConfig: {
        sources: [bidSource, []],
        constants: bidConstants,
      },
      data: [],
    };
    const txBidAddOrder = await orderBook.connect(bob).addOrder(bidOrderConfig);
    const { order: bidOrder } = (await getEventArgs(
      txBidAddOrder,
      "AddOrder",
      orderBook
    )) as AddOrderEvent["args"];

    // DEPOSITS

    const depositAmountB = ethers.BigNumber.from(2 + eighteenZeros);

    // Deposit amount calculated with incorrect decimals
    const depositAmountA = fixedPointMul(
      depositAmountB,
      ethers.BigNumber.from(10).pow(
        18 + incorrectTokenADecimals - tokenBDecimals
      )
    );

    const expectedAliceInputVaultAmount = fixedPointMul(
      depositAmountB,
      ethers.BigNumber.from(10).pow(18 + tokenADecimals - tokenBDecimals)
    );

    const depositConfigStructAlice: DepositConfigStruct = {
      token: tokenB18.address,
      vaultId: aliceOutputVault,
      amount: depositAmountB,
    };
    const depositConfigStructBob: DepositConfigStruct = {
      token: tokenA06.address,
      vaultId: bobOutputVault,
      amount: depositAmountA,
    };
    await tokenB18.transfer(alice.address, depositAmountB);
    await tokenA06.transfer(bob.address, depositAmountA);
    await tokenB18
      .connect(alice)
      .approve(orderBook.address, depositConfigStructAlice.amount);
    await tokenA06
      .connect(bob)
      .approve(orderBook.address, depositConfigStructBob.amount);
    // Alice deposits tokenB18 into her output vault
    await orderBook.connect(alice).deposit(depositConfigStructAlice);
    // Bob deposits tokenA00 into his output vault
    await orderBook.connect(bob).deposit(depositConfigStructBob);

    // BOUNTY BOT CLEARS THE ORDER

    const clearConfig: ClearConfigStruct = {
      aInputIOIndex: 0,
      aOutputIOIndex: 0,
      bInputIOIndex: 0,
      bOutputIOIndex: 0,
      aBountyVaultId: bountyBotVaultA,
      bBountyVaultId: bountyBotVaultB,
    };

    await orderBook.connect(bountyBot).clear(askOrder, bidOrder, clearConfig);

    const aliceInputVaultBalance = await orderBook.vaultBalance(
      alice.address,
      tokenA06.address,
      aliceInputVault
    );

    const aliceOutputVaultBalance = await orderBook.vaultBalance(
      alice.address,
      tokenB18.address,
      aliceOutputVault
    );

    const bobInputVaultBalance = await orderBook.vaultBalance(
      bob.address,
      tokenB18.address,
      bobInputVault
    );

    const bobOutputVaultBalance = await orderBook.vaultBalance(
      bob.address,
      tokenA06.address,
      bobOutputVault
    );

    const bountyBotVaultA_ = await orderBook.vaultBalance(
      bountyBot.address,
      tokenB18.address,
      bountyBotVaultA
    );

    assert(
      aliceInputVaultBalance.add(bobOutputVaultBalance).eq(depositAmountA)
    );
    assert(bobInputVaultBalance.add(bountyBotVaultA_).eq(depositAmountB));

    assert(aliceInputVaultBalance.eq(expectedAliceInputVaultAmount));
    assert(aliceOutputVaultBalance.isZero());
  });

<<<<<<< HEAD
  it("should validate context emitted in context event when handleIO dispatch is zero", async function () {
=======
  it("should validate context emitted in context event", async function () {
>>>>>>> b0a465e6
    const signers = await ethers.getSigners();

    const alice = signers[1];
    const bob = signers[2];
    const bountyBot = signers[3];

    const orderBook = (await orderBookFactory.deploy()) as OrderBook;

    const aliceInputVault = ethers.BigNumber.from(randomUint256());
    const aliceOutputVault = ethers.BigNumber.from(randomUint256());
    const bobInputVault = ethers.BigNumber.from(randomUint256());
    const bobOutputVault = ethers.BigNumber.from(randomUint256());
    const bountyBotVaultA = ethers.BigNumber.from(randomUint256());
    const bountyBotVaultB = ethers.BigNumber.from(randomUint256());

    // ASK ORDER

    const askRatio = ethers.BigNumber.from("90" + eighteenZeros);
    const askConstants = [max_uint256, askRatio];
    const vAskOutputMax = op(
      Opcode.READ_MEMORY,
      memoryOperand(MemoryType.Constant, 0)
    );
    const vAskRatio = op(
      Opcode.READ_MEMORY,
      memoryOperand(MemoryType.Constant, 1)
    );
    // prettier-ignore
    const askSource = concat([
      vAskOutputMax,
      vAskRatio,
    ]);
    const aliceAskOrder = ethers.utils.toUtf8Bytes("aliceAskOrder");

    const askOrderConfig: OrderConfigStruct = {
      interpreter: interpreter.address,
      expressionDeployer: expressionDeployer.address,
      validInputs: [
        { token: tokenA.address, decimals: 18, vaultId: aliceInputVault },
      ],
      validOutputs: [
        { token: tokenB.address, decimals: 18, vaultId: aliceOutputVault },
      ],
      interpreterStateConfig: {
        sources: [askSource, askSource],
        constants: askConstants,
      },
      data: aliceAskOrder,
    };

    const txAskAddOrder = await orderBook
      .connect(alice)
      .addOrder(askOrderConfig);

    const {
      sender: askSender,
      order: askOrder,
      orderHash: askOrderHash,
    } = (await getEventArgs(
      txAskAddOrder,
      "AddOrder",
      orderBook
    )) as AddOrderEvent["args"];

    assert(askSender === alice.address, "wrong sender");
    compareStructs(askOrder, askOrderConfig);

    // BID ORDER

    const bidRatio = fixedPointDiv(ONE, askRatio);
    const bidConstants = [max_uint256, bidRatio];
    const vBidOutputMax = op(
      Opcode.READ_MEMORY,
      memoryOperand(MemoryType.Constant, 0)
    );
    const vBidRatio = op(
      Opcode.READ_MEMORY,
      memoryOperand(MemoryType.Constant, 1)
    );
    // prettier-ignore
    const bidSource = concat([
      vBidOutputMax,
      vBidRatio,
    ]);
    const bobBidOrder = ethers.utils.toUtf8Bytes("bobBidOrder");

    const bidOrderConfig: OrderConfigStruct = {
      interpreter: interpreter.address,
      expressionDeployer: expressionDeployer.address,
      validInputs: [
        { token: tokenB.address, decimals: 18, vaultId: bobInputVault },
      ],
      validOutputs: [
        { token: tokenA.address, decimals: 18, vaultId: bobOutputVault },
      ],
      interpreterStateConfig: {
        sources: [bidSource, bidSource],
        constants: bidConstants,
      },
      data: bobBidOrder,
    };

    const txBidAddOrder = await orderBook.connect(bob).addOrder(bidOrderConfig);

    const {
      sender: bidSender,
      order: bidOrder,
      orderHash: bidOrderHash,
    } = (await getEventArgs(
      txBidAddOrder,
      "AddOrder",
      orderBook
    )) as AddOrderEvent["args"];

    assert(bidSender === bob.address, "wrong sender");
    compareStructs(bidOrder, bidOrderConfig);

    // DEPOSITS

    const amountB = ethers.BigNumber.from("1000" + eighteenZeros);
    const amountA = ethers.BigNumber.from("1000" + eighteenZeros);

    await tokenB.transfer(alice.address, amountB);
    await tokenA.transfer(bob.address, amountA);

    const depositConfigStructAlice: DepositConfigStruct = {
      token: tokenB.address,
      vaultId: aliceOutputVault,
      amount: amountB,
    };
    const depositConfigStructBob: DepositConfigStruct = {
      token: tokenA.address,
      vaultId: bobOutputVault,
      amount: amountA,
    };

    await tokenB
      .connect(alice)
      .approve(orderBook.address, depositConfigStructAlice.amount);
    await tokenA
      .connect(bob)
      .approve(orderBook.address, depositConfigStructBob.amount);

    // Alice deposits tokenB into her output vault
    const txDepositOrderAlice = await orderBook
      .connect(alice)
      .deposit(depositConfigStructAlice);
    // Bob deposits tokenA into his output vault
    const txDepositOrderBob = await orderBook
      .connect(bob)
      .deposit(depositConfigStructBob);

    const { sender: depositAliceSender, config: depositAliceConfig } =
      (await getEventArgs(
        txDepositOrderAlice,
        "Deposit",
        orderBook
      )) as DepositEvent["args"];
    const { sender: depositBobSender, config: depositBobConfig } =
      (await getEventArgs(
        txDepositOrderBob,
        "Deposit",
        orderBook
      )) as DepositEvent["args"];

    assert(depositAliceSender === alice.address);
    compareStructs(depositAliceConfig, depositConfigStructAlice);
    assert(depositBobSender === bob.address);
    compareStructs(depositBobConfig, depositConfigStructBob);

    // BOUNTY BOT CLEARS THE ORDER

    const clearConfig: ClearConfigStruct = {
      aInputIOIndex: 0,
      aOutputIOIndex: 0,
      bInputIOIndex: 0,
      bOutputIOIndex: 0,
      aBountyVaultId: bountyBotVaultA,
      bBountyVaultId: bountyBotVaultB,
    };

    const txClearOrder = await orderBook
      .connect(bountyBot)
      .clear(askOrder, bidOrder, clearConfig);

    const {
      sender: clearSender,
      a: clearA_,
      b: clearB_,
      clearConfig: clearBountyConfig,
    } = (await getEventArgs(
      txClearOrder,
      "Clear",
      orderBook
    )) as ClearEvent["args"];
    const { clearStateChange: clearStateChange } = (await getEventArgs(
      txClearOrder,
      "AfterClear",
      orderBook
    )) as AfterClearEvent["args"];

    const aOutputMaxExpected = amountA;
    const bOutputMaxExpected = amountB;

    const aOutputExpected = minBN(
      aOutputMaxExpected,
      fixedPointMul(bidRatio, amountA)
    );
    const bOutputExpected = minBN(
      bOutputMaxExpected,
      fixedPointMul(askRatio, amountB)
    );

    const expectedClearStateChange: ClearStateChangeStruct = {
      aOutput: aOutputExpected,
      bOutput: bOutputExpected,
      aInput: fixedPointMul(askRatio, aOutputExpected),
      bInput: fixedPointMul(bidRatio, bOutputExpected),
    };

    assert(clearSender === bountyBot.address);
    compareSolStructs(clearA_, askOrder);
    compareSolStructs(clearB_, bidOrder);
    compareStructs(clearBountyConfig, clearConfig);
    compareStructs(clearStateChange, expectedClearStateChange);

    // Asserting Context Events
    const contextEvents = (await getEvents(
      txClearOrder,
      "Context",
      orderBook
    )) as ContextEvent["args"][];

    const { sender: sender0, context: context0_ } = contextEvents[0];
    const { sender: sender1, context: context1_ } = contextEvents[1];

    assert(sender0 === bountyBot.address);
    assert(sender1 === bountyBot.address);

    const aop = minBN(amountB, fixedPointMul(amountB, bidRatio));
    const bop = minBN(amountA, fixedPointMul(amountA, askRatio));
    const aip = fixedPointMul(aop, askRatio);
    const bip = fixedPointMul(bop, bidRatio);

    const expectedEvent0 = [
      [
        askOrderHash,
        ethers.BigNumber.from(alice.address),
        ethers.BigNumber.from(bob.address),
      ],
<<<<<<< HEAD
      [amountB, askRatio],
=======
      [max_uint256, askRatio],
>>>>>>> b0a465e6
      [
        ethers.BigNumber.from(tokenA.address),
        ethers.BigNumber.from(18),
        aliceInputVault,
        0,
        aip,
      ],
      [
        ethers.BigNumber.from(tokenB.address),
        ethers.BigNumber.from(18),
        aliceOutputVault,
        amountB,
        aop,
      ],
    ];

    for (let i = 0; i < expectedEvent0.length; i++) {
      const rowArray = expectedEvent0[i];
      for (let j = 0; j < rowArray.length; j++) {
        const colElement = rowArray[j];
        if (!context0_[i][j].eq(colElement)) {
          assert.fail(`mismatch at position (${i},${j}),
                         expected  ${colElement}
                         got       ${context0_[i][j]}`);
        }
      }
    }

    const expectedEvent1 = [
      [
        bidOrderHash,
        ethers.BigNumber.from(bob.address),
        ethers.BigNumber.from(alice.address),
      ],
<<<<<<< HEAD
      [amountA, bidRatio],
=======
      [max_uint256, bidRatio],
>>>>>>> b0a465e6
      [
        ethers.BigNumber.from(tokenB.address),
        ethers.BigNumber.from(18),
        bobInputVault,
        0,
        bip,
      ],
      [
        ethers.BigNumber.from(tokenA.address),
        ethers.BigNumber.from(18),
        bobOutputVault,
        amountA,
        bop,
      ],
    ];

    for (let i = 0; i < expectedEvent1.length; i++) {
      const rowArray = expectedEvent1[i];
      for (let j = 0; j < rowArray.length; j++) {
        const colElement = rowArray[j];
        if (!context1_[i][j].eq(colElement)) {
          assert.fail(`mismatch at position (${i},${j}),
                         expected  ${colElement}
                         got       ${context1_[i][j]}`);
        }
      }
    }
  });
});<|MERGE_RESOLUTION|>--- conflicted
+++ resolved
@@ -3669,11 +3669,7 @@
     assert(aliceOutputVaultBalance.isZero());
   });
 
-<<<<<<< HEAD
   it("should validate context emitted in context event when handleIO dispatch is zero", async function () {
-=======
-  it("should validate context emitted in context event", async function () {
->>>>>>> b0a465e6
     const signers = await ethers.getSigners();
 
     const alice = signers[1];
@@ -3924,11 +3920,7 @@
         ethers.BigNumber.from(alice.address),
         ethers.BigNumber.from(bob.address),
       ],
-<<<<<<< HEAD
       [amountB, askRatio],
-=======
-      [max_uint256, askRatio],
->>>>>>> b0a465e6
       [
         ethers.BigNumber.from(tokenA.address),
         ethers.BigNumber.from(18),
@@ -3963,11 +3955,7 @@
         ethers.BigNumber.from(bob.address),
         ethers.BigNumber.from(alice.address),
       ],
-<<<<<<< HEAD
       [amountA, bidRatio],
-=======
-      [max_uint256, bidRatio],
->>>>>>> b0a465e6
       [
         ethers.BigNumber.from(tokenB.address),
         ethers.BigNumber.from(18),
