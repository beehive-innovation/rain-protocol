import { assert } from "chai";
import { ContractFactory } from "ethers";
import { concat } from "ethers/lib/utils";
import { ethers } from "hardhat";
import type {
  OrderBook,
  Rainterpreter,
  RainterpreterExpressionDeployer,
  ReserveToken18,
} from "../../typechain";
import {
  AddOrderEvent,
  AfterClearEvent,
  ClearConfigStruct,
  ClearEvent,
  ClearStateChangeStruct,
  DepositConfigStruct,
  OrderConfigStruct,
} from "../../typechain/contracts/orderbook/OrderBook";
import { randomUint256 } from "../../utils/bytes";
import {
  eighteenZeros,
  max_uint256,
  ONE,
  sixteenZeros,
} from "../../utils/constants/bigNumber";
import { basicDeploy } from "../../utils/deploy/basicDeploy";
import { rainterpreterDeploy } from "../../utils/deploy/interpreter/shared/rainterpreter/deploy";
import { rainterpreterExpressionDeployer } from "../../utils/deploy/interpreter/shared/rainterpreterExpressionDeployer/deploy";
import { getEventArgs } from "../../utils/events";
import {
  memoryOperand,
  MemoryType,
  op,
} from "../../utils/interpreter/interpreter";
import { AllStandardOps } from "../../utils/interpreter/ops/allStandardOps";
import { fixedPointDiv, fixedPointMul, minBN } from "../../utils/math";
import {
  compareSolStructs,
  compareStructs,
} from "../../utils/test/compareStructs";

const Opcode = AllStandardOps;

describe("OrderBook many-to-many", async function () {
  let orderBookFactory: ContractFactory;
  let tokenA: ReserveToken18;
  let tokenB: ReserveToken18;
  let tokenC: ReserveToken18;
  let tokenD: ReserveToken18;
  let interpreter: Rainterpreter;
  let expressionDeployer: RainterpreterExpressionDeployer;

  beforeEach(async () => {
    tokenA = (await basicDeploy("ReserveToken18", {})) as ReserveToken18;
    tokenB = (await basicDeploy("ReserveToken18", {})) as ReserveToken18;
    tokenC = (await basicDeploy("ReserveToken18", {})) as ReserveToken18;
    tokenD = (await basicDeploy("ReserveToken18", {})) as ReserveToken18;
    await tokenA.initialize();
    await tokenB.initialize();
    await tokenC.initialize();
    await tokenD.initialize();
  });

  before(async () => {
    orderBookFactory = await ethers.getContractFactory("OrderBook", {});
    interpreter = await rainterpreterDeploy();
    expressionDeployer = await rainterpreterExpressionDeployer(interpreter);
  });

  it("should support a 'slosh' many-to-many orders setup", async function () {
    const signers = await ethers.getSigners();

    const alice = signers[1];

    const orderBook = (await orderBookFactory.deploy()) as OrderBook;

    const vaultAlice = ethers.BigNumber.from(randomUint256());

    const threshold = ethers.BigNumber.from(102 + sixteenZeros); // 2%

    const constants = [max_uint256, threshold];

    const vMaxAmount = op(
      Opcode.READ_MEMORY,
      memoryOperand(MemoryType.Constant, 0)
    );
    const vThreshold = op(
      Opcode.READ_MEMORY,
      memoryOperand(MemoryType.Constant, 1)
    );

    // prettier-ignore
    const source = concat([
      vMaxAmount,
      vThreshold,
    ]);
    const aliceAskOrder = ethers.utils.toUtf8Bytes("aliceAskOrder")

    const orderConfig: OrderConfigStruct = {
      interpreter: interpreter.address,
      expressionDeployer: expressionDeployer.address,
      validInputs: [
        { token: tokenA.address, decimals: 18, vaultId: vaultAlice },
        { token: tokenB.address, decimals: 18, vaultId: vaultAlice },
        { token: tokenA.address, decimals: 18, vaultId: vaultAlice },
        { token: tokenD.address, decimals: 18, vaultId: vaultAlice },
      ],
      validOutputs: [
        { token: tokenA.address, decimals: 18, vaultId: vaultAlice },
        { token: tokenB.address, decimals: 18, vaultId: vaultAlice },
        { token: tokenC.address, decimals: 18, vaultId: vaultAlice },
        { token: tokenD.address, decimals: 18, vaultId: vaultAlice },
      ],
      interpreterStateConfig: {
        sources: [source, []],
        constants: constants,
      },
      data : aliceAskOrder
    };

    const _txAddOrder = await orderBook.connect(alice).addOrder(orderConfig);
  });

  it("should add many ask and bid orders and clear the orders", async function () {
    const signers = await ethers.getSigners();

    const alice = signers[1];
    const bob = signers[2];
    const bountyBot = signers[3];

    const orderBook = (await orderBookFactory.deploy()) as OrderBook;

    const aliceInputVault = ethers.BigNumber.from(randomUint256());
    const aliceOutputVault = ethers.BigNumber.from(randomUint256());
    const bobInputVault = ethers.BigNumber.from(randomUint256());
    const bobOutputVault = ethers.BigNumber.from(randomUint256());
    const bountyBotVaultA = ethers.BigNumber.from(randomUint256());
    const bountyBotVaultB = ethers.BigNumber.from(randomUint256());

    // ASK ORDER

    const askRatio = ethers.BigNumber.from("90" + eighteenZeros);
    const askConstants = [max_uint256, askRatio];
    const vAskOutputMax = op(
      Opcode.READ_MEMORY,
      memoryOperand(MemoryType.Constant, 0)
    );
    const vAskRatio = op(
      Opcode.READ_MEMORY,
      memoryOperand(MemoryType.Constant, 1)
    );
    // prettier-ignore
    const askSource = concat([
      vAskOutputMax,
      vAskRatio,
    ]);
    const aliceAskOrder = ethers.utils.toUtf8Bytes("aliceAskOrder")
    
    const askOrderConfig: OrderConfigStruct = {
      interpreter: interpreter.address,
      expressionDeployer: expressionDeployer.address,
      validInputs: [
        { token: tokenA.address, decimals: 18, vaultId: aliceInputVault },
        { token: tokenC.address, decimals: 18, vaultId: aliceInputVault },
      ],
      validOutputs: [
        { token: tokenB.address, decimals: 18, vaultId: aliceOutputVault },
        { token: tokenD.address, decimals: 18, vaultId: aliceOutputVault },
      ],
      interpreterStateConfig: {
        sources: [askSource, []],
        constants: askConstants,
      },
      data : aliceAskOrder
    };

    const txAskAddOrder = await orderBook
      .connect(alice)
      .addOrder(askOrderConfig);

    const { sender: askSender, order: askOrder } = (await getEventArgs(
      txAskAddOrder,
      "AddOrder",
      orderBook
    )) as AddOrderEvent["args"];

    assert(askSender === alice.address, "wrong sender");
    compareStructs(askOrder, askOrderConfig);

    // BID ORDER

    const bidRatio = fixedPointDiv(ONE, askRatio);
    const bidConstants = [max_uint256, bidRatio];
    const vBidOutputMax = op(
      Opcode.READ_MEMORY,
      memoryOperand(MemoryType.Constant, 0)
    );
    const vBidRatio = op(
      Opcode.READ_MEMORY,
      memoryOperand(MemoryType.Constant, 1)
    );
    // prettier-ignore
    const bidSource = concat([
      vBidOutputMax,
<<<<<<< HEAD
      vBidRatio,
    ]);
=======
      vBidPrice,
    ]); 
    const bobBidOrder = ethers.utils.toUtf8Bytes("bobBidOrder")
    
>>>>>>> b022e9a4
    const bidOrderConfig: OrderConfigStruct = {
      interpreter: interpreter.address,
      expressionDeployer: expressionDeployer.address,
      validInputs: [
        { token: tokenB.address, decimals: 18, vaultId: bobOutputVault },
        { token: tokenD.address, decimals: 18, vaultId: bobOutputVault },
      ],
      validOutputs: [
        { token: tokenA.address, decimals: 18, vaultId: bobInputVault },
        { token: tokenC.address, decimals: 18, vaultId: bobInputVault },
      ],
      interpreterStateConfig: {
        sources: [bidSource, []],
        constants: bidConstants,
      },
      data : bobBidOrder
    };

    const txBidAddOrder = await orderBook.connect(bob).addOrder(bidOrderConfig);

    const { sender: bidSender, order: bidOrder } = (await getEventArgs(
      txBidAddOrder,
      "AddOrder",
      orderBook
    )) as AddOrderEvent["args"];

    assert(bidSender === bob.address, "wrong sender");
    compareStructs(bidOrder, bidOrderConfig);

    // DEPOSITS

    const amount = ethers.BigNumber.from("1000" + eighteenZeros);

    await tokenA.transfer(bob.address, amount);
    await tokenB.transfer(alice.address, amount);
    await tokenC.transfer(bob.address, amount);
    await tokenD.transfer(alice.address, amount);

    const depositConfigStructBobA: DepositConfigStruct = {
      token: tokenA.address,
      vaultId: bobInputVault,
      amount,
    };
    const depositConfigStructAliceB: DepositConfigStruct = {
      token: tokenB.address,
      vaultId: aliceOutputVault,
      amount,
    };
    const depositConfigStructBobC: DepositConfigStruct = {
      token: tokenC.address,
      vaultId: bobInputVault,
      amount,
    };
    const depositConfigStructAliceD: DepositConfigStruct = {
      token: tokenD.address,
      vaultId: aliceOutputVault,
      amount,
    };

    await tokenA
      .connect(bob)
      .approve(orderBook.address, depositConfigStructBobA.amount);
    await tokenB
      .connect(alice)
      .approve(orderBook.address, depositConfigStructAliceB.amount);
    await tokenC
      .connect(bob)
      .approve(orderBook.address, depositConfigStructBobC.amount);
    await tokenD
      .connect(alice)
      .approve(orderBook.address, depositConfigStructAliceD.amount);

    // Alice deposits tokens into her output vault
    const _txDepositOrderAliceB = await orderBook
      .connect(alice)
      .deposit(depositConfigStructAliceB);
    const _txDepositOrderAliceD = await orderBook
      .connect(alice)
      .deposit(depositConfigStructAliceD);

    // Bob deposits tokens into his output vault
    const _txDepositOrderBobA = await orderBook
      .connect(bob)
      .deposit(depositConfigStructBobA);
    const _txDepositOrderBobC = await orderBook
      .connect(bob)
      .deposit(depositConfigStructBobC);

    // BOUNTY BOT CLEARS THE ORDERS

    const clearConfig0: ClearConfigStruct = {
      aInputIOIndex: 0,
      aOutputIOIndex: 0,
      bInputIOIndex: 0,
      bOutputIOIndex: 0,
      aBountyVaultId: bountyBotVaultA,
      bBountyVaultId: bountyBotVaultB,
    };
    const txClearOrder0 = await orderBook
      .connect(bountyBot)
      .clear(askOrder, bidOrder, clearConfig0);

    const {
      sender: clearSender0,
      a: clearA_,
      b: clearB_,
      clearConfig: clearBountyConfig0,
    } = (await getEventArgs(
      txClearOrder0,
      "Clear",
      orderBook
    )) as ClearEvent["args"];
    const { stateChange: clearStateChange0 } = (await getEventArgs(
      txClearOrder0,
      "AfterClear",
      orderBook
    )) as AfterClearEvent["args"];

    const aOutputMaxExpected0 = amount;
    const bOutputMaxExpected0 = amount;

    const aOutputExpected0 = minBN(
      aOutputMaxExpected0,
      fixedPointMul(bidRatio, amount)
    );
    const bOutputExpected0 = minBN(
      bOutputMaxExpected0,
      fixedPointMul(askRatio, amount)
    );

    const expectedClearStateChange0: ClearStateChangeStruct = {
      aOutput: aOutputExpected0,
      bOutput: bOutputExpected0,
      aInput: fixedPointMul(askRatio, aOutputExpected0),
      bInput: fixedPointMul(bidRatio, bOutputExpected0),
    };

    assert(clearSender0 === bountyBot.address);
    compareSolStructs(clearA_, askOrder);
    compareSolStructs(clearB_, bidOrder);
    compareStructs(clearBountyConfig0, clearConfig0);
    compareStructs(clearStateChange0, expectedClearStateChange0);

    const clearConfig1: ClearConfigStruct = {
      aInputIOIndex: 1,
      aOutputIOIndex: 1,
      bInputIOIndex: 1,
      bOutputIOIndex: 1,
      aBountyVaultId: bountyBotVaultA,
      bBountyVaultId: bountyBotVaultB,
    };
    const txClearOrder1 = await orderBook
      .connect(bountyBot)
      .clear(askOrder, bidOrder, clearConfig1);

    const {
      sender: clearSender1,
      a: clearC_,
      b: clearD_,
      clearConfig: clearBountyConfig1,
    } = (await getEventArgs(
      txClearOrder1,
      "Clear",
      orderBook
    )) as ClearEvent["args"];
    const { stateChange: clearStateChange1 } = (await getEventArgs(
      txClearOrder1,
      "AfterClear",
      orderBook
    )) as AfterClearEvent["args"];

    const cOutputMaxExpected1 = amount;
    const dOutputMaxExpected1 = amount;

    const cOutputExpected1 = minBN(
      cOutputMaxExpected1,
      fixedPointMul(bidRatio, amount)
    );
    const dOutputExpected1 = minBN(
      dOutputMaxExpected1,
      fixedPointMul(askRatio, amount)
    );

    const expectedClearStateChange1: ClearStateChangeStruct = {
      aOutput: cOutputExpected1,
      bOutput: dOutputExpected1,
      aInput: fixedPointMul(askRatio, cOutputExpected1),
      bInput: fixedPointMul(bidRatio, dOutputExpected1),
    };

    assert(clearSender1 === bountyBot.address);
    compareSolStructs(clearC_, askOrder);
    compareSolStructs(clearD_, bidOrder);
    compareStructs(clearBountyConfig1, clearConfig1);
    compareStructs(clearStateChange1, expectedClearStateChange1);
  });

  it("should add many-to-many orders", async function () {
    const signers = await ethers.getSigners();

    const alice = signers[1];
    const bob = signers[2];

    const orderBook = (await orderBookFactory.deploy()) as OrderBook;

    const aliceVaultA = ethers.BigNumber.from(randomUint256());
    const aliceVaultB = ethers.BigNumber.from(randomUint256());
    const bobVaultB = ethers.BigNumber.from(randomUint256());
    const bobVaultA = ethers.BigNumber.from(randomUint256());

    // ASK ORDER

    const askRatio = ethers.BigNumber.from("90" + eighteenZeros);
    const askConstants = [max_uint256, askRatio];
    const vAskOutputMax = op(
      Opcode.READ_MEMORY,
      memoryOperand(MemoryType.Constant, 0)
    );
    const vAskRatio = op(
      Opcode.READ_MEMORY,
      memoryOperand(MemoryType.Constant, 1)
    );
    // prettier-ignore
    const askSource = concat([
      vAskOutputMax,
<<<<<<< HEAD
      vAskRatio,
    ]);
=======
      vAskPrice,
    ]); 
    const aliceAskOrder = ethers.utils.toUtf8Bytes("aliceAskOrder")
    
>>>>>>> b022e9a4
    const askOrderConfig: OrderConfigStruct = {
      interpreter: interpreter.address,
      expressionDeployer: expressionDeployer.address,
      validInputs: [
        { token: tokenA.address, decimals: 18, vaultId: aliceVaultA },
        { token: tokenB.address, decimals: 18, vaultId: aliceVaultB },
      ],
      validOutputs: [
        { token: tokenB.address, decimals: 18, vaultId: aliceVaultB },
        { token: tokenA.address, decimals: 18, vaultId: aliceVaultA },
      ],
      interpreterStateConfig: {
        sources: [askSource, []],
        constants: askConstants,
      },
      data : aliceAskOrder
    };

    const txAskAddOrder = await orderBook
      .connect(alice)
      .addOrder(askOrderConfig);

    const { sender: askSender, order: askOrder } = (await getEventArgs(
      txAskAddOrder,
      "AddOrder",
      orderBook
    )) as AddOrderEvent["args"];

    assert(askSender === alice.address, "wrong sender");
    compareStructs(askOrder, askOrderConfig);

    // BID ORDER

    const bidRatio = fixedPointDiv(ONE, askRatio);
    const bidConstants = [max_uint256, bidRatio];
    const vBidOutputMax = op(
      Opcode.READ_MEMORY,
      memoryOperand(MemoryType.Constant, 0)
    );
    const vBidRatio = op(
      Opcode.READ_MEMORY,
      memoryOperand(MemoryType.Constant, 1)
    );
    // prettier-ignore
    const bidSource = concat([
      vBidOutputMax,
<<<<<<< HEAD
      vBidRatio,
    ]);
=======
      vBidPrice,
    ]); 
    const bobBidOrder = ethers.utils.toUtf8Bytes("bobBidOrder")

>>>>>>> b022e9a4
    const bidOrderConfig: OrderConfigStruct = {
      interpreter: interpreter.address,
      expressionDeployer: expressionDeployer.address,
      validInputs: [
        { token: tokenB.address, decimals: 18, vaultId: bobVaultB },
        { token: tokenA.address, decimals: 18, vaultId: bobVaultA },
      ],
      validOutputs: [
        { token: tokenA.address, decimals: 18, vaultId: bobVaultA },
        { token: tokenB.address, decimals: 18, vaultId: bobVaultB },
      ],
      interpreterStateConfig: {
        sources: [bidSource, []],
        constants: bidConstants,
      },
      data : bobBidOrder
    };

    const txBidAddOrder = await orderBook.connect(bob).addOrder(bidOrderConfig);

    const { sender: bidSender, order: bidOrder } = (await getEventArgs(
      txBidAddOrder,
      "AddOrder",
      orderBook
    )) as AddOrderEvent["args"];

    assert(bidSender === bob.address, "wrong sender");
    compareStructs(bidOrder, bidOrderConfig);
  });
});<|MERGE_RESOLUTION|>--- conflicted
+++ resolved
@@ -156,7 +156,7 @@
       vAskRatio,
     ]);
     const aliceAskOrder = ethers.utils.toUtf8Bytes("aliceAskOrder")
-    
+
     const askOrderConfig: OrderConfigStruct = {
       interpreter: interpreter.address,
       expressionDeployer: expressionDeployer.address,
@@ -203,15 +203,10 @@
     // prettier-ignore
     const bidSource = concat([
       vBidOutputMax,
-<<<<<<< HEAD
       vBidRatio,
     ]);
-=======
-      vBidPrice,
-    ]); 
     const bobBidOrder = ethers.utils.toUtf8Bytes("bobBidOrder")
-    
->>>>>>> b022e9a4
+
     const bidOrderConfig: OrderConfigStruct = {
       interpreter: interpreter.address,
       expressionDeployer: expressionDeployer.address,
@@ -437,15 +432,10 @@
     // prettier-ignore
     const askSource = concat([
       vAskOutputMax,
-<<<<<<< HEAD
       vAskRatio,
     ]);
-=======
-      vAskPrice,
-    ]); 
     const aliceAskOrder = ethers.utils.toUtf8Bytes("aliceAskOrder")
-    
->>>>>>> b022e9a4
+
     const askOrderConfig: OrderConfigStruct = {
       interpreter: interpreter.address,
       expressionDeployer: expressionDeployer.address,
@@ -492,15 +482,10 @@
     // prettier-ignore
     const bidSource = concat([
       vBidOutputMax,
-<<<<<<< HEAD
       vBidRatio,
     ]);
-=======
-      vBidPrice,
-    ]); 
     const bobBidOrder = ethers.utils.toUtf8Bytes("bobBidOrder")
 
->>>>>>> b022e9a4
     const bidOrderConfig: OrderConfigStruct = {
       interpreter: interpreter.address,
       expressionDeployer: expressionDeployer.address,
