--- conflicted
+++ resolved
@@ -375,7 +375,6 @@
     );
   });
 
-<<<<<<< HEAD
   it.only("should autoscale expression ratio based on input/output token decimals", async function () {
     const signers = await ethers.getSigners();
 
@@ -513,8 +512,8 @@
 
     assert(bobInverseX.eq(bobBeforeX), `wrong inverse X balance expected ${bobBeforeX} got ${bobInverseX}`)
     assert(bobInverseY.eq(bobBeforeY), `wrong inverse Y balance expected ${bobBeforeY} got ${bobInverseY}`)
-
-=======
+  })
+
   describe("should scale outputMax with decimals", () => {
     it("should scale outputMax based on input/output token decimals (input token has SAME decimals as output: 6 vs 6)", async function () {
       const signers = await ethers.getSigners();
@@ -3529,7 +3528,6 @@
       assert(tokenAAliceBalanceWithdrawn.eq(depositAmountA));
       assert(tokenABobBalanceWithdrawn.eq(depositAmountA));
     });
->>>>>>> 55abecee
   });
 
   it("should validate input/output tokens", async function () {
