--- conflicted
+++ resolved
@@ -16,17 +16,6 @@
 const { assert } = chai;
 
 enum Tier {
-<<<<<<< HEAD
-  NIL,
-  COPPER,
-  BRONZE,
-  SILVER,
-  GOLD,
-  PLATINUM,
-  DIAMOND,
-  CHAD,
-  JAWAD,
-=======
   ZERO,
   ONE,
   TWO,
@@ -36,13 +25,6 @@
   SIX,
   SEVEN,
   EIGHT,
-}
-
-enum Phase {
-  UNINITIALIZED,
-  DISTRIBUTING,
-  FROZEN,
->>>>>>> 2dd7102e
 }
 
 describe("RedeemableERC20", async function () {
