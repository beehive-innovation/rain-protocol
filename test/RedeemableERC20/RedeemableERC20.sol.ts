import * as Util from "../Util";
import chai from "chai";
import { ethers } from "hardhat";
import type { ReserveToken } from "../../typechain/ReserveToken";
import type { ReadWriteTier } from "../../typechain/ReadWriteTier";
import type {
  InitializeEvent,
  PhaseScheduledEvent,
  RedeemableERC20,
  RedeemEvent,
  TreasuryAssetEvent,
} from "../../typechain/RedeemableERC20";
import type { Contract } from "ethers";

const { assert } = chai;

enum Tier {
  NIL,
  COPPER,
  BRONZE,
  SILVER,
  GOLD,
  PLATINUM,
  DIAMOND,
  CHAD,
  JAWAD,
}

enum Phase {
  ZERO,
  ONE,
  TWO,
  THREE,
  FOUR,
  FIVE,
  SIX,
  SEVEN,
  EIGHT,
}

describe("RedeemableERC20", async function () {
  it("should forward unsold RedeemableERC20 (pTKN) to non-zero forwarding address", async function () {
    this.timeout(0);

    const signers = await ethers.getSigners();

    const distributor = signers[1];
    const forwardee = signers[2];

    const tierFactory = await ethers.getContractFactory("ReadWriteTier");
    const tier = (await tierFactory.deploy()) as ReadWriteTier & Contract;
    const minimumTier = Tier.GOLD;

    const totalSupply = ethers.BigNumber.from("5000" + Util.eighteenZeros);
    const redeemableERC20Config = {
      name: "RedeemableERC20",
      symbol: "RDX",
      distributor: distributor.address,
      initialSupply: totalSupply,
    };

    const reserve = (await Util.basicDeploy(
      "ReserveToken",
      {}
    )) as ReserveToken & Contract;

    const redeemableERC20 = await Util.redeemableERC20Deploy(signers[0], {
      reserve: reserve.address,
      erc20Config: redeemableERC20Config,
      tier: tier.address,
      minimumTier: minimumTier,
      distributionEndForwardingAddress: forwardee.address,
    });

    const balanceDistributorBeforeBurn = await redeemableERC20.balanceOf(
      distributor.address
    );
    const balanceForwardeeBeforeBurn = await redeemableERC20.balanceOf(
      forwardee.address
    );

    await redeemableERC20
      .connect(distributor)
      .endDistribution(distributor.address);

    const balanceDistributorAfterBurn = await redeemableERC20.balanceOf(
      distributor.address
    );
    const balanceForwardeeAfterBurn = await redeemableERC20.balanceOf(
      forwardee.address
    );

    assert(balanceDistributorBeforeBurn.eq(totalSupply));
    assert(balanceForwardeeBeforeBurn.isZero());
    assert(balanceDistributorAfterBurn.isZero());
    assert(balanceForwardeeAfterBurn.eq(balanceDistributorBeforeBurn));
  });

  it("should burn unsold RedeemableERC20 (pTKN) when forwarding address set to address(0)", async function () {
    this.timeout(0);

    const signers = await ethers.getSigners();

    const distributor = signers[1];

    const tierFactory = await ethers.getContractFactory("ReadWriteTier");
    const tier = (await tierFactory.deploy()) as ReadWriteTier & Contract;
    const minimumTier = Tier.GOLD;

    const totalSupply = ethers.BigNumber.from("5000" + Util.eighteenZeros);
    const redeemableERC20Config = {
      name: "RedeemableERC20",
      symbol: "RDX",
      distributor: distributor.address,
      initialSupply: totalSupply,
    };

    const reserve = (await Util.basicDeploy(
      "ReserveToken",
      {}
    )) as ReserveToken & Contract;

    const redeemableERC20 = await Util.redeemableERC20Deploy(signers[0], {
      reserve: reserve.address,
      erc20Config: redeemableERC20Config,
      tier: tier.address,
      minimumTier: minimumTier,
      distributionEndForwardingAddress: ethers.constants.AddressZero,
    });

    const balanceDistributorBeforeBurn = await redeemableERC20.balanceOf(
      distributor.address
    );

    assert(balanceDistributorBeforeBurn.eq(totalSupply));

    await redeemableERC20
      .connect(distributor)
      .endDistribution(distributor.address);

    const balanceDistributorAfterBurn = await redeemableERC20.balanceOf(
      distributor.address
    );

    assert(balanceDistributorAfterBurn.isZero());

    // OZ ERC20 doesn't track address(0) balance
  });

  it("should enforce 'hub and spoke' pattern for sending and receiving tokens during distribution phase", async function () {
    // Copied from `RedeemableERC20.sol`
    //
    // Receivers act as "hubs" that can send to "spokes".
    // i.e. any address of the minimum tier.
    // Spokes cannot send tokens another "hop" e.g. to each other.
    // Spokes can only send back to a receiver (doesn't need to be
    // the same receiver they received from).

    this.timeout(0);

    const TEN_TOKENS = ethers.BigNumber.from("10" + Util.eighteenZeros);

    const signers = await ethers.getSigners();

    const owner = signers[0];
    const aliceReceiver = signers[1];
    const bobReceiver = signers[2];
    const carolSpoke = signers[3];
    const daveSpoke = signers[4];

    // Constructing the RedeemableERC20 sets the parameters but nothing stateful happens.

    const tierFactory = await ethers.getContractFactory("ReadWriteTier");
    const tier = (await tierFactory.deploy()) as ReadWriteTier & Contract;
    const minimumTier = Tier.COPPER;

    // all parties above min tier
    await tier.setTier(aliceReceiver.address, Tier.SILVER, []);
    await tier.setTier(bobReceiver.address, Tier.SILVER, []);
    await tier.setTier(carolSpoke.address, Tier.SILVER, []);
    await tier.setTier(daveSpoke.address, Tier.SILVER, []);

    const totalSupply = ethers.BigNumber.from("5000" + Util.eighteenZeros);
    const redeemableERC20Config = {
      name: "RedeemableERC20",
      symbol: "RDX",
      distributor: signers[0].address,
      initialSupply: totalSupply,
    };

    const reserve = (await Util.basicDeploy(
      "ReserveToken",
      {}
    )) as ReserveToken & Contract;

    const token = (await Util.redeemableERC20Deploy(owner, {
      reserve: reserve.address,
      erc20Config: redeemableERC20Config,
      tier: tier.address,
      minimumTier,
      distributionEndForwardingAddress: ethers.constants.AddressZero,
    })) as RedeemableERC20 & Contract;

    // give some tokens
    await token.transfer(aliceReceiver.address, TEN_TOKENS);
    await token.transfer(bobReceiver.address, TEN_TOKENS);
    await token.transfer(carolSpoke.address, TEN_TOKENS);
    await token.transfer(daveSpoke.address, TEN_TOKENS);

    await Util.assertError(
      async () =>
        await token.connect(aliceReceiver).transfer(bobReceiver.address, 1),
      "2SPOKE",
      "alice sent tokens despite not being a 'receiver'"
    );

    // grant roles
    await token.grantReceiver(aliceReceiver.address);
    await token.grantReceiver(bobReceiver.address);

    // 'hub' sends to 'spoke'
    await token.connect(aliceReceiver).transfer(carolSpoke.address, 1);
    const carolSpokeBalance0 = await token.balanceOf(carolSpoke.address);
    assert(carolSpokeBalance0.eq(TEN_TOKENS.add(1)));

    // 'spoke' sends to 'hub'
    await token.connect(carolSpoke).transfer(aliceReceiver.address, 1);
    const aliceReceiverBalance0 = await token.balanceOf(aliceReceiver.address);
    assert(aliceReceiverBalance0.eq(TEN_TOKENS));

    // 'spoke' sends to 'spoke' -> should fail
    await Util.assertError(
      async () =>
        await token.connect(carolSpoke).transfer(daveSpoke.address, 1),
      "2SPOKE",
      "carol wrongly sent tokens to dave (another spoke)"
    );

    // 'spoke' sends to another 'hub'
    await token.connect(carolSpoke).transfer(bobReceiver.address, 1);
    const bobReceiverBalance0 = await token.balanceOf(bobReceiver.address);
    assert(bobReceiverBalance0.eq(TEN_TOKENS.add(1)));

    // 'hub' sends to another 'hub'
    await token.connect(aliceReceiver).transfer(bobReceiver.address, 1);
    const bobReceiverBalance1 = await token.balanceOf(bobReceiver.address);
    assert(bobReceiverBalance1.eq(bobReceiverBalance0.add(1)));
  });

  it("should guard against null treasury assets redemptions", async function () {
    this.timeout(0);

    const signers = await ethers.getSigners();
    const alice = signers[1];

    const erc20PulleeFactory = await ethers.getContractFactory(
      "ERC20PulleeTest"
    );
    const erc20Pullee = await erc20PulleeFactory.deploy();
    await erc20Pullee.deployed();

    const reserve = (await Util.basicDeploy(
      "ReserveToken",
      {}
    )) as ReserveToken & Contract;

    // Constructing the RedeemableERC20 sets the parameters but nothing stateful happens.

    const tierFactory = await ethers.getContractFactory("ReadWriteTier");
    const tier = (await tierFactory.deploy()) as ReadWriteTier & Contract;
    const minimumTier = Tier.GOLD;

    const totalSupply = ethers.BigNumber.from("5000" + Util.eighteenZeros);
    const redeemableERC20Config = {
      name: "RedeemableERC20",
      symbol: "RDX",
      distributor: erc20Pullee.address,
      initialSupply: totalSupply,
    };

    await tier.setTier(alice.address, Tier.GOLD, []);

    const redeemableERC20 = await Util.redeemableERC20Deploy(signers[0], {
      reserve: reserve.address,
      erc20Config: redeemableERC20Config,
      tier: tier.address,
      minimumTier,
      distributionEndForwardingAddress: ethers.constants.AddressZero,
    });

    // Redemption not allowed yet.
    await Util.assertError(
      async () => await redeemableERC20.redeem([reserve.address], 100),
      "BAD_PHASE",
      "redeem did not error"
    );

    // Send alice some tokens.
    await erc20Pullee.transfer(redeemableERC20.address, alice.address, 10);

    // admin can burn all tokens of a single address to end `Phase.ZERO`
<<<<<<< HEAD
    await redeemableERC20.endDistribution(signers[0].address);
=======
    await erc20Pullee.burnDistributors(redeemableERC20.address, [
      Util.oneAddress,
    ]);
>>>>>>> 4cbd30fb

    const aliceRedeemableERC20 = redeemableERC20.connect(alice);
    // owner is on the unfreezable list.
    await aliceRedeemableERC20.transfer(erc20Pullee.address, 1);

    // pool exits and reserve tokens sent to redeemable ERC20 address
    const reserveTotal = ethers.BigNumber.from("1000" + Util.sixZeros);
    await reserve.transfer(redeemableERC20.address, reserveTotal);

    // redeem should work now
    const redeemAmount = ethers.BigNumber.from("50" + Util.eighteenZeros);

    // signer redeems all tokens they have for fraction of each asset
    await Util.assertError(
      async () => await redeemableERC20.redeem([], redeemAmount),
      "EMPTY_ASSETS",
      "wrongly redeemed null treasury assets"
    );
  });

  it("should emit Initialize event", async function () {
    this.timeout(0);

    const signers = await ethers.getSigners();

    const reserve1 = (await Util.basicDeploy(
      "ReserveToken",
      {}
    )) as ReserveToken & Contract;

    // Constructing the RedeemableERC20 sets the parameters but nothing stateful happens.

    const tierFactory = await ethers.getContractFactory("ReadWriteTier");
    const tier = (await tierFactory.deploy()) as ReadWriteTier & Contract;

    const minimumTier = Tier.GOLD;

    const totalSupply = ethers.BigNumber.from("5000" + Util.eighteenZeros);
    const redeemableERC20Config = {
      name: "RedeemableERC20",
      symbol: "RDX",
      distributor: signers[0].address,
      initialSupply: totalSupply,
    };

    const redeemableERC20 = await Util.redeemableERC20Deploy(signers[0], {
      reserve: reserve1.address,
      erc20Config: redeemableERC20Config,
      tier: tier.address,
      minimumTier,
      distributionEndForwardingAddress: ethers.constants.AddressZero,
    });

    const { sender, config } = (await Util.getEventArgs(
      redeemableERC20.deployTransaction,
      "Initialize",
      redeemableERC20
    )) as InitializeEvent["args"];

    assert(sender, "sender does not exist"); // redeemableERC20Factory
    assert(config.reserve === reserve1.address, "wrong reserve");
    assert(
      JSON.stringify(config.erc20Config) ===
        JSON.stringify(Object.values(redeemableERC20Config)),
      "wrong config"
    );
    assert(config.tier === tier.address, "wrong tier");
    assert(config.minimumTier.eq(minimumTier), "wrong minimumTier");
  });

  it("should emit TreasuryAsset event", async function () {
    this.timeout(0);

    const signers = await ethers.getSigners();

    const erc20PulleeFactory = await ethers.getContractFactory(
      "ERC20PulleeTest"
    );
    const erc20Pullee = await erc20PulleeFactory.deploy();
    await erc20Pullee.deployed();

    const reserve1 = (await Util.basicDeploy(
      "ReserveToken",
      {}
    )) as ReserveToken & Contract;
    const reserve2 = (await Util.basicDeploy(
      "ReserveToken",
      {}
    )) as ReserveToken & Contract;

    // Constructing the RedeemableERC20 sets the parameters but nothing stateful happens.

    const tierFactory = await ethers.getContractFactory("ReadWriteTier");
    const tier = (await tierFactory.deploy()) as ReadWriteTier & Contract;

    const minimumTier = Tier.GOLD;

    const totalSupply = ethers.BigNumber.from("5000" + Util.eighteenZeros);
    const redeemableERC20Config = {
      name: "RedeemableERC20",
      symbol: "RDX",
      distributor: erc20Pullee.address,
      initialSupply: totalSupply,
    };

    const redeemableERC20 = await Util.redeemableERC20Deploy(signers[0], {
      reserve: reserve1.address,
      erc20Config: redeemableERC20Config,
      tier: tier.address,
      minimumTier,
      distributionEndForwardingAddress: ethers.constants.AddressZero,
    });

    const event0 = (await Util.getEventArgs(
      await redeemableERC20.newTreasuryAsset(reserve1.address),
      "TreasuryAsset",
      redeemableERC20
    )) as TreasuryAssetEvent["args"];

    assert(event0.sender === signers[0].address, "wrong sender in event0");
    assert(event0.asset === reserve1.address, "wrong asset in event0");

    const event1 = (await Util.getEventArgs(
      await redeemableERC20.newTreasuryAsset(reserve2.address),
      "TreasuryAsset",
      redeemableERC20
    )) as TreasuryAssetEvent["args"];

    assert(event1.sender === signers[0].address, "wrong sender in event1");
    assert(event1.asset === reserve2.address, "wrong asset in event1");

    const event2 = (await Util.getEventArgs(
      await redeemableERC20
        .connect(signers[1])
        .newTreasuryAsset(reserve1.address),
      "TreasuryAsset",
      redeemableERC20
    )) as TreasuryAssetEvent["args"];

    assert(event2.sender === signers[1].address, "wrong sender in event2");
    assert(event2.asset === reserve1.address, "wrong asset in event2");
  });

  it("should have 18 decimals", async () => {
    this.timeout(0);

    const signers = await ethers.getSigners();

    const erc20PulleeFactory = await ethers.getContractFactory(
      "ERC20PulleeTest"
    );
    const erc20Pullee = await erc20PulleeFactory.deploy();
    await erc20Pullee.deployed();

    const tierFactory = await ethers.getContractFactory("ReadWriteTier");
    const tier = (await tierFactory.deploy()) as ReadWriteTier & Contract;
    const minimumTier = Tier.GOLD;

    const totalSupply = ethers.BigNumber.from("5000" + Util.eighteenZeros);
    const redeemableERC20Config = {
      name: "RedeemableERC20",
      symbol: "RDX",
      distributor: erc20Pullee.address,
      initialSupply: totalSupply,
    };

    const reserve = (await Util.basicDeploy(
      "ReserveToken",
      {}
    )) as ReserveToken & Contract;

    const token = await Util.redeemableERC20Deploy(signers[0], {
      reserve: reserve.address,
      erc20Config: redeemableERC20Config,
      tier: tier.address,
      minimumTier,
      distributionEndForwardingAddress: ethers.constants.AddressZero,
    });

    // token has 18 decimals
    const decimals = await token.decimals();
    assert(decimals === 18, `expected 18 decimals, got ${decimals}`);
  });

  it("should fail to construct redeemable token if too few minted tokens", async function () {
    this.timeout(0);

    const signers = await ethers.getSigners();

    const erc20PulleeFactory = await ethers.getContractFactory(
      "ERC20PulleeTest"
    );
    const erc20Pullee = await erc20PulleeFactory.deploy();
    await erc20Pullee.deployed();

    const tierFactory = await ethers.getContractFactory("ReadWriteTier");
    const tier = (await tierFactory.deploy()) as ReadWriteTier & Contract;
    const minimumTier = 0;

    const totalTokenSupplyZero = ethers.BigNumber.from(
      "0" + Util.eighteenZeros
    );
    const totalTokenSupplyOneShort = ethers.BigNumber.from(
      "1" + Util.eighteenZeros
    ).sub(1);
    const totalTokenSupplyMinimum = ethers.BigNumber.from(
      "1" + Util.eighteenZeros
    );

    const redeemableERC20ConfigZero = {
      name: "RedeemableERC20",
      symbol: "RDX",
      distributor: erc20Pullee.address,
      initialSupply: totalTokenSupplyZero,
    };
    const redeemableERC20ConfigOneShort = {
      name: "RedeemableERC20",
      symbol: "RDX",
      distributor: erc20Pullee.address,
      initialSupply: totalTokenSupplyOneShort,
    };
    const redeemableERC20ConfigMinimum = {
      name: "RedeemableERC20",
      symbol: "RDX",
      distributor: erc20Pullee.address,
      initialSupply: totalTokenSupplyMinimum,
    };

    const reserve = (await Util.basicDeploy(
      "ReserveToken",
      {}
    )) as ReserveToken & Contract;

    await Util.assertError(
      async () =>
        await Util.redeemableERC20Deploy(signers[0], {
          reserve: reserve.address,
          erc20Config: redeemableERC20ConfigZero,
          tier: tier.address,
          minimumTier,
          distributionEndForwardingAddress: ethers.constants.AddressZero,
        }),
      `MINIMUM_INITIAL_SUPPLY`,
      `failed to error when constructed with 0 total supply`
    );

    await Util.assertError(
      async () =>
        await Util.redeemableERC20Deploy(signers[0], {
          reserve: reserve.address,
          erc20Config: redeemableERC20ConfigOneShort,
          tier: tier.address,
          minimumTier,
          distributionEndForwardingAddress: ethers.constants.AddressZero,
        }),
      `MINIMUM_INITIAL_SUPPLY`,
      `failed to error when constructed with 0 total supply`
    );

    await Util.redeemableERC20Deploy(signers[0], {
      reserve: reserve.address,
      erc20Config: redeemableERC20ConfigMinimum,
      tier: tier.address,
      minimumTier,
      distributionEndForwardingAddress: ethers.constants.AddressZero,
    });
  });

  it("should allow admin to grant sender/receiver roles, and burn undistributed tokens, bypassing BlockBlockable restrictions", async function () {
    this.timeout(0);

    const TEN_TOKENS = ethers.BigNumber.from("10" + Util.eighteenZeros);

    const signers = await ethers.getSigners();

    const erc20PulleeFactory = await ethers.getContractFactory(
      "ERC20PulleeTest"
    );
    const erc20Pullee = await erc20PulleeFactory.deploy();
    await erc20Pullee.deployed();

    const owner = signers[0];
    const alice = signers[1];
    const bob = signers[2];

    // Constructing the RedeemableERC20 sets the parameters but nothing stateful happens.

    const tierFactory = await ethers.getContractFactory("ReadWriteTier");
    const tier = (await tierFactory.deploy()) as ReadWriteTier & Contract;
    const minimumTier = Tier.GOLD;

    await tier.setTier(alice.address, Tier.COPPER, []);
    await tier.setTier(bob.address, Tier.COPPER, []);

    const totalSupply = ethers.BigNumber.from("5000" + Util.eighteenZeros);
    const redeemableERC20Config = {
      name: "RedeemableERC20",
      symbol: "RDX",
      distributor: erc20Pullee.address,
      initialSupply: totalSupply,
    };

    const reserve = (await Util.basicDeploy(
      "ReserveToken",
      {}
    )) as ReserveToken & Contract;

    const token = (await Util.redeemableERC20Deploy(owner, {
      reserve: reserve.address,
      erc20Config: redeemableERC20Config,
      tier: tier.address,
      minimumTier,
      distributionEndForwardingAddress: ethers.constants.AddressZero,
    })) as RedeemableERC20 & Contract;

    // alice tries to transfer to bob
    await Util.assertError(
      async () => await token.connect(alice).transfer(bob.address, 1),
      "2SPOKE", // token sender must be a 'receiver'
      "alice/bob sent/received tokens despite alice not being a 'receiver'"
    );

<<<<<<< HEAD
    // remove transfer restrictions for alice and receiver
    await token.grantSender(alice.address);
    assert(await token.isSender(alice.address), "alice status was wrong");

    await token.grantReceiver(bob.address);
    assert(await token.isReceiver(bob.address), "bob status was wrong");

    // alice needs tokens (actually needs permission to receive these tokens anyway)
    await token.grantReceiver(alice.address);
=======
    // remove transfer restrictions for sender and receiver
    await erc20Pullee.grantSender(token.address, sender.address);
    assert(await token.isSender(sender.address), "sender status was wrong");

    await erc20Pullee.grantReceiver(token.address, receiver.address);
    assert(
      await token.isReceiver(receiver.address),
      "receiver status was wrong"
    );

    // sender needs tokens (actually needs permission to receive these tokens anyway)
    await erc20Pullee.grantReceiver(token.address, sender.address);
>>>>>>> 4cbd30fb
    assert(
      await token.isReceiver(alice.address),
      "alice did not also become receiver"
    );
    assert(
      await token.isSender(alice.address),
      "alice did not remain sender after also becoming receiver"
    );

    // give some tokens
<<<<<<< HEAD
    await token.transfer(alice.address, TEN_TOKENS);
=======
    await erc20Pullee.transfer(token.address, sender.address, TEN_TOKENS);
>>>>>>> 4cbd30fb

    // should work now
    await token.connect(alice).transfer(bob.address, 1);

<<<<<<< HEAD
    await token.endDistribution(signers[0].address);
=======
    await erc20Pullee.burnDistributors(token.address, [Util.oneAddress]);
>>>>>>> 4cbd30fb

    // alice and bob should be unrestricted in phase 1
    await token.connect(alice).transfer(bob.address, 1);
  });

  it("should prevent tokens being sent to self (when user should be redeeming)", async function () {
    this.timeout(0);

    const signers = await ethers.getSigners();

    const erc20PulleeFactory = await ethers.getContractFactory(
      "ERC20PulleeTest"
    );
    const erc20Pullee = await erc20PulleeFactory.deploy();
    await erc20Pullee.deployed();

    // Constructing the RedeemableERC20 sets the parameters but nothing stateful happens.

    const tierFactory = await ethers.getContractFactory("ReadWriteTier");
    const tier = (await tierFactory.deploy()) as ReadWriteTier & Contract;
    const minimumTier = Tier.GOLD;

    const totalSupply = ethers.BigNumber.from("5000" + Util.eighteenZeros);
    const redeemableERC20Config = {
      name: "RedeemableERC20",
      symbol: "RDX",
      distributor: erc20Pullee.address,
      initialSupply: totalSupply,
    };

    const reserve = (await Util.basicDeploy(
      "ReserveToken",
      {}
    )) as ReserveToken & Contract;

    const redeemableERC20 = await Util.redeemableERC20Deploy(signers[0], {
      reserve: reserve.address,
      erc20Config: redeemableERC20Config,
      tier: tier.address,
      minimumTier,
      distributionEndForwardingAddress: ethers.constants.AddressZero,
    });

    // user attempts to wrongly 'redeem' by sending all of their redeemable tokens directly to contract address
    await Util.assertError(
      async () =>
        await erc20Pullee.transfer(
          redeemableERC20.address,
          redeemableERC20.address,
          await redeemableERC20.balanceOf(signers[0].address)
        ),
      "TOKEN_SEND_SELF",
      "user successfully transferred all their redeemables tokens to token contract"
    );
  });

  it("should lock tokens until redeemed", async function () {
    this.timeout(0);

    const signers = await ethers.getSigners();
    const alice = signers[1];

    const erc20PulleeFactory = await ethers.getContractFactory(
      "ERC20PulleeTest"
    );
    const erc20Pullee = await erc20PulleeFactory.deploy();
    await erc20Pullee.deployed();

    const reserve = (await Util.basicDeploy(
      "ReserveToken",
      {}
    )) as ReserveToken & Contract;

    // Constructing the RedeemableERC20 sets the parameters but nothing stateful happens.

    const tierFactory = await ethers.getContractFactory("ReadWriteTier");
    const tier = (await tierFactory.deploy()) as ReadWriteTier & Contract;
    const minimumTier = Tier.GOLD;

    const totalSupply = ethers.BigNumber.from("5000" + Util.eighteenZeros);
    const redeemableERC20Config = {
      name: "RedeemableERC20",
      symbol: "RDX",
      distributor: erc20Pullee.address,
      initialSupply: totalSupply,
    };

    await tier.setTier(alice.address, Tier.GOLD, []);

    const redeemableERC20 = await Util.redeemableERC20Deploy(signers[0], {
      reserve: reserve.address,
      erc20Config: redeemableERC20Config,
      tier: tier.address,
      minimumTier,
      distributionEndForwardingAddress: ethers.constants.AddressZero,
    });

    await redeemableERC20.deployed();

    // There are no reserve tokens in the redeemer on construction
    assert(
      (await reserve.balanceOf(redeemableERC20.address)).eq(0),
      "reserve was not 0 on redeemable construction"
    );

    // There are no redeemable tokens created on construction
    assert(
      (await redeemableERC20.totalSupply()).eq(totalSupply),
      `total supply was not ${totalSupply} on redeemable construction`
    );

    // The phase is not set (i.e. contract is blocked)
    assert(
      (await redeemableERC20.currentPhase()).eq(Phase.ONE),
      `phase was not ${Phase.ONE} in construction`
    );

    // Normal ERC20 labelling applies
    assert(
      (await redeemableERC20.name()) === "RedeemableERC20",
      "redeemable token did not set name correctly"
    );
    assert(
      (await redeemableERC20.symbol()) === "RDX",
      "redeemable token did not set symbol correctly"
    );

    // Redemption not allowed yet.
    await Util.assertError(
      async () => await redeemableERC20.redeem([reserve.address], 100),
      "BAD_PHASE",
      "redeem did not error"
    );

    // We cannot send to the token address.
    await Util.assertError(
      async () => await redeemableERC20.transfer(redeemableERC20.address, 10),
      "TOKEN_SEND_SELF",
      "self send was not blocked"
    );

    // Send alice some tokens.
    await erc20Pullee.transfer(redeemableERC20.address, alice.address, 10);

    const now = await ethers.provider.getBlockNumber();

    const event0 = (await Util.getEventArgs(
<<<<<<< HEAD
      await redeemableERC20.endDistribution(Util.oneAddress),
=======
      await erc20Pullee.burnDistributors(redeemableERC20.address, [
        Util.oneAddress,
      ]),
>>>>>>> 4cbd30fb
      "PhaseScheduled",
      redeemableERC20
    )) as PhaseScheduledEvent["args"];

    assert(event0.sender === erc20Pullee.address, "wrong sender in event0");
    assert(event0.newPhase.eq(Phase.TWO), "wrong newPhase in event0");
    assert(event0.scheduledBlock.eq(now + 1), "wrong scheduledBlock in event0");

    // Funds need to be frozen once redemption phase begins.
    await Util.assertError(
      async () => await redeemableERC20.transfer(signers[1].address, 1),
      "FROZEN",
      "funds were not frozen in next phase"
    );

    assert(
      (await redeemableERC20.currentPhase()).eq(Phase.TWO),
      `wrong phase, expected ${
        Phase.TWO
      } got ${await redeemableERC20.currentPhase()}`
    );

    const aliceRedeemableERC20 = redeemableERC20.connect(alice);
    // owner is on the unfreezable list.
    await aliceRedeemableERC20.transfer(erc20Pullee.address, 1);

    // but not to anyone else.
    await Util.assertError(
      async () => await redeemableERC20.transfer(signers[2].address, 1),
      "FROZEN",
      "funds were not frozen 2"
    );

    // pool exits and reserve tokens sent to redeemable ERC20 address
    const reserveTotal = ethers.BigNumber.from("1000" + Util.sixZeros);
    await reserve.transfer(redeemableERC20.address, reserveTotal);

    // redeem should work now
    // redeem does NOT need approval
    const redeemableSignerBalanceBefore = await redeemableERC20.balanceOf(
      erc20Pullee.address
    );
    const redeemableContractTotalSupplyBefore =
      await redeemableERC20.totalSupply();
    const reserveSignerBalanceBefore = await reserve.balanceOf(
      erc20Pullee.address
    );
    const reserveContractBalanceBefore = await reserve.balanceOf(
      redeemableERC20.address
    );

    // redemption should emit this
    const redeemAmount = ethers.BigNumber.from("50" + Util.eighteenZeros);
    const expectedReserveRedemption = ethers.BigNumber.from(
      "10" + Util.sixZeros
    );

    // signer redeems all tokens they have for fraction of each asset
    const event1 = (await Util.getEventArgs(
      await erc20Pullee.redeem(
        redeemableERC20.address,
        [reserve.address],
        redeemAmount
      ),
      "Redeem",
      redeemableERC20
    )) as RedeemEvent["args"];

    assert(event1.sender === erc20Pullee.address, "wrong sender in event1");
    assert(
      event1.treasuryAsset === reserve.address,
      "wrong treasuryAsset in event1"
    );
    assert(
      event1.redeemAmount.eq(redeemAmount),
      "wrong redeemAmount in event1"
    );
    assert(
      event1.assetAmount.eq(expectedReserveRedemption),
      "wrong assetAmount in event1"
    );

    const redeemableSignerBalanceAfter = await redeemableERC20.balanceOf(
      erc20Pullee.address
    );
    const redeemableContractTotalSupplyAfter =
      await redeemableERC20.totalSupply();
    const reserveSignerBalanceAfter = await reserve.balanceOf(
      erc20Pullee.address
    );
    const reserveContractBalanceAfter = await reserve.balanceOf(
      redeemableERC20.address
    );

    // signer should have redeemed 50 redeemable tokens
    assert(
      redeemableSignerBalanceBefore
        .sub(redeemableSignerBalanceAfter)
        .eq(redeemAmount),
      "wrong number of redeemable tokens redeemed"
    );

    // signer should have gained 10 reserve tokens
    assert(
      reserveSignerBalanceAfter
        .sub(reserveSignerBalanceBefore)
        .eq(expectedReserveRedemption),
      `wrong number of reserve tokens released ${reserveSignerBalanceBefore} ${reserveSignerBalanceAfter}`
    );

    // total supply should have lost 50 redeemable tokens
    assert(
      redeemableContractTotalSupplyBefore
        .sub(redeemableContractTotalSupplyAfter)
        .eq(redeemAmount),
      `contract did not receive correct tokens ${redeemableContractTotalSupplyBefore} ${redeemableContractTotalSupplyAfter}`
    );

    // contract should have sent 10 reserve tokens
    assert(
      reserveContractBalanceBefore
        .sub(reserveContractBalanceAfter)
        .eq(expectedReserveRedemption),
      "contract did not send correct reserve tokens"
    );

    // signer cannot redeem more tokens than they have
    await Util.assertError(
      async () =>
        await erc20Pullee.redeem(
          redeemableERC20.address,
          [reserve.address],
          ethers.BigNumber.from("10000" + Util.eighteenZeros)
        ),
      "ERC20: burn amount exceeds balance",
      "failed to stop greedy redeem"
    );

    // check math for more redemptions
    {
      let i = 0;
      const expectedDiff = "10000000";
      while (i < 3) {
        const balanceBefore = await reserve.balanceOf(erc20Pullee.address);

        const event0 = (await Util.getEventArgs(
          await erc20Pullee.redeem(
            redeemableERC20.address,
            [reserve.address],
            redeemAmount
          ),
          "Redeem",
          redeemableERC20
        )) as RedeemEvent["args"];

        assert(event0.sender === erc20Pullee.address, "wrong sender in event1");
        assert(
          event0.treasuryAsset === reserve.address,
          "wrong treasuryAsset in event1"
        );
        assert(
          event0.redeemAmount.eq(redeemAmount),
          "wrong redeemAmount in event1"
        );
        assert(
          event0.assetAmount.eq(expectedDiff),
          "wrong assetAmount in event1"
        );

        const balanceAfter = await reserve.balanceOf(erc20Pullee.address);
        const diff = balanceAfter.sub(balanceBefore);
        assert(
          diff.eq(expectedDiff),
          `wrong diff ${i} ${expectedDiff} ${diff} ${balanceBefore} ${balanceAfter}`
        );
        i++;
      }
    }

    {
      // Things dynamically recalculate if we dump more reserve back in the token contract
      await reserve.transfer(
        redeemableERC20.address,
        ethers.BigNumber.from("20" + Util.sixZeros)
      );

      let i = 0;
      const expectedDiff = "10208333";

      while (i < 3) {
        const balanceBefore = await reserve.balanceOf(erc20Pullee.address);

        const event1 = (await Util.getEventArgs(
          await erc20Pullee.redeem(
            redeemableERC20.address,
            [reserve.address],
            redeemAmount
          ),
          "Redeem",
          redeemableERC20
        )) as RedeemEvent["args"];

        assert(event1.sender === erc20Pullee.address, "wrong sender in event1");
        assert(
          event1.treasuryAsset === reserve.address,
          "wrong treasuryAsset in event1"
        );
        assert(
          event1.redeemAmount.eq(redeemAmount),
          "wrong redeemAmount in event1"
        );
        assert(
          event1.assetAmount.eq(expectedDiff),
          "wrong assetAmount in event1"
        );

        const balanceAfter = await reserve.balanceOf(erc20Pullee.address);
        const diff = balanceAfter.sub(balanceBefore);
        assert(
          diff.eq(expectedDiff),
          `wrong diff ${i} ${expectedDiff} ${diff} ${balanceBefore} ${balanceAfter}`
        );
        i++;
      }
    }
  });

  it("should only allow sender with DISTRIBUTOR_BURNER role to call endDistribution", async function () {
    this.timeout(0);

    const signers = await ethers.getSigners();

    const erc20PulleeFactory = await ethers.getContractFactory(
      "ERC20PulleeTest"
    );
    const erc20Pullee = await erc20PulleeFactory.deploy();
    await erc20Pullee.deployed();

    const tierFactory = await ethers.getContractFactory("ReadWriteTier");
    const tier = (await tierFactory.deploy()) as ReadWriteTier & Contract;
    const minimumTier = Tier.GOLD;

    const totalSupply = ethers.BigNumber.from("5000" + Util.eighteenZeros);
    const redeemableERC20Config = {
      name: "RedeemableERC20",
      symbol: "RDX",
      distributor: erc20Pullee.address,
      initialSupply: totalSupply,
    };

    const reserve = (await Util.basicDeploy(
      "ReserveToken",
      {}
    )) as ReserveToken & Contract;

    const redeemableERC20 = await Util.redeemableERC20Deploy(signers[0], {
      reserve: reserve.address,
      erc20Config: redeemableERC20Config,
      tier: tier.address,
      minimumTier: minimumTier,
      distributionEndForwardingAddress: ethers.constants.AddressZero,
    });

    assert(
      (await redeemableERC20.currentPhase()).eq(Phase.ONE),
      `default phase was not phase ONE, got ${await redeemableERC20.currentPhase()}`
    );

    const redeemableERC201 = new ethers.Contract(
      redeemableERC20.address,
      redeemableERC20.interface,
      signers[1]
    );

    await Util.assertError(
      async () => await redeemableERC201.endDistribution(signers[0].address),
      "ONLY_ADMIN",
      "was wrongly able to set phase block with insuffient role permissions"
    );

<<<<<<< HEAD
    await redeemableERC20.endDistribution(signers[0].address);
=======
    await erc20Pullee.burnDistributors(redeemableERC20.address, [
      Util.oneAddress,
    ]);
>>>>>>> 4cbd30fb
  });

  it("should set owner as unfreezable on construction", async function () {
    this.timeout(0);

    const signers = await ethers.getSigners();

    const erc20PulleeFactory = await ethers.getContractFactory(
      "ERC20PulleeTest"
    );
    const erc20Pullee = await erc20PulleeFactory.deploy();
    await erc20Pullee.deployed();

    const tierFactory = await ethers.getContractFactory("ReadWriteTier");
    const tier = (await tierFactory.deploy()) as ReadWriteTier & Contract;
    const minimumTier = Tier.GOLD;

    const totalSupply = ethers.BigNumber.from("5000" + Util.eighteenZeros);
    const redeemableERC20Config = {
      name: "RedeemableERC20",
      symbol: "RDX",
      distributor: erc20Pullee.address,
      initialSupply: totalSupply,
    };

    const reserve = (await Util.basicDeploy(
      "ReserveToken",
      {}
    )) as ReserveToken & Contract;

    const redeemableERC20 = await Util.redeemableERC20Deploy(signers[0], {
      reserve: reserve.address,
      erc20Config: redeemableERC20Config,
      tier: tier.address,
      minimumTier: minimumTier,
      distributionEndForwardingAddress: ethers.constants.AddressZero,
    });

    assert(
      await redeemableERC20.isReceiver(erc20Pullee.address),
      "owner not set as receiver on token construction"
    );
  });

  it("should allow token transfers in constructor regardless of owner tier level", async function () {
    this.timeout(0);

    const signers = await ethers.getSigners();

    const erc20PulleeFactory = await ethers.getContractFactory(
      "ERC20PulleeTest"
    );
    const erc20Pullee = await erc20PulleeFactory.deploy();
    await erc20Pullee.deployed();

    const reserve = (await Util.basicDeploy(
      "ReserveToken",
      {}
    )) as ReserveToken & Contract;

    // Constructing the RedeemableERC20 sets the parameters but nothing stateful happens.

    const tierFactory = await ethers.getContractFactory("ReadWriteTier");
    const tier = (await tierFactory.deploy()) as ReadWriteTier & Contract;

    // Set owner to COPPER status, lower than minimum status of DIAMOND
    await tier.setTier(erc20Pullee.address, Tier.COPPER, []);

    const minimumTier = Tier.DIAMOND;

    const totalSupply = ethers.BigNumber.from("5000" + Util.eighteenZeros);
    const redeemableERC20Config = {
      name: "RedeemableERC20",
      symbol: "RDX",
      distributor: erc20Pullee.address,
      initialSupply: totalSupply,
    };

    const redeemableERC20 = await Util.redeemableERC20Deploy(signers[0], {
      reserve: reserve.address,
      erc20Config: redeemableERC20Config,
      tier: tier.address,
      minimumTier: minimumTier,
      distributionEndForwardingAddress: ethers.constants.AddressZero,
    });

    // admin is made receiver during construction, so required token transfers can go ahead
    assert(
      await redeemableERC20.isReceiver(erc20Pullee.address),
      "admin not made receiver during construction"
    );

<<<<<<< HEAD
    await redeemableERC20.endDistribution(signers[0].address);
=======
    await erc20Pullee.burnDistributors(redeemableERC20.address, [
      Util.oneAddress,
    ]);
>>>>>>> 4cbd30fb

    await reserve.transfer(redeemableERC20.address, 1);
  });

  it("should allow transfer only if redeemer meets minimum tier level", async function () {
    this.timeout(0);

    const signers = await ethers.getSigners();

    const erc20PulleeFactory = await ethers.getContractFactory(
      "ERC20PulleeTest"
    );
    const erc20Pullee = await erc20PulleeFactory.deploy();
    await erc20Pullee.deployed();

    const reserve = (await Util.basicDeploy(
      "ReserveToken",
      {}
    )) as ReserveToken & Contract;

    // Constructing the RedeemableERC20 sets the parameters but nothing stateful happens.

    const tierFactory = await ethers.getContractFactory("ReadWriteTier");
    const tier = (await tierFactory.deploy()) as ReadWriteTier & Contract;

    const minimumTier = Tier.GOLD;

    const totalSupply = ethers.BigNumber.from("5000" + Util.eighteenZeros);
    const redeemableERC20Config = {
      name: "RedeemableERC20",
      symbol: "RDX",
      distributor: erc20Pullee.address,
      initialSupply: totalSupply,
    };

    // grant second signer GOLD status so they can receive transferred tokens
    await tier.setTier(signers[1].address, Tier.GOLD, []);
    // grant third signer SILVER status which is NOT enough to receive transfers
    await tier.setTier(signers[2].address, Tier.SILVER, []);

    const redeemableERC20 = await Util.redeemableERC20Deploy(signers[0], {
      reserve: reserve.address,
      erc20Config: redeemableERC20Config,
      tier: tier.address,
      minimumTier: minimumTier,
      distributionEndForwardingAddress: ethers.constants.AddressZero,
    });

    await redeemableERC20.deployed();

    const redeemableERC20_SILVER = new ethers.Contract(
      redeemableERC20.address,
      redeemableERC20.interface,
      signers[2]
    );
    await Util.assertError(
      async () => await redeemableERC20.transfer(signers[2].address, 1),
      "MIN_TIER",
      "user could receive transfers despite not meeting minimum status"
    );

    await erc20Pullee.transfer(
      redeemableERC20.address,
      signers[1].address,
      totalSupply
    );

<<<<<<< HEAD
    await redeemableERC20.endDistribution(signers[0].address);
=======
    await erc20Pullee.burnDistributors(redeemableERC20.address, [
      Util.oneAddress,
    ]);
>>>>>>> 4cbd30fb

    // pool exits and reserve tokens sent to redeemable ERC20 address
    const reserveTotal = ethers.BigNumber.from("1000" + Util.sixZeros);
    await reserve.transfer(redeemableERC20.address, reserveTotal);

    // GOLD signer can redeem.
    await redeemableERC20.connect(signers[1]).redeem(
      [reserve.address],
      (await redeemableERC20.balanceOf(signers[1].address)).div(2) // leave some
    );

    // There is no way the SILVER user can receive tokens so they also cannot redeem tokens.
    await Util.assertError(
      async () => await redeemableERC20_SILVER.redeem([reserve.address], 1),
      "ZERO_AMOUNT",
      "user could transfer despite not meeting minimum status"
    );
  });

  it("should return multiple treasury assets upon redeeming", async function () {
    this.timeout(0);

    const FIVE_TOKENS = ethers.BigNumber.from("5" + Util.eighteenZeros);
    const TEN_TOKENS = ethers.BigNumber.from("10" + Util.eighteenZeros);
    const TWENTY_TOKENS = ethers.BigNumber.from("20" + Util.eighteenZeros);

    const signers = await ethers.getSigners();

    const erc20PulleeFactory = await ethers.getContractFactory(
      "ERC20PulleeTest"
    );
    const erc20Pullee = await erc20PulleeFactory.deploy();
    await erc20Pullee.deployed();

    const signer1 = signers[1];
    const signer2 = signers[2];

    const reserve1 = (await Util.basicDeploy(
      "ReserveToken",
      {}
    )) as ReserveToken & Contract;
    const reserve2 = (await Util.basicDeploy(
      "ReserveToken",
      {}
    )) as ReserveToken & Contract;

    // Constructing the RedeemableERC20 sets the parameters but nothing stateful happens.

    const tierFactory = await ethers.getContractFactory("ReadWriteTier");
    const tier = (await tierFactory.deploy()) as ReadWriteTier & Contract;

    const minimumTier = Tier.GOLD;

    const totalSupply = ethers.BigNumber.from("5000" + Util.eighteenZeros);
    const redeemableERC20Config = {
      name: "RedeemableERC20",
      symbol: "RDX",
      distributor: erc20Pullee.address,
      initialSupply: totalSupply,
    };

    await tier.setTier(signer1.address, Tier.GOLD, []);
    await tier.setTier(signer2.address, Tier.GOLD, []);

    const redeemableERC20 = await Util.redeemableERC20Deploy(signers[0], {
      reserve: reserve1.address,
      erc20Config: redeemableERC20Config,
      tier: tier.address,
      minimumTier: minimumTier,
      distributionEndForwardingAddress: ethers.constants.AddressZero,
    });

    // There are no reserve tokens in the redeemer on construction
    assert(
      (await reserve1.balanceOf(redeemableERC20.address)).eq(0) &&
        (await reserve2.balanceOf(redeemableERC20.address)).eq(0),
      "reserve was not 0 on redeemable construction"
    );

    await erc20Pullee.transfer(
      redeemableERC20.address,
      signer1.address,
      TEN_TOKENS
    );
    await erc20Pullee.transfer(
      redeemableERC20.address,
      signer2.address,
      TWENTY_TOKENS
    );

<<<<<<< HEAD
    await redeemableERC20.endDistribution(signers[0].address);
=======
    await erc20Pullee.burnDistributors(redeemableERC20.address, [
      Util.oneAddress,
    ]);
>>>>>>> 4cbd30fb

    // at this point signer[1] should have 10 tokens
    assert(
      (await redeemableERC20.balanceOf(signer1.address)).eq(TEN_TOKENS),
      "signer[1] does not have a balance of 10 tokens"
    );
    // at this point signer[2] should have 20 tokens
    assert(
      (await redeemableERC20.balanceOf(signer2.address)).eq(TWENTY_TOKENS),
      "signer[2] does not have a balance of 20 tokens"
    );

    // pool exits and reserve tokens sent to redeemable ERC20 address
    const reserve1Total = ethers.BigNumber.from("1000" + Util.sixZeros);
    const reserve2Total = ethers.BigNumber.from("2000" + Util.sixZeros);

    // move all reserve tokens, to become redeemables
    await reserve1.transfer(redeemableERC20.address, reserve1Total);
    await reserve2.transfer(redeemableERC20.address, reserve2Total);

    // contract should hold correct redeemables
    assert(
      (await reserve1.balanceOf(redeemableERC20.address)).eq(reserve1Total),
      "contract does not hold correct amount of reserve 1 tokens"
    );
    assert(
      (await reserve2.balanceOf(redeemableERC20.address)).eq(reserve2Total),
      "contract does not hold correct amount of reserve 2 tokens"
    );

    // contract before
    const redeemableContractTotalSupplyBefore =
      await redeemableERC20.totalSupply();
    const reserve1ContractBalanceBefore = await reserve1.balanceOf(
      redeemableERC20.address
    );
    const reserve2ContractBalanceBefore = await reserve2.balanceOf(
      redeemableERC20.address
    );

    // Signer before
    const redeemableSignerBalanceBefore = await redeemableERC20.balanceOf(
      signer1.address
    );
    const reserve1SignerBalanceBefore = await reserve1.balanceOf(
      signer1.address
    );
    const reserve2SignerBalanceBefore = await reserve2.balanceOf(
      signer1.address
    );

    // redeem half of signer 1 holding
    const redeemAmount = FIVE_TOKENS;

    // expect every redeemable released in the same proportion.
    const expectedReserve1Redemption = redeemAmount
      .mul(ethers.BigNumber.from(reserve1ContractBalanceBefore))
      .div(ethers.BigNumber.from(redeemableContractTotalSupplyBefore));
    const expectedReserve2Redemption = redeemAmount
      .mul(ethers.BigNumber.from(reserve2ContractBalanceBefore))
      .div(ethers.BigNumber.from(redeemableContractTotalSupplyBefore));

    // signer redeems all tokens they have for fraction of each redeemable asset
    const event0 = (await Util.getEventArgs(
      await redeemableERC20
        .connect(signer1)
        .redeem([reserve1.address, reserve2.address], redeemAmount),
      "Redeem",
      redeemableERC20
    )) as RedeemEvent["args"];

    assert(event0.sender === signer1.address, "wrong sender in event1");
    assert(
      event0.treasuryAsset === reserve1.address,
      "wrong treasuryAsset in event1"
    );
    assert(
      event0.redeemAmount.eq(redeemAmount),
      "wrong redeemAmount in event1"
    );
    assert(
      event0.assetAmount.eq(expectedReserve1Redemption),
      "wrong assetAmount in event1"
    );

    // contract after
    const redeemableContractTotalSupplyAfter =
      await redeemableERC20.totalSupply();
    const reserve1ContractBalanceAfter = await reserve1.balanceOf(
      redeemableERC20.address
    );
    const reserve2ContractBalanceAfter = await reserve2.balanceOf(
      redeemableERC20.address
    );

    // Signer after
    const redeemableSignerBalanceAfter = await redeemableERC20.balanceOf(
      signer1.address
    );
    const reserve1SignerBalanceAfter = await reserve1.balanceOf(
      signer1.address
    );
    const reserve2SignerBalanceAfter = await reserve2.balanceOf(
      signer1.address
    );

    // signer should have redeemed half of their redeemable tokens
    assert(
      redeemableSignerBalanceBefore
        .sub(redeemableSignerBalanceAfter)
        .eq(redeemAmount),
      "wrong number of redeemable tokens redeemed"
    );

    // signer should have gained fraction of reserve 1 tokens
    assert(
      reserve1SignerBalanceAfter
        .sub(reserve1SignerBalanceBefore)
        .eq(expectedReserve1Redemption),
      `wrong number of reserve 1 tokens released ${reserve1SignerBalanceBefore} ${reserve1SignerBalanceAfter}, expected ${expectedReserve1Redemption}`
    );

    // signer should have gained fraction of reserve 2 tokens
    assert(
      reserve2SignerBalanceAfter
        .sub(reserve2SignerBalanceBefore)
        .eq(expectedReserve2Redemption),
      `wrong number of reserve 2 tokens released ${reserve2SignerBalanceBefore} ${reserve2SignerBalanceAfter}, expected ${expectedReserve2Redemption}`
    );

    // total supply of contract tokens should be 5 less
    assert(
      redeemableContractTotalSupplyBefore
        .sub(redeemableContractTotalSupplyAfter)
        .eq(redeemAmount),
      `wrong amount of total token supply after ${redeemAmount} were redeemed ${redeemableContractTotalSupplyBefore} ${redeemableContractTotalSupplyAfter}`
    );

    // reserve 1 amount at contract address should reduce
    assert(
      reserve1ContractBalanceBefore
        .sub(reserve1ContractBalanceAfter)
        .eq(expectedReserve1Redemption),
      "wrong amount of reserve 1 at contract address"
    );

    // reserve 2 amount at contract address should reduce
    assert(
      reserve2ContractBalanceBefore
        .sub(reserve2ContractBalanceAfter)
        .eq(expectedReserve2Redemption),
      "wrong amount of reserve 2 at contract address"
    );
  });

  it("should allow specific redeeming of other redeemables when a redeemable transfer fails", async function () {
    this.timeout(0);

    const FIVE_TOKENS = ethers.BigNumber.from("5" + Util.eighteenZeros);
    const TEN_TOKENS = ethers.BigNumber.from("10" + Util.eighteenZeros);
    const TWENTY_TOKENS = ethers.BigNumber.from("20" + Util.eighteenZeros);

    const signers = await ethers.getSigners();

    const erc20PulleeFactory = await ethers.getContractFactory(
      "ERC20PulleeTest"
    );
    const erc20Pullee = await erc20PulleeFactory.deploy();
    await erc20Pullee.deployed();

    const signer1 = signers[1];
    const signer2 = signers[2];

    const reserve1 = (await Util.basicDeploy(
      "ReserveToken",
      {}
    )) as ReserveToken & Contract;
    const reserve2 = (await Util.basicDeploy(
      "ReserveToken",
      {}
    )) as ReserveToken & Contract;

    const tierFactory = await ethers.getContractFactory("ReadWriteTier");
    const tier = (await tierFactory.deploy()) as ReadWriteTier & Contract;

    const minimumTier = Tier.GOLD;

    const totalSupply = ethers.BigNumber.from("5000" + Util.eighteenZeros);
    const redeemableERC20Config = {
      name: "RedeemableERC20",
      symbol: "RDX",
      distributor: erc20Pullee.address,
      initialSupply: totalSupply,
    };

    await tier.setTier(signer1.address, Tier.GOLD, []);
    await tier.setTier(signer2.address, Tier.GOLD, []);

    const redeemableERC20 = await Util.redeemableERC20Deploy(signers[0], {
      reserve: reserve1.address,
      erc20Config: redeemableERC20Config,
      tier: tier.address,
      minimumTier: minimumTier,
      distributionEndForwardingAddress: ethers.constants.AddressZero,
    });

    await reserve2.transfer(
      redeemableERC20.address,
      await reserve2.totalSupply()
    );

    await reserve1.transfer(
      redeemableERC20.address,
      (await reserve1.totalSupply()).div(5)
    );

    // reserve 1 blacklists signer 1. Signer 1 cannot receive reserve 1 upon redeeming contract tokens
    await reserve1.addFreezable(signer1.address);

    await erc20Pullee.transfer(
      redeemableERC20.address,
      signer1.address,
      TEN_TOKENS
    );
    await erc20Pullee.transfer(
      redeemableERC20.address,
      signer2.address,
      TWENTY_TOKENS
    );

<<<<<<< HEAD
    await redeemableERC20.endDistribution(signers[0].address);
=======
    await erc20Pullee.burnDistributors(redeemableERC20.address, [
      Util.oneAddress,
    ]);
>>>>>>> 4cbd30fb

    const redeemableSignerBalanceBefore = await redeemableERC20.balanceOf(
      signer1.address
    );

    const redeemAmount = FIVE_TOKENS;

    // should succeed, despite emitting redeem fail event for one redeemable
    await Util.assertError(
      async () =>
        await redeemableERC20
          .connect(signer1)
          .redeem([reserve1.address, reserve2.address], redeemAmount),
      `FROZEN`,
      `failed to error when reserve is frozen`
    );

    await redeemableERC20
      .connect(signer1)
      .redeem([reserve2.address], redeemAmount);

    const redeemableSignerBalanceAfter = await redeemableERC20.balanceOf(
      signer1.address
    );

    assert(
      redeemableSignerBalanceBefore
        .sub(redeemableSignerBalanceAfter)
        .eq(redeemAmount),
      "wrong number of redeemable tokens redeemed"
    );

    assert(
      (await reserve1.balanceOf(signer1.address)).eq(0),
      "reserve 1 transferred tokens to signer 1 upon redemption, despite being blacklisted"
    );

    const reserve2Balance = await reserve2.balanceOf(signer1.address);
    assert(
      !reserve2Balance.eq(0),
      `reserve 2 didn't transfer tokens to signer 1 upon redemption. Reserve 2: ${reserve2.address}, Signer: ${signer1.address}, Balance: ${reserve2Balance}`
    );
  });

  it("should prevent sending redeemable tokens to zero address", async function () {
    this.timeout(0);

    const TEN_TOKENS = ethers.BigNumber.from("10" + Util.eighteenZeros);

    const signers = await ethers.getSigners();

    const erc20PulleeFactory = await ethers.getContractFactory(
      "ERC20PulleeTest"
    );
    const erc20Pullee = await erc20PulleeFactory.deploy();
    await erc20Pullee.deployed();

    const signer1 = signers[1];

    const tierFactory = await ethers.getContractFactory("ReadWriteTier");
    const tier = (await tierFactory.deploy()) as ReadWriteTier & Contract;

    const minimumTier = Tier.GOLD;

    const totalSupply = ethers.BigNumber.from("5000" + Util.eighteenZeros);
    const redeemableERC20Config = {
      name: "RedeemableERC20",
      symbol: "RDX",
      distributor: erc20Pullee.address,
      initialSupply: totalSupply,
    };

    await tier.setTier(signer1.address, Tier.GOLD, []);

    const reserve = (await Util.basicDeploy(
      "ReserveToken",
      {}
    )) as ReserveToken & Contract;

    const redeemableERC20 = await Util.redeemableERC20Deploy(signers[0], {
      reserve: reserve.address,
      erc20Config: redeemableERC20Config,
      tier: tier.address,
      minimumTier: minimumTier,
      distributionEndForwardingAddress: ethers.constants.AddressZero,
    });

    await Util.assertError(
      async () =>
        await erc20Pullee.transfer(
          redeemableERC20.address,
          ethers.constants.AddressZero,
          TEN_TOKENS
        ),
      "ERC20: transfer to the zero address",
      "owner sending redeemable tokens to zero address did not error"
    );

    await erc20Pullee.transfer(
      redeemableERC20.address,
      signer1.address,
      TEN_TOKENS
    );

    await Util.assertError(
      async () =>
        await redeemableERC20
          .connect(signer1)
          .transfer(ethers.constants.AddressZero, TEN_TOKENS),
      "ERC20: transfer to the zero address",
      "signer 1 sending redeemable tokens to zero address did not error"
    );
  });
});<|MERGE_RESOLUTION|>--- conflicted
+++ resolved
@@ -299,13 +299,9 @@
     await erc20Pullee.transfer(redeemableERC20.address, alice.address, 10);
 
     // admin can burn all tokens of a single address to end `Phase.ZERO`
-<<<<<<< HEAD
-    await redeemableERC20.endDistribution(signers[0].address);
-=======
-    await erc20Pullee.burnDistributors(redeemableERC20.address, [
+    await erc20Pullee.endDistribution(redeemableERC20.address, [
       Util.oneAddress,
     ]);
->>>>>>> 4cbd30fb
 
     const aliceRedeemableERC20 = redeemableERC20.connect(alice);
     // owner is on the unfreezable list.
@@ -628,30 +624,18 @@
       "alice/bob sent/received tokens despite alice not being a 'receiver'"
     );
 
-<<<<<<< HEAD
-    // remove transfer restrictions for alice and receiver
-    await token.grantSender(alice.address);
-    assert(await token.isSender(alice.address), "alice status was wrong");
-
-    await token.grantReceiver(bob.address);
-    assert(await token.isReceiver(bob.address), "bob status was wrong");
-
-    // alice needs tokens (actually needs permission to receive these tokens anyway)
-    await token.grantReceiver(alice.address);
-=======
     // remove transfer restrictions for sender and receiver
-    await erc20Pullee.grantSender(token.address, sender.address);
+    await erc20Pullee.grantSender(token.address, alice.address);
     assert(await token.isSender(sender.address), "sender status was wrong");
 
-    await erc20Pullee.grantReceiver(token.address, receiver.address);
-    assert(
-      await token.isReceiver(receiver.address),
+    await erc20Pullee.grantReceiver(token.address, bob.address);
+    assert(
+      await token.isReceiver(bob.address),
       "receiver status was wrong"
     );
 
     // sender needs tokens (actually needs permission to receive these tokens anyway)
-    await erc20Pullee.grantReceiver(token.address, sender.address);
->>>>>>> 4cbd30fb
+    await erc20Pullee.grantReceiver(token.address, alice.address);
     assert(
       await token.isReceiver(alice.address),
       "alice did not also become receiver"
@@ -662,20 +646,12 @@
     );
 
     // give some tokens
-<<<<<<< HEAD
-    await token.transfer(alice.address, TEN_TOKENS);
-=======
-    await erc20Pullee.transfer(token.address, sender.address, TEN_TOKENS);
->>>>>>> 4cbd30fb
+    await erc20Pullee.transfer(token.address, alice.address, TEN_TOKENS);
 
     // should work now
     await token.connect(alice).transfer(bob.address, 1);
 
-<<<<<<< HEAD
-    await token.endDistribution(signers[0].address);
-=======
-    await erc20Pullee.burnDistributors(token.address, [Util.oneAddress]);
->>>>>>> 4cbd30fb
+    await erc20Pullee.endDistribution(token.address, [Util.oneAddress]);
 
     // alice and bob should be unrestricted in phase 1
     await token.connect(alice).transfer(bob.address, 1);
@@ -823,13 +799,9 @@
     const now = await ethers.provider.getBlockNumber();
 
     const event0 = (await Util.getEventArgs(
-<<<<<<< HEAD
-      await redeemableERC20.endDistribution(Util.oneAddress),
-=======
-      await erc20Pullee.burnDistributors(redeemableERC20.address, [
+      await erc20Pullee.endDistribution(redeemableERC20.address, [
         Util.oneAddress,
       ]),
->>>>>>> 4cbd30fb
       "PhaseScheduled",
       redeemableERC20
     )) as PhaseScheduledEvent["args"];
@@ -1110,13 +1082,9 @@
       "was wrongly able to set phase block with insuffient role permissions"
     );
 
-<<<<<<< HEAD
-    await redeemableERC20.endDistribution(signers[0].address);
-=======
-    await erc20Pullee.burnDistributors(redeemableERC20.address, [
+    await erc20Pullee.endDistribution(redeemableERC20.address, [
       Util.oneAddress,
     ]);
->>>>>>> 4cbd30fb
   });
 
   it("should set owner as unfreezable on construction", async function () {
@@ -1209,13 +1177,9 @@
       "admin not made receiver during construction"
     );
 
-<<<<<<< HEAD
-    await redeemableERC20.endDistribution(signers[0].address);
-=======
-    await erc20Pullee.burnDistributors(redeemableERC20.address, [
+    await erc20Pullee.endDistribution(redeemableERC20.address, [
       Util.oneAddress,
     ]);
->>>>>>> 4cbd30fb
 
     await reserve.transfer(redeemableERC20.address, 1);
   });
@@ -1283,13 +1247,9 @@
       totalSupply
     );
 
-<<<<<<< HEAD
-    await redeemableERC20.endDistribution(signers[0].address);
-=======
-    await erc20Pullee.burnDistributors(redeemableERC20.address, [
+    await erc20Pullee.endDistribution(redeemableERC20.address, [
       Util.oneAddress,
     ]);
->>>>>>> 4cbd30fb
 
     // pool exits and reserve tokens sent to redeemable ERC20 address
     const reserveTotal = ethers.BigNumber.from("1000" + Util.sixZeros);
@@ -1380,13 +1340,9 @@
       TWENTY_TOKENS
     );
 
-<<<<<<< HEAD
-    await redeemableERC20.endDistribution(signers[0].address);
-=======
-    await erc20Pullee.burnDistributors(redeemableERC20.address, [
+    await erc20Pullee.endDistribution(redeemableERC20.address, [
       Util.oneAddress,
     ]);
->>>>>>> 4cbd30fb
 
     // at this point signer[1] should have 10 tokens
     assert(
@@ -1617,13 +1573,9 @@
       TWENTY_TOKENS
     );
 
-<<<<<<< HEAD
-    await redeemableERC20.endDistribution(signers[0].address);
-=======
-    await erc20Pullee.burnDistributors(redeemableERC20.address, [
+    await erc20Pullee.endDistribution(redeemableERC20.address, [
       Util.oneAddress,
     ]);
->>>>>>> 4cbd30fb
 
     const redeemableSignerBalanceBefore = await redeemableERC20.balanceOf(
       signer1.address
