import { assert } from "chai";
import { ethers } from "hardhat";
import {
  CloneFactory,
  RainterpreterExpressionDeployer,
  ReserveToken,
} from "../../typechain";

import { InterpreterCallerV1ConstructionConfigStruct } from "../../typechain/contracts/flow/FlowCommon";
import {
  InitializeEvent,
  Stake,
  StakeConfigStruct,
} from "../../typechain/contracts/stake/Stake";
import {
  generateEvaluableConfig,
  getRainContractMetaBytes,
  max_uint16,
  max_uint256,
  memoryOperand,
  MemoryType,
  op,
  Opcode,
  stakeCloneDeploy,
  stakeImplementation,
} from "../../utils";
import { zeroAddress } from "../../utils/constants/address";
import { basicDeploy } from "../../utils/deploy/basicDeploy";
import { getTouchDeployer } from "../../utils/deploy/interpreter/shared/rainterpreterExpressionDeployer/deploy";
import deploy1820 from "../../utils/deploy/registry1820/deploy";

import { getEventArgs } from "../../utils/events";
import { assertError } from "../../utils/test/assertError";
import { compareStructs } from "../../utils/test/compareStructs";

describe("Stake construction", async function () {
  let implementation: Stake;
  let cloneFactory: CloneFactory;
  let token: ReserveToken;

  before(async () => {
    // Deploy ERC1820Registry
    const signers = await ethers.getSigners();
    await deploy1820(signers[0]);

    implementation = await stakeImplementation();

    //Deploy Clone Factory
    cloneFactory = (await basicDeploy("CloneFactory", {})) as CloneFactory;
  });

  beforeEach(async () => {
    token = (await basicDeploy("ReserveToken", {})) as ReserveToken;
  });

  it("should not initialize if requirements not met", async function () {
    const signers = await ethers.getSigners();
    const [deployer] = signers;

    const constants = [max_uint256, max_uint16];
    const max_deposit = op(
      Opcode.read_memory,
      memoryOperand(MemoryType.Constant, 0)
    );
    const max_withdraw = op(
      Opcode.read_memory,
      memoryOperand(MemoryType.Constant, 1)
    );

    const source = [max_deposit, max_withdraw];
    const evaluableConfig = await generateEvaluableConfig(source, constants);
    const stakeConfigStructZeroToken: StakeConfigStruct = {
      name: "Stake Token",
      symbol: "STKN",
      asset: zeroAddress,
      evaluableConfig: evaluableConfig,
    };

    await assertError(
      async () =>
        await stakeCloneDeploy(
          deployer,
          cloneFactory,
          implementation,
          stakeConfigStructZeroToken
        ),
      "ZeroAsset()",
      "wrongly initialised Stake with token configured as 0 address"
    );
  });

  it("should initialize correctly on the good path", async function () {
    const signers = await ethers.getSigners();
<<<<<<< HEAD
    const [deployer] = signers;

=======
    const deployer = signers[0];
>>>>>>> 10646e6d
    const constants = [max_uint256, max_uint16];

    const max_deposit = op(
      Opcode.read_memory,
      memoryOperand(MemoryType.Constant, 0)
    );
    const max_withdraw = op(
      Opcode.read_memory,
      memoryOperand(MemoryType.Constant, 1)
    );

    const source = [max_deposit, max_withdraw];
    const evaluableConfig = await generateEvaluableConfig(source, constants);
    const stakeConfigStruct: StakeConfigStruct = {
      name: "Stake Token",
      symbol: "STKN",
      asset: token.address,
      evaluableConfig: evaluableConfig,
    };

    const stake = await stakeCloneDeploy(
      deployer,
      cloneFactory,
      implementation,
      stakeConfigStruct
    );

    const { sender, config } = (await getEventArgs(
      stake.deployTransaction,
      "Initialize",
      stake
    )) as InitializeEvent["args"];

    assert(sender === cloneFactory.address, "wrong sender in Initialize event");

    compareStructs(config, stakeConfigStruct);
  });

  it("should fail if stake is deployed with bad callerMeta", async function () {
    const stakeFactory = await ethers.getContractFactory("Stake", {});

    const touchDeployer: RainterpreterExpressionDeployer =
      await getTouchDeployer();

    const interpreterCallerConfig0: InterpreterCallerV1ConstructionConfigStruct =
      {
        callerMeta: getRainContractMetaBytes("stake"),
        deployer: touchDeployer.address,
      };

    const stake = (await stakeFactory.deploy(
      interpreterCallerConfig0
    )) as Stake;

    assert(!(stake.address === zeroAddress), "stake did not deploy");

    const interpreterCallerConfig1: InterpreterCallerV1ConstructionConfigStruct =
      {
        callerMeta: getRainContractMetaBytes("orderbook"),
        deployer: touchDeployer.address,
      };

    await assertError(
      async () => await stakeFactory.deploy(interpreterCallerConfig1),
      "UnexpectedMetaHash",
      "Stake Deployed for bad hash"
    );
  });
});<|MERGE_RESOLUTION|>--- conflicted
+++ resolved
@@ -91,12 +91,8 @@
 
   it("should initialize correctly on the good path", async function () {
     const signers = await ethers.getSigners();
-<<<<<<< HEAD
     const [deployer] = signers;
 
-=======
-    const deployer = signers[0];
->>>>>>> 10646e6d
     const constants = [max_uint256, max_uint16];
 
     const max_deposit = op(
