--- conflicted
+++ resolved
@@ -345,24 +345,16 @@
     const alice = signers[2];
 
     // Transfer tokens from the deployer to the alice with the instances
-<<<<<<< HEAD
     const amountToTransfer = ethers.BigNumber.from('50000000');
     await token.connect(deployer).approve(deployer.address, amountToTransfer);
 
     //await token.connect(alice);
     await token.transferFrom(
-=======
-    const amountToTransfer = "50000000";
-    await token.connect(deployer).approve(alice.address, amountToTransfer);
-    const reserveToken = token.connect(alice);
-    await reserveToken.transferFrom(
->>>>>>> b47d694e
       deployer.address,
       alice.address,
       amountToTransfer
     );
 
-<<<<<<< HEAD
     const tokenBalanceAlice = await token.balanceOf(alice.address)
 
     assert(
@@ -370,15 +362,12 @@
       "Alice did not received the tokens"
     );
 
-=======
->>>>>>> b47d694e
     const stakeConfigStruct: StakeConfigStruct = {
       name: "Stake Token",
       symbol: "STKN",
       asset: token.address,
     };
     const stake = await stakeDeploy(alice, stakeFactory, stakeConfigStruct);
-<<<<<<< HEAD
 
     const stTokenTotalSupply0 = await stake.totalSupply();
     const tokenBalanceStake0 = await token.balanceOf(stake.address);
@@ -445,12 +434,5 @@
       tokenBalanceAlice1.eq(tokenBalanceAlice0.add(depositUnits.div(2))),
       "alice has not received correct token units after withdrawing"
     );
-=======
-    
-    await reserveToken.approve(stake.address, ethers.constants.MaxUint256);
-    await stake.deposit("20000000", alice.address);
-    
-    
->>>>>>> b47d694e
   });
 });