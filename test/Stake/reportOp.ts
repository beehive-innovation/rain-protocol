--- conflicted
+++ resolved
@@ -135,13 +135,7 @@
 
   it("should return a correct report using ITIERV2_REPORT when some tokens have been staked but do not exceed the first threshold", async function () {
     const signers = await ethers.getSigners();
-<<<<<<< HEAD
     const [deployer, alice] = signers;
-=======
-    const deployer = signers[0];
-
-    const alice = signers[2];
->>>>>>> 10646e6d
 
     const stakeExpressionConfigConstants = [max_uint256, max_uint256]; // setting deposits and withdrawals to max
 
@@ -209,13 +203,7 @@
 
   it("should return a correct report using ITIERV2_REPORT when enough tokens have been staked to exceed the 1st threshold", async function () {
     const signers = await ethers.getSigners();
-<<<<<<< HEAD
     const [deployer, alice] = signers;
-=======
-    const deployer = signers[0];
-
-    const alice = signers[2];
->>>>>>> 10646e6d
 
     const stakeExpressionConfigConstants = [max_uint256, max_uint256]; // setting deposits and withdrawals to max
 
@@ -294,13 +282,7 @@
 
   it("should return a correct report using ITIERV2_REPORT when enough tokens have been staked to exceed the 2nd threshold then the 4th threshold", async function () {
     const signers = await ethers.getSigners();
-<<<<<<< HEAD
     const [deployer, alice] = signers;
-=======
-    const deployer = signers[0];
-
-    const alice = signers[2];
->>>>>>> 10646e6d
 
     const stakeExpressionConfigConstants = [max_uint256, max_uint256]; // setting deposits and withdrawals to max
 
@@ -411,13 +393,7 @@
 
   it("should return a correct report using ITIERV2_REPORT when enough tokens have been staked to exceed all thresholds", async function () {
     const signers = await ethers.getSigners();
-<<<<<<< HEAD
     const [deployer, alice] = signers;
-=======
-    const deployer = signers[0];
-
-    const alice = signers[2];
->>>>>>> 10646e6d
 
     const stakeExpressionConfigConstants = [max_uint256, max_uint256]; // setting deposits and withdrawals to max
 
@@ -496,13 +472,7 @@
 
   it("should return a correct report using ITIERV2_REPORT when staked tokens exceeded all thresholds until some were withdrawn, and then deposited again to exceed all thresholds", async function () {
     const signers = await ethers.getSigners();
-<<<<<<< HEAD
     const [deployer, alice] = signers;
-=======
-    const deployer = signers[0];
-
-    const alice = signers[2];
->>>>>>> 10646e6d
 
     const stakeExpressionConfigConstants = [max_uint256, max_uint256]; // setting deposits and withdrawals to max
 
@@ -645,13 +615,7 @@
 
   it("should return a correct report using ITIERV2_REPORT when staked tokens exceeded 1st threshold until some were withdrawn, and then deposited again to exceed 1st threshold", async function () {
     const signers = await ethers.getSigners();
-<<<<<<< HEAD
     const [deployer, alice] = signers;
-=======
-    const deployer = signers[0];
-
-    const alice = signers[2];
->>>>>>> 10646e6d
 
     const stakeExpressionConfigConstants = [max_uint256, max_uint256]; // setting deposits and withdrawals to max
 
@@ -788,13 +752,7 @@
 
   it("should return one-to-many reports using ITIERV2_REPORT i.e. when different lists of thresholds are checked against", async function () {
     const signers = await ethers.getSigners();
-<<<<<<< HEAD
     const [deployer, alice] = signers;
-=======
-    const deployer = signers[0];
-
-    const alice = signers[2];
->>>>>>> 10646e6d
 
     const stakeExpressionConfigConstants = [max_uint256, max_uint256]; // setting deposits and withdrawals to max
 
