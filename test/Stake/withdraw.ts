import { assert } from "chai";
import { concat } from "ethers/lib/utils";
import { ethers } from "hardhat";
import { CloneFactory, ReserveToken, ReserveToken18 } from "../../typechain";
import {
  Stake,
  StakeConfigStruct,
} from "../../typechain/contracts/stake/Stake";
import {
  generateEvaluableConfig,
  memoryOperand,
  MemoryType,
  stakeCloneDeploy,
  stakeImplementation,
  zeroAddress,
} from "../../utils";
import {
  eighteenZeros,
  max_uint256,
  ONE,
  sixZeros,
} from "../../utils/constants/bigNumber";
import { basicDeploy } from "../../utils/deploy/basicDeploy";

import { getBlockTimestamp, timewarp } from "../../utils/hardhat";
import { getDeposits } from "../../utils/stake/deposits";

import { op, Opcode } from "../../utils";

import { assertError } from "../../utils/test/assertError";

import deploy1820 from "../../utils/deploy/registry1820/deploy";

describe("Stake withdraw", async function () {
  let implementation: Stake;
  let cloneFactory: CloneFactory;
  let token: ReserveToken18;

  before(async () => {
    // Deploy ERC1820Registry
    const signers = await ethers.getSigners();
    await deploy1820(signers[0]);

    implementation = await stakeImplementation();

    //Deploy Clone Factory
    cloneFactory = (await basicDeploy("CloneFactory", {})) as CloneFactory;
  });

  beforeEach(async () => {
    token = (await basicDeploy("ReserveToken18", {})) as ReserveToken18;
    await token.initialize();
  });

  it("should return zero for maxWithdraw if the expression fails", async function () {
    const signers = await ethers.getSigners();
<<<<<<< HEAD
    const [deployer, alice] = signers;
=======
    const deployer = signers[0];

    const alice = signers[2];
>>>>>>> 10646e6d

    const constants = [max_uint256, max_uint256, 0, 1, 2, 3];

    const v0 = op(Opcode.read_memory, memoryOperand(MemoryType.Constant, 2));
    const _v1 = op(Opcode.read_memory, memoryOperand(MemoryType.Constant, 3));
    const v2 = op(Opcode.read_memory, memoryOperand(MemoryType.Constant, 4));
    const _v3 = op(Opcode.read_memory, memoryOperand(MemoryType.Constant, 5));

    const max_deposit = op(
      Opcode.read_memory,
      memoryOperand(MemoryType.Constant, 0)
    );
    const max_withdraw = op(
      Opcode.read_memory,
      memoryOperand(MemoryType.Constant, 1)
    );

    const depositSource = max_deposit;

    // prettier-ignore
    //expression will fail
    const withdrawSource =  concat([
          v0,
          v2,
          v0,
        op(Opcode.eager_if),
      op(Opcode.ensure, 1),
      max_withdraw
    ])

    const source = [depositSource, withdrawSource];

    const evaluableConfig = await generateEvaluableConfig(source, constants);

    const stakeConfigStruct: StakeConfigStruct = {
      name: "Stake Token",
      symbol: "STKN",
      asset: token.address,
      evaluableConfig: evaluableConfig,
    };

    const stake = await stakeCloneDeploy(
      deployer,
      cloneFactory,
      implementation,
      stakeConfigStruct
    );

    const depositsAlice0_ = await getDeposits(stake, alice.address);
    assert(depositsAlice0_.length === 0);

    const maxWithdraw = await stake.maxWithdraw(alice.address);
    assert(maxWithdraw.eq(0), "maxDeposit is non-zero");
  });

  it("should return minimum of max_withdraw source and ERC4262 maxWithdraw for maxWithdraw if the expression succeds", async function () {
    const signers = await ethers.getSigners();
<<<<<<< HEAD
    const [deployer, alice] = signers;
=======
    const deployer = signers[0];

    const alice = signers[2];
>>>>>>> 10646e6d

    const TEN = ethers.BigNumber.from("10" + eighteenZeros);

    const constants = [max_uint256, TEN, 0, 1, 2, 3];

    const _v0 = op(Opcode.read_memory, memoryOperand(MemoryType.Constant, 2));
    const v1 = op(Opcode.read_memory, memoryOperand(MemoryType.Constant, 3));
    const v2 = op(Opcode.read_memory, memoryOperand(MemoryType.Constant, 4));
    const v3 = op(Opcode.read_memory, memoryOperand(MemoryType.Constant, 5));

    const max_deposit = op(
      Opcode.read_memory,
      memoryOperand(MemoryType.Constant, 0)
    );
    const max_withdraw = op(
      Opcode.read_memory,
      memoryOperand(MemoryType.Constant, 1)
    );

    const depositSource = max_deposit;

    // prettier-ignore
    const withdrawSource =  concat([
                      // 1 ? 2 : 3
                      v1,
                      v2,
                      v3,
                  op(Opcode.eager_if),
                    op(Opcode.ensure, 1),
                    max_withdraw
                  ])

    const source = [depositSource, withdrawSource]; // max_withdraw set to 10

    const evaluableConfig = await generateEvaluableConfig(source, constants);

    const stakeConfigStruct: StakeConfigStruct = {
      name: "Stake Token",
      symbol: "STKN",
      asset: token.address,
      evaluableConfig: evaluableConfig,
    };

    const stake = await stakeCloneDeploy(
      deployer,
      cloneFactory,
      implementation,
      stakeConfigStruct
    );

    const depositsAlice0_ = await getDeposits(stake, alice.address);
    assert(depositsAlice0_.length === 0);

    // Give Alice some reserve tokens
    await token.transfer(
      alice.address,
      ethers.BigNumber.from("1000" + eighteenZeros)
    );

    const _tokenBalanceAlice0 = await token.balanceOf(alice.address);
    const stTokenSupply0 = await stake.totalSupply();

    assert(stTokenSupply0.isZero(), "initial stToken supply was not 0");

    const amount0 = TEN;

    // deposit some of Alice's tokens
    await token.connect(alice).approve(stake.address, amount0);
    await stake.connect(alice).deposit(amount0, alice.address);

    const maxWithdraw = await stake.maxWithdraw(alice.address);
    assert(maxWithdraw.eq(TEN), "maxDeposit is not equal to TEN");
  });

  it("should cap maxWithdraw at minimum of max_deposit source and ERC4262 max_deposit", async function () {
    const signers = await ethers.getSigners();
<<<<<<< HEAD
    const [deployer, alice] = signers;
=======
    const deployer = signers[0];

    const alice = signers[2];
>>>>>>> 10646e6d

    const TEN = ethers.BigNumber.from("10" + eighteenZeros);

    const constants = [max_uint256, TEN];

    const max_deposit = op(
      Opcode.read_memory,
      memoryOperand(MemoryType.Constant, 0)
    );
    const max_withdraw = op(
      Opcode.read_memory,
      memoryOperand(MemoryType.Constant, 1)
    );

    const source = [max_deposit, max_withdraw]; // max_withdraw set to 10

    const evaluableConfig = await generateEvaluableConfig(source, constants);

    const stakeConfigStruct: StakeConfigStruct = {
      name: "Stake Token",
      symbol: "STKN",
      asset: token.address,
      evaluableConfig: evaluableConfig,
    };

    const stake = await stakeCloneDeploy(
      deployer,
      cloneFactory,
      implementation,
      stakeConfigStruct
    );

    const depositsAlice0_ = await getDeposits(stake, alice.address);
    assert(depositsAlice0_.length === 0);

    // Give Alice some reserve tokens and deposit them
    await token.transfer(
      alice.address,
      ethers.BigNumber.from("1000" + eighteenZeros)
    );
    const tokenBalanceAlice0 = await token.balanceOf(alice.address);
    await token.connect(alice).approve(stake.address, tokenBalanceAlice0);
    await stake.connect(alice).deposit(tokenBalanceAlice0, alice.address);

    const depositsAlice1_ = await getDeposits(stake, alice.address);
    const time1_ = await getBlockTimestamp();
    assert(depositsAlice1_.length === 1);
    assert(depositsAlice1_[0].timestamp === time1_);
    assert(depositsAlice1_[0].amount.eq(tokenBalanceAlice0));

    await timewarp(86400);

    const _stTokenBalanceAlice0 = await stake.balanceOf(alice.address);
    const tokenPool0 = await token.balanceOf(stake.address);

    await timewarp(86400);

    await stake.connect(alice).withdraw(TEN, alice.address, alice.address);

    const stTokenBalanceAlice1 = await stake.balanceOf(alice.address);
    const tokenBalanceAlice1 = await token.balanceOf(alice.address);

    assert(
      stTokenBalanceAlice1.eq(tokenBalanceAlice0.sub(TEN)),
      "did not burn alice's stTokens"
    );
    assert(
      tokenBalanceAlice1.eq(TEN),
      `alice did not receive correct pro rata share of tokens from stake contract when withdrawing
      expected  ${TEN}
      got       ${tokenBalanceAlice1}`
    );

    // Alice withdraws all stake tokens
    const depositsAlice2_ = await getDeposits(stake, alice.address);
    assert(depositsAlice2_.length === 1);
    assert(depositsAlice2_[0].amount.eq(tokenPool0.sub(tokenBalanceAlice1)));

    await timewarp(86400);

    await assertError(
      async () => {
        await stake
          .connect(alice)
          .withdraw(TEN.add(ONE), alice.address, alice.address); // withdrawAmount > max_withdraw
      },
      "VM Exception while processing transaction: reverted with reason string 'ERC4626: withdraw more than max'",
      "wrongly deposited amount grater than MAX_DEPOSIT"
    );
  });

  it("should not process an invalid withdraw", async function () {
    const signers = await ethers.getSigners();
<<<<<<< HEAD
    const [deployer, alice] = signers;
=======
    const deployer = signers[0];

    const alice = signers[2];
>>>>>>> 10646e6d

    const stakeExpressionConfigConstants = [max_uint256, max_uint256]; // setting deposits and withdrawals to max

    const max_deposit = op(
      Opcode.read_memory,
      memoryOperand(MemoryType.Constant, 0)
    );
    const max_withdraw = op(
      Opcode.read_memory,
      memoryOperand(MemoryType.Constant, 1)
    );

    const stakeExpressionConfigSources = [max_deposit, max_withdraw];

    const evaluableConfig = await generateEvaluableConfig(
      stakeExpressionConfigSources,
      stakeExpressionConfigConstants
    );

    const stakeConfigStruct: StakeConfigStruct = {
      name: "Stake Token",
      symbol: "STKN",
      asset: token.address,
      evaluableConfig: evaluableConfig,
    };

    const stake = await stakeCloneDeploy(
      deployer,
      cloneFactory,
      implementation,
      stakeConfigStruct
    );

    // ZeroAddress receiver
    await assertError(
      async () =>
        await stake.connect(alice).withdraw(0, zeroAddress, alice.address),
      "ZeroWithdrawReceiver()",
      "wrongly processed withdraw to zeroAddress"
    );

    // ZeroAddress owner
    await assertError(
      async () =>
        await stake.connect(alice).withdraw(0, alice.address, zeroAddress),
      "ZeroWithdrawOwner()",
      "wrongly processed withdraw from zeroAddress"
    );
  });

  it("should process multiple successive withdraws", async function () {
    const signers = await ethers.getSigners();
<<<<<<< HEAD
    const [deployer, alice] = signers;
=======
    const deployer = signers[0];

    const alice = signers[2];
>>>>>>> 10646e6d

    const stakeExpressionConfigConstants = [max_uint256, max_uint256]; // setting deposits and withdrawals to max

    const max_deposit = op(
      Opcode.read_memory,
      memoryOperand(MemoryType.Constant, 0)
    );
    const max_withdraw = op(
      Opcode.read_memory,
      memoryOperand(MemoryType.Constant, 1)
    );

    const stakeExpressionConfigSources = [max_deposit, max_withdraw];

    const evaluableConfig = await generateEvaluableConfig(
      stakeExpressionConfigSources,
      stakeExpressionConfigConstants
    );

    const stakeConfigStruct: StakeConfigStruct = {
      name: "Stake Token",
      symbol: "STKN",
      asset: token.address,
      evaluableConfig: evaluableConfig,
    };

    const stake = await stakeCloneDeploy(
      deployer,
      cloneFactory,
      implementation,
      stakeConfigStruct
    );

    const depositsAlice0_ = await getDeposits(stake, alice.address);
    assert(depositsAlice0_.length === 0);

    // Give Alice some reserve tokens and deposit them
    await token.transfer(
      alice.address,
      ethers.BigNumber.from("1000" + sixZeros)
    );
    const tokenBalanceAlice0 = await token.balanceOf(alice.address);
    await token.connect(alice).approve(stake.address, tokenBalanceAlice0);
    await stake.connect(alice).deposit(tokenBalanceAlice0, alice.address);

    await timewarp(86400);

    await stake
      .connect(alice)
      .withdraw(tokenBalanceAlice0.div(10), alice.address, alice.address);

    await timewarp(86400);

    await stake
      .connect(alice)
      .withdraw(tokenBalanceAlice0.div(10), alice.address, alice.address);
  });

  it("should calculate new highwater when amount withdrawn less than old highwater", async function () {
    const signers = await ethers.getSigners();
<<<<<<< HEAD
    const [deployer, alice, bob] = signers;
=======
    const deployer = signers[0];

    const alice = signers[2];
    const bob = signers[3];
>>>>>>> 10646e6d

    const stakeExpressionConfigConstants = [max_uint256, max_uint256]; // setting deposits and withdrawals to max

    const max_deposit = op(
      Opcode.read_memory,
      memoryOperand(MemoryType.Constant, 0)
    );
    const max_withdraw = op(
      Opcode.read_memory,
      memoryOperand(MemoryType.Constant, 1)
    );

    const stakeExpressionConfigSources = [max_deposit, max_withdraw];

    const evaluableConfig = await generateEvaluableConfig(
      stakeExpressionConfigSources,
      stakeExpressionConfigConstants
    );

    const stakeConfigStruct: StakeConfigStruct = {
      name: "Stake Token",
      symbol: "STKN",
      asset: token.address,
      evaluableConfig: evaluableConfig,
    };

    const stake = await stakeCloneDeploy(
      deployer,
      cloneFactory,
      implementation,
      stakeConfigStruct
    );

    // Give Alice some reserve tokens and deposit them
    await token.transfer(
      alice.address,
      ethers.BigNumber.from("1000" + sixZeros)
    );
    const tokenBalanceAlice0 = await token.balanceOf(alice.address);
    await token.connect(alice).approve(stake.address, tokenBalanceAlice0);
    await stake.connect(alice).deposit(tokenBalanceAlice0, alice.address);

    // Give Bob some reserve tokens and deposit them
    await token.transfer(bob.address, ethers.BigNumber.from("1000" + sixZeros));
    const tokenBalanceBob0 = await token.balanceOf(bob.address);
    await token.connect(bob).approve(stake.address, tokenBalanceBob0);
    await stake.connect(bob).deposit(tokenBalanceBob0, bob.address);

    // Alice and Bob each own 50% of stToken supply
    const stTokenBalanceAlice0 = await stake.balanceOf(alice.address);

    await stake
      .connect(alice)
      .withdraw(stTokenBalanceAlice0.div(2), alice.address, alice.address);

    const stTokenBalanceAlice1 = await stake.balanceOf(alice.address);

    assert(
      stTokenBalanceAlice1.eq(stTokenBalanceAlice0.div(2)),
      "alice has wrong stToken balance after withdraw less than highwater"
    );
  });

  it("amount withdrawn cannot be larger than old highwater", async function () {
    const signers = await ethers.getSigners();
<<<<<<< HEAD
    const [deployer, alice, bob] = signers;
=======
    const deployer = signers[0];

    const alice = signers[2];
    const bob = signers[3];
>>>>>>> 10646e6d

    const stakeExpressionConfigConstants = [max_uint256, max_uint256]; // setting deposits and withdrawals to max

    const max_deposit = op(
      Opcode.read_memory,
      memoryOperand(MemoryType.Constant, 0)
    );
    const max_withdraw = op(
      Opcode.read_memory,
      memoryOperand(MemoryType.Constant, 1)
    );

    const stakeExpressionConfigSources = [max_deposit, max_withdraw];

    const evaluableConfig = await generateEvaluableConfig(
      stakeExpressionConfigSources,
      stakeExpressionConfigConstants
    );

    const stakeConfigStruct: StakeConfigStruct = {
      name: "Stake Token",
      symbol: "STKN",
      asset: token.address,
      evaluableConfig: evaluableConfig,
    };

    const stake = await stakeCloneDeploy(
      deployer,
      cloneFactory,
      implementation,
      stakeConfigStruct
    );

    // Give Alice some reserve tokens and deposit them
    await token.transfer(
      alice.address,
      ethers.BigNumber.from("1000" + eighteenZeros)
    );
    const tokenBalanceAlice0 = await token.balanceOf(alice.address);
    await token.connect(alice).approve(stake.address, tokenBalanceAlice0);
    await stake.connect(alice).deposit(tokenBalanceAlice0, alice.address);

    // Give Bob some reserve tokens and deposit them
    await token.transfer(
      bob.address,
      ethers.BigNumber.from("1000" + eighteenZeros)
    );
    const tokenBalanceBob0 = await token.balanceOf(bob.address);
    await token.connect(bob).approve(stake.address, tokenBalanceBob0);
    await stake.connect(bob).deposit(tokenBalanceBob0, bob.address);

    // Alice and Bob each own 50% of stToken supply
    const stTokenBalanceAlice0 = await stake.balanceOf(alice.address);

    await assertError(
      async () =>
        await stake
          .connect(alice)
          .withdraw(stTokenBalanceAlice0.add(1), alice.address, alice.address),
      "ERC4626: withdraw more than max",
      "overdrew when performing withdraw"
    );
  });

  it("should process full withdraw (withdraws equal highwater)", async function () {
    const signers = await ethers.getSigners();
<<<<<<< HEAD
    const [deployer, alice, bob] = signers;
=======
    const deployer = signers[0];

    const alice = signers[2];
    const bob = signers[3];
>>>>>>> 10646e6d

    const stakeExpressionConfigConstants = [max_uint256, max_uint256]; // setting deposits and withdrawals to max

    const max_deposit = op(
      Opcode.read_memory,
      memoryOperand(MemoryType.Constant, 0)
    );
    const max_withdraw = op(
      Opcode.read_memory,
      memoryOperand(MemoryType.Constant, 1)
    );

    const stakeExpressionConfigSources = [max_deposit, max_withdraw];

    const evaluableConfig = await generateEvaluableConfig(
      stakeExpressionConfigSources,
      stakeExpressionConfigConstants
    );

    const stakeConfigStruct: StakeConfigStruct = {
      name: "Stake Token",
      symbol: "STKN",
      asset: token.address,
      evaluableConfig: evaluableConfig,
    };

    const stake = await stakeCloneDeploy(
      deployer,
      cloneFactory,
      implementation,
      stakeConfigStruct
    );

    // Give Alice some reserve tokens and deposit them
    await token.transfer(
      alice.address,
      ethers.BigNumber.from("1000" + eighteenZeros)
    );
    const tokenBalanceAlice0 = await token.balanceOf(alice.address);
    await token.connect(alice).approve(stake.address, tokenBalanceAlice0);
    await stake.connect(alice).deposit(tokenBalanceAlice0, alice.address);

    // Give Bob some reserve tokens and deposit them
    await token.transfer(
      bob.address,
      ethers.BigNumber.from("1000" + eighteenZeros)
    );
    const tokenBalanceBob0 = await token.balanceOf(bob.address);
    await token.connect(bob).approve(stake.address, tokenBalanceBob0);
    await stake.connect(bob).deposit(tokenBalanceBob0, bob.address);

    // Alice and Bob each own 50% of stToken supply
    const stTokenBalanceAlice0 = await stake.balanceOf(alice.address);
    const stTokenBalanceBob0 = await stake.balanceOf(bob.address);

    const tokenPool0 = await token.balanceOf(stake.address);

    // Alice redeems all her stTokens to withdraw share of tokens she is entitled to
    await stake
      .connect(alice)
      .withdraw(stTokenBalanceAlice0, alice.address, alice.address);

    const stTokenBalanceAlice1 = await stake.balanceOf(alice.address);
    const tokenBalanceAlice1 = await token.balanceOf(alice.address);

    assert(stTokenBalanceAlice1.isZero(), "did not burn alice's stTokens");
    assert(
      tokenBalanceAlice1.eq(tokenPool0.div(2)),
      `alice did not receive correct pro rata share of tokens from stake contract when withdrawing
      expected  ${tokenPool0.div(2)}
      got       ${tokenBalanceAlice1}`
    );

    // Bob redeems all his stTokens to withdraw share of tokens he is entitled to
    await stake
      .connect(bob)
      .withdraw(stTokenBalanceBob0, bob.address, bob.address);

    const stTokenBalanceBob1 = await stake.balanceOf(bob.address);
    const tokenBalanceBob1 = await token.balanceOf(bob.address);
    const tokenPool1 = await token.balanceOf(stake.address);

    assert(stTokenBalanceBob1.isZero(), "did not burn bob's stTokens");
    assert(
      tokenBalanceBob1.eq(tokenPool0.div(2)),
      `bob did not receive correct pro rata share of tokens from stake contract when withdrawing
      expected  ${tokenPool0.div(2)}
      got       ${tokenBalanceBob1}`
    );
    assert(
      tokenPool1.isZero(),
      "did not burn all remaining stake tokens when bob withdrew all remaining reserve tokens"
    );
  });

  it("should not process a withdraw of 0 amount", async function () {
    const signers = await ethers.getSigners();
<<<<<<< HEAD
    const [deployer, alice] = signers;
=======
    const deployer = signers[0];

    const alice = signers[2];
>>>>>>> 10646e6d

    const stakeExpressionConfigConstants = [max_uint256, max_uint256]; // setting deposits and withdrawals to max

    const max_deposit = op(
      Opcode.read_memory,
      memoryOperand(MemoryType.Constant, 0)
    );
    const max_withdraw = op(
      Opcode.read_memory,
      memoryOperand(MemoryType.Constant, 1)
    );

    const stakeExpressionConfigSources = [max_deposit, max_withdraw];

    const evaluableConfig = await generateEvaluableConfig(
      stakeExpressionConfigSources,
      stakeExpressionConfigConstants
    );

    const stakeConfigStruct: StakeConfigStruct = {
      name: "Stake Token",
      symbol: "STKN",
      asset: token.address,
      evaluableConfig: evaluableConfig,
    };

    const stake = await stakeCloneDeploy(
      deployer,
      cloneFactory,
      implementation,
      stakeConfigStruct
    );

    await assertError(
      async () =>
        await stake.connect(alice).withdraw(0, alice.address, alice.address),
      "ZeroWithdrawAssets()",
      "wrongly processed withdraw of 0 stTokens"
    );
  });

  it("should process withdraws (withdraw equals highwater)", async function () {
    const signers = await ethers.getSigners();
    const [deployer, alice, bob] = signers;

    const constants = [max_uint256, max_uint256];

    const max_deposit = op(
      Opcode.read_memory,
      memoryOperand(MemoryType.Constant, 0)
    );
    const max_withdraw = op(
      Opcode.read_memory,
      memoryOperand(MemoryType.Constant, 1)
    );

    const source = [max_deposit, max_withdraw];

    const evaluableConfig = await generateEvaluableConfig(source, constants);

    const stakeConfigStruct: StakeConfigStruct = {
      name: "Stake Token",
      symbol: "STKN",
      asset: token.address,
      evaluableConfig: evaluableConfig,
    };

    const stake = await stakeCloneDeploy(
      deployer,
      cloneFactory,
      implementation,
      stakeConfigStruct
    );

    const depositsAlice0_ = await getDeposits(stake, alice.address);
    assert(depositsAlice0_.length === 0);

    // Give Alice some reserve tokens and deposit them
    await token.transfer(
      alice.address,
      ethers.BigNumber.from("1000" + sixZeros)
    );
    const tokenBalanceAlice0 = await token.balanceOf(alice.address);
    await token.connect(alice).approve(stake.address, tokenBalanceAlice0);
    await stake.connect(alice).deposit(tokenBalanceAlice0, alice.address);

    const depositsAlice1_ = await getDeposits(stake, alice.address);
    const time1_ = await getBlockTimestamp();
    assert(depositsAlice1_.length === 1);
    assert(depositsAlice1_[0].timestamp === time1_);
    assert(depositsAlice1_[0].amount.eq(tokenBalanceAlice0));

    await timewarp(86400);

    // Give Bob some reserve tokens and deposit them
    await token.transfer(bob.address, ethers.BigNumber.from("1000" + sixZeros));
    const tokenBalanceBob0 = await token.balanceOf(bob.address);
    await token.connect(bob).approve(stake.address, tokenBalanceBob0);
    await stake.connect(bob).deposit(tokenBalanceBob0, bob.address);

    const depositsBob1_ = await getDeposits(stake, bob.address);
    const time2_ = await getBlockTimestamp();
    assert(depositsBob1_.length === 1);
    assert(depositsBob1_[0].timestamp === time2_);
    assert(depositsBob1_[0].amount.eq(tokenBalanceBob0));

    // Alice and Bob each own 50% of stToken supply
    const stTokenBalanceAlice0 = await stake.balanceOf(alice.address);

    const stTokenBalanceBob0 = await stake.balanceOf(bob.address);

    assert(
      stTokenBalanceAlice0.eq(stTokenBalanceBob0),
      "alice and bob do not own equal amounts of stToken when initialRatio = 1 and when they deposited same amount of token"
    );

    const tokenPool0 = await token.balanceOf(stake.address);

    await timewarp(86400);

    // Alice redeems all her stTokens to withdraw share of tokens she is entitled to
    await stake
      .connect(alice)
      .withdraw(stTokenBalanceAlice0, alice.address, alice.address);

    const stTokenBalanceAlice1 = await stake.balanceOf(alice.address);
    const tokenBalanceAlice1 = await token.balanceOf(alice.address);

    assert(stTokenBalanceAlice1.isZero(), "did not burn alice's stTokens");
    assert(
      tokenBalanceAlice1.eq(tokenPool0.div(2)),
      `alice did not receive correct pro rata share of tokens from stake contract when withdrawing
      expected  ${tokenPool0.div(2)}
      got       ${tokenBalanceAlice1}`
    );

    // Alice withdraws all stake tokens
    const depositsAlice2_ = await getDeposits(stake, alice.address);
    assert(depositsAlice2_.length === 0);
  });

  it("should monitor user deposit on multiple deposits and withdraws", async () => {
    /**
     * all tokens and calculations are in 18 decimals
     * 1. Alice deposits 10 tokens
     * 2. Alice deposits 10 tokens
     * 3. Alice withdraws 10 tokens
     * 4. Alice withdraws 1 token
     * 5. Alice withdraws 10 tokens => revert
     * 6. Alice deposits 1 token
     * 7. Alice withdraws 1 token
     * 8. Alice withdraws 1 token
     * 9. Alice withdraws 10 token => revert
     */
    token = (await basicDeploy("ReserveToken18", {})) as ReserveToken;
    await token.initialize();

    const signers = await ethers.getSigners();
<<<<<<< HEAD
    const [deployer, alice] = signers;
=======
    const deployer = signers[0];

    const alice = signers[2];
>>>>>>> 10646e6d

    const constants = [max_uint256];
    const source = op(
      Opcode.read_memory,
      memoryOperand(MemoryType.Constant, 0)
    );
    const evaluableConfig = await generateEvaluableConfig(
      [source, source],
      constants
    );

    const stakeConfigStruct: StakeConfigStruct = {
      name: "Stake Token",
      symbol: "STKN",
      asset: token.address,
      evaluableConfig: evaluableConfig,
    };

    const stake = await stakeCloneDeploy(
      deployer,
      cloneFactory,
      implementation,
      stakeConfigStruct
    );

    const depositsAlice0_ = await getDeposits(stake, alice.address);
    assert(depositsAlice0_.length === 0);

    // Give Alice some reserve tokens and deposit them
    await token.transfer(
      alice.address,
      ethers.BigNumber.from("10" + eighteenZeros)
    );

    // Deposits 10 tokens
    const tokenBalanceAlice0 = await token.balanceOf(alice.address);
    await token.connect(alice).approve(stake.address, tokenBalanceAlice0);
    await stake.connect(alice).deposit(tokenBalanceAlice0, alice.address);

    const depositsAlice1_ = await getDeposits(stake, alice.address);
    const time1_ = await getBlockTimestamp();
    assert(depositsAlice1_[0].timestamp === time1_);
    assert(depositsAlice1_[0].amount.eq(tokenBalanceAlice0));

    await timewarp(86400);

    //Deposits 10 more tokens
    await token.transfer(
      alice.address,
      ethers.BigNumber.from("10" + eighteenZeros)
    );
    const tokenBalanceAlice1 = await token.balanceOf(alice.address);
    await token.connect(alice).approve(stake.address, tokenBalanceAlice1);
    await stake.connect(alice).deposit(tokenBalanceAlice1, alice.address);

    const depositsAlice2_ = await getDeposits(stake, alice.address);
    const time2_ = await getBlockTimestamp();
    assert(depositsAlice2_[1].timestamp === time2_);

    // because on last deposit, there will be accure amount of 2 consecutive deposits
    assert(
      depositsAlice2_[1].amount.eq(tokenBalanceAlice1.add(tokenBalanceAlice0))
    );

    await timewarp(86400);

    // withdraw 10 tokens
    await stake
      .connect(alice)
      .withdraw(tokenBalanceAlice1, alice.address, alice.address);
    const withdrawsAlice0_ = await getDeposits(stake, alice.address);
    assert(withdrawsAlice0_[0].timestamp === time1_);
    assert(withdrawsAlice0_[0].amount.eq(tokenBalanceAlice0));

    // withdraw 1 token
    await stake.connect(alice).withdraw(ONE, alice.address, alice.address);
    const withdrawsAlice1_ = await getDeposits(stake, alice.address);
    assert(withdrawsAlice1_[0].timestamp === time1_);
    assert(withdrawsAlice1_[0].amount.eq(tokenBalanceAlice0.sub(ONE)));

    // withdraw 10 tokens, this should REVERT
    await assertError(
      async () =>
        await stake
          .connect(alice)
          .withdraw(tokenBalanceAlice0, alice.address, alice.address),
      "ERC4626: withdraw more than max",
      "overdrew when performing withdraw"
    );

    // deposit 1 token process deposit
    await token.transfer(
      alice.address,
      ethers.BigNumber.from("1" + eighteenZeros)
    );
    const tokenBalanceAlice3 = await token.balanceOf(alice.address);
    await token.connect(alice).approve(stake.address, tokenBalanceAlice3);
    await stake.connect(alice).deposit(ONE, alice.address);

    const time3_ = await getBlockTimestamp();
    const depositsAlice3_ = await getDeposits(stake, alice.address);
    assert(depositsAlice3_[1].timestamp === time3_);
    assert(depositsAlice3_[1].amount.eq(tokenBalanceAlice0));

    // withdraw 1 token
    await stake.connect(alice).withdraw(ONE, alice.address, alice.address);
    const withdrawsAlice3_ = await getDeposits(stake, alice.address);
    assert(withdrawsAlice3_[0].timestamp === time1_);
    assert(withdrawsAlice3_[0].amount.eq(tokenBalanceAlice0.sub(ONE)));

    // withdraw 1 token
    await stake.connect(alice).withdraw(ONE, alice.address, alice.address);
    const withdrawsAlice4_ = await getDeposits(stake, alice.address);
    assert(withdrawsAlice4_[0].timestamp === time1_);
    assert(withdrawsAlice4_[0].amount.eq(tokenBalanceAlice0.sub(ONE).sub(ONE)));

    // withdraw 10 tokens, this should REVERT
    await assertError(
      async () => {
        await stake
          .connect(alice)
          .withdraw(tokenBalanceAlice0, alice.address, alice.address); // withdrawAmount > max_withdraw
      },
      "ERC4626: withdraw more than max",
      "wrongly withdrew amount greater than MAX_WITHDRAW"
    );

    // get deposits
    const depositsAlice_ = await getDeposits(stake, alice.address);
    assert(depositsAlice_[0].timestamp === time1_);
    assert(depositsAlice_[0].amount.eq(tokenBalanceAlice0.sub(ONE).sub(ONE)));
  });
});<|MERGE_RESOLUTION|>--- conflicted
+++ resolved
@@ -54,13 +54,7 @@
 
   it("should return zero for maxWithdraw if the expression fails", async function () {
     const signers = await ethers.getSigners();
-<<<<<<< HEAD
     const [deployer, alice] = signers;
-=======
-    const deployer = signers[0];
-
-    const alice = signers[2];
->>>>>>> 10646e6d
 
     const constants = [max_uint256, max_uint256, 0, 1, 2, 3];
 
@@ -118,13 +112,7 @@
 
   it("should return minimum of max_withdraw source and ERC4262 maxWithdraw for maxWithdraw if the expression succeds", async function () {
     const signers = await ethers.getSigners();
-<<<<<<< HEAD
     const [deployer, alice] = signers;
-=======
-    const deployer = signers[0];
-
-    const alice = signers[2];
->>>>>>> 10646e6d
 
     const TEN = ethers.BigNumber.from("10" + eighteenZeros);
 
@@ -201,13 +189,7 @@
 
   it("should cap maxWithdraw at minimum of max_deposit source and ERC4262 max_deposit", async function () {
     const signers = await ethers.getSigners();
-<<<<<<< HEAD
     const [deployer, alice] = signers;
-=======
-    const deployer = signers[0];
-
-    const alice = signers[2];
->>>>>>> 10646e6d
 
     const TEN = ethers.BigNumber.from("10" + eighteenZeros);
 
@@ -301,13 +283,7 @@
 
   it("should not process an invalid withdraw", async function () {
     const signers = await ethers.getSigners();
-<<<<<<< HEAD
     const [deployer, alice] = signers;
-=======
-    const deployer = signers[0];
-
-    const alice = signers[2];
->>>>>>> 10646e6d
 
     const stakeExpressionConfigConstants = [max_uint256, max_uint256]; // setting deposits and withdrawals to max
 
@@ -360,13 +336,7 @@
 
   it("should process multiple successive withdraws", async function () {
     const signers = await ethers.getSigners();
-<<<<<<< HEAD
     const [deployer, alice] = signers;
-=======
-    const deployer = signers[0];
-
-    const alice = signers[2];
->>>>>>> 10646e6d
 
     const stakeExpressionConfigConstants = [max_uint256, max_uint256]; // setting deposits and withdrawals to max
 
@@ -427,14 +397,7 @@
 
   it("should calculate new highwater when amount withdrawn less than old highwater", async function () {
     const signers = await ethers.getSigners();
-<<<<<<< HEAD
     const [deployer, alice, bob] = signers;
-=======
-    const deployer = signers[0];
-
-    const alice = signers[2];
-    const bob = signers[3];
->>>>>>> 10646e6d
 
     const stakeExpressionConfigConstants = [max_uint256, max_uint256]; // setting deposits and withdrawals to max
 
@@ -500,14 +463,7 @@
 
   it("amount withdrawn cannot be larger than old highwater", async function () {
     const signers = await ethers.getSigners();
-<<<<<<< HEAD
     const [deployer, alice, bob] = signers;
-=======
-    const deployer = signers[0];
-
-    const alice = signers[2];
-    const bob = signers[3];
->>>>>>> 10646e6d
 
     const stakeExpressionConfigConstants = [max_uint256, max_uint256]; // setting deposits and withdrawals to max
 
@@ -574,14 +530,7 @@
 
   it("should process full withdraw (withdraws equal highwater)", async function () {
     const signers = await ethers.getSigners();
-<<<<<<< HEAD
     const [deployer, alice, bob] = signers;
-=======
-    const deployer = signers[0];
-
-    const alice = signers[2];
-    const bob = signers[3];
->>>>>>> 10646e6d
 
     const stakeExpressionConfigConstants = [max_uint256, max_uint256]; // setting deposits and withdrawals to max
 
@@ -679,13 +628,7 @@
 
   it("should not process a withdraw of 0 amount", async function () {
     const signers = await ethers.getSigners();
-<<<<<<< HEAD
     const [deployer, alice] = signers;
-=======
-    const deployer = signers[0];
-
-    const alice = signers[2];
->>>>>>> 10646e6d
 
     const stakeExpressionConfigConstants = [max_uint256, max_uint256]; // setting deposits and withdrawals to max
 
@@ -844,13 +787,7 @@
     await token.initialize();
 
     const signers = await ethers.getSigners();
-<<<<<<< HEAD
     const [deployer, alice] = signers;
-=======
-    const deployer = signers[0];
-
-    const alice = signers[2];
->>>>>>> 10646e6d
 
     const constants = [max_uint256];
     const source = op(
