--- conflicted
+++ resolved
@@ -49,15 +49,9 @@
     // timestamp in the future
     const timestamp1 = (await getBlockTimestamp()) + 100;
 
-<<<<<<< HEAD
-    const evaluableConfigFuture = await generateEvaluableConfig({
-      sources: [
-        op(Opcode.read_memory, memoryOperand(MemoryType.Constant, 0)),
-=======
     const evaluableConfigFuture = await generateEvaluableConfig(
       [
-        op(Opcode.readMemory, memoryOperand(MemoryType.Constant, 0)),
->>>>>>> 0daa2649
+        op(Opcode.read_memory, memoryOperand(MemoryType.Constant, 0)),
         sourceReportTimeForTierDefault,
       ],
       [
@@ -78,15 +72,9 @@
       evaluableConfig: evaluableConfigFuture,
     })) as CombineTier;
 
-<<<<<<< HEAD
-    const evaluableConfigAlways = await generateEvaluableConfig({
-      sources: [
-        op(Opcode.read_memory, memoryOperand(MemoryType.Constant, 0)),
-=======
     const evaluableConfigAlways = await generateEvaluableConfig(
       [
-        op(Opcode.readMemory, memoryOperand(MemoryType.Constant, 0)),
->>>>>>> 0daa2649
+        op(Opcode.read_memory, memoryOperand(MemoryType.Constant, 0)),
         sourceReportTimeForTierDefault,
       ],
       [ALWAYS]
@@ -96,15 +84,9 @@
       evaluableConfig: evaluableConfigAlways,
     })) as CombineTier;
 
-<<<<<<< HEAD
-    const evaluableConfigNever = await generateEvaluableConfig({
-      sources: [
-        op(Opcode.read_memory, memoryOperand(MemoryType.Constant, 0)),
-=======
     const evaluableConfigNever = await generateEvaluableConfig(
       [
-        op(Opcode.readMemory, memoryOperand(MemoryType.Constant, 0)),
->>>>>>> 0daa2649
+        op(Opcode.read_memory, memoryOperand(MemoryType.Constant, 0)),
         sourceReportTimeForTierDefault,
       ],
       [NEVER]
@@ -183,15 +165,9 @@
   it("should correctly combine Always and Never tier reports with any and first selector", async () => {
     const signers = await ethers.getSigners();
 
-<<<<<<< HEAD
-    const evaluableConfigAlways = await generateEvaluableConfig({
-      sources: [
-        op(Opcode.read_memory, memoryOperand(MemoryType.Constant, 0)),
-=======
     const evaluableConfigAlways = await generateEvaluableConfig(
       [
-        op(Opcode.readMemory, memoryOperand(MemoryType.Constant, 0)),
->>>>>>> 0daa2649
+        op(Opcode.read_memory, memoryOperand(MemoryType.Constant, 0)),
         sourceReportTimeForTierDefault,
       ],
       [ALWAYS]
@@ -201,15 +177,9 @@
       evaluableConfig: evaluableConfigAlways,
     })) as CombineTier;
 
-<<<<<<< HEAD
-    const evaluableConfigNever = await generateEvaluableConfig({
-      sources: [
-        op(Opcode.read_memory, memoryOperand(MemoryType.Constant, 0)),
-=======
     const evaluableConfigNever = await generateEvaluableConfig(
       [
-        op(Opcode.readMemory, memoryOperand(MemoryType.Constant, 0)),
->>>>>>> 0daa2649
+        op(Opcode.read_memory, memoryOperand(MemoryType.Constant, 0)),
         sourceReportTimeForTierDefault,
       ],
       [NEVER]
