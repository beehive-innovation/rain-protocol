import { assert } from "chai";
import { concat, hexlify } from "ethers/lib/utils";
import { ethers } from "hardhat";
import type { CombineTier } from "../../../../typechain";
import { zeroPad32, paddedUInt32 } from "../../../../utils/bytes";
import { combineTierDeploy } from "../../../../utils/deploy/tier/combineTier/deploy";
import { readWriteTierDeploy } from "../../../../utils/deploy/tier/readWriteTier/deploy";
import { getBlockTimestamp } from "../../../../utils/hardhat";
import {
  generateEvaluableConfig,
  memoryOperand,
  MemoryType,
  op,
  selectLte,
  SelectLteLogic,
  SelectLteMode,
} from "../../../../utils/interpreter/interpreter";
import { AllStandardOps } from "../../../../utils/interpreter/ops/allStandardOps";
import { ALWAYS, NEVER } from "../../../../utils/tier";
import { Tier } from "../../../../utils/types/tier";

const Opcode = AllStandardOps;

describe("CombineTier tierwise combine report with 'any' logic and 'min' mode", async function () {
  // report time for tier context
  const ctxAccount = op(Opcode.context, 0x0000);

  // prettier-ignore
  // return default report
  const sourceReportTimeForTierDefault = concat([
      op(Opcode.context, 0x0001),
      ctxAccount,
    op(Opcode.itierV2Report),
  ]);

  it("should correctly combine Always and Never tier reports with any and min selector", async () => {
    const signers = await ethers.getSigners();

    const evaluableConfigAlways = await generateEvaluableConfig({
      sources: [
        op(Opcode.readMemory, memoryOperand(MemoryType.Constant, 0)),
        sourceReportTimeForTierDefault,
      ],
      constants: [ALWAYS],
    });
    const alwaysTier = (await combineTierDeploy(signers[0], {
      combinedTiersLength: 0,
      evaluableConfig: evaluableConfigAlways,
    })) as CombineTier;
    const evaluableConfigNever = await generateEvaluableConfig({
      sources: [
        op(Opcode.readMemory, memoryOperand(MemoryType.Constant, 0)),
        sourceReportTimeForTierDefault,
      ],
      constants: [NEVER],
    });
    const neverTier = (await combineTierDeploy(signers[0], {
      combinedTiersLength: 0,
      evaluableConfig: evaluableConfigNever,
    })) as CombineTier;

    const constants = [
      ethers.BigNumber.from(alwaysTier.address),
      ethers.BigNumber.from(neverTier.address),
    ];

    // prettier-ignore
    const sourceReport = concat([
        op(Opcode.blockTimestamp),
          op(Opcode.readMemory, memoryOperand(MemoryType.Constant, 0)),
          op(Opcode.context, 0x0000),
        op(Opcode.itierV2Report, 0),
          op(Opcode.readMemory, memoryOperand(MemoryType.Constant, 1)),
          op(Opcode.context, 0x0000),
        op(Opcode.itierV2Report, 0),
      op(
<<<<<<< HEAD
        Opcode.selectLte,
        selectLte(selectLteLogic.any, selectLteMode.min, 2)
=======
        Opcode.SELECT_LTE,
        selectLte(SelectLteLogic.any, SelectLteMode.min, 2)
>>>>>>> f0b7b678
      ),
    ]);

    const evaluableConfigCombine = await generateEvaluableConfig({
      sources: [sourceReport, sourceReportTimeForTierDefault],
      constants,
    });
    const combineTier = (await combineTierDeploy(signers[0], {
      combinedTiersLength: 2,
      evaluableConfig: evaluableConfigCombine,
    })) as CombineTier;

    const result = await combineTier.report(signers[0].address, []);

    // for each tier, Always has blocks which are lte current block
    // therefore, OR_OLD succeeds

    const expected = 0x00; // success, oldest block timestamp for each tier
    assert(
      result.eq(expected),
      `wrong block timestamp preserved with tierwise any and min selector
      expected  ${hexlify(expected)}
      got       ${hexlify(result)}`
    );
  });

  it("should correctly combine ReadWriteTier tier contracts with any and min selector", async () => {
    const signers = await ethers.getSigners();

    const readWriteTierRight = await readWriteTierDeploy();
    const readWriteTierLeft = await readWriteTierDeploy();

    const constants = [
      ethers.BigNumber.from(readWriteTierRight.address), // right report
      ethers.BigNumber.from(readWriteTierLeft.address), // left report
    ];

    // prettier-ignore
    const sourceReport = concat([
        op(Opcode.blockTimestamp),
          op(Opcode.readMemory, memoryOperand(MemoryType.Constant, 1)),
          op(Opcode.context, 0x0000),
        op(Opcode.itierV2Report),
          op(Opcode.readMemory, memoryOperand(MemoryType.Constant, 0)),
          op(Opcode.context, 0x0000),
        op(Opcode.itierV2Report),
      op(
<<<<<<< HEAD
        Opcode.selectLte,
        selectLte(selectLteLogic.any, selectLteMode.min, 2)
=======
        Opcode.SELECT_LTE,
        selectLte(SelectLteLogic.any, SelectLteMode.min, 2)
>>>>>>> f0b7b678
      ),
    ]);

    const evaluableConfigCombine = await generateEvaluableConfig({
      sources: [sourceReport, sourceReportTimeForTierDefault],
      constants,
    });
    const combineTier = (await combineTierDeploy(signers[0], {
      combinedTiersLength: 2,
      evaluableConfig: evaluableConfigCombine,
    })) as CombineTier;

    const startTimestamp = await getBlockTimestamp();

    // Set some tiers
    // ReadWriteTierRight
    await readWriteTierRight.setTier(signers[0].address, Tier.ONE);
    await readWriteTierRight.setTier(signers[0].address, Tier.TWO);
    await readWriteTierRight.setTier(signers[0].address, Tier.THREE);

    // ReadWriteTierLeft
    await readWriteTierLeft.setTier(signers[0].address, Tier.ONE);
    await readWriteTierLeft.setTier(signers[0].address, Tier.TWO);
    await readWriteTierLeft.setTier(signers[0].address, Tier.THREE);

    // ReadWriteTierLeft
    await readWriteTierLeft.setTier(signers[0].address, Tier.FOUR);
    await readWriteTierLeft.setTier(signers[0].address, Tier.FIVE);
    await readWriteTierLeft.setTier(signers[0].address, Tier.SIX);

    // ReadWriteTierRight
    await readWriteTierRight.setTier(signers[0].address, Tier.FOUR);
    await readWriteTierRight.setTier(signers[0].address, Tier.FIVE);
    await readWriteTierRight.setTier(signers[0].address, Tier.SIX);
    await readWriteTierRight.setTier(signers[0].address, Tier.EIGHT);

    const rightReport = zeroPad32(
      await readWriteTierRight.report(signers[0].address, [])
    );
    const expectedRightReport = zeroPad32(
      ethers.BigNumber.from(
        "0x" +
          paddedUInt32(startTimestamp + 13) +
          paddedUInt32(startTimestamp + 13) +
          paddedUInt32(startTimestamp + 12) +
          paddedUInt32(startTimestamp + 11) +
          paddedUInt32(startTimestamp + 10) +
          paddedUInt32(startTimestamp + 3) +
          paddedUInt32(startTimestamp + 2) +
          paddedUInt32(startTimestamp + 1)
      )
    );
    assert(
      rightReport === expectedRightReport,
      `wrong right report
      expected  ${expectedRightReport}
      got       ${rightReport}`
    );

    const leftReport = zeroPad32(
      await readWriteTierLeft.report(signers[0].address, [])
    );
    const expectedLeftReport = zeroPad32(
      ethers.BigNumber.from(
        "0x" +
          "ffffffff".repeat(2) +
          paddedUInt32(startTimestamp + 9) +
          paddedUInt32(startTimestamp + 8) +
          paddedUInt32(startTimestamp + 7) +
          paddedUInt32(startTimestamp + 6) +
          paddedUInt32(startTimestamp + 5) +
          paddedUInt32(startTimestamp + 4)
      )
    );
    assert(
      leftReport === expectedLeftReport,
      `wrong left report
      expected  ${expectedLeftReport}
      got       ${leftReport}`
    );

    const resultOrOld = zeroPad32(
      await combineTier.report(signers[0].address, [])
    );
    const expectedOrOld = zeroPad32(
      ethers.BigNumber.from(
        "0x" +
          paddedUInt32(startTimestamp + 13) +
          paddedUInt32(startTimestamp + 13) +
          paddedUInt32(startTimestamp + 9) +
          paddedUInt32(startTimestamp + 8) +
          paddedUInt32(startTimestamp + 7) +
          paddedUInt32(startTimestamp + 3) +
          paddedUInt32(startTimestamp + 2) +
          paddedUInt32(startTimestamp + 1)
      )
    );
    assert(
      resultOrOld === expectedOrOld,
      `wrong block timestamp preserved with tierwise any and min selector
      left      ${leftReport}
      right     ${rightReport}
      expected  ${expectedOrOld}
      got       ${resultOrOld}`
    );
  });
});<|MERGE_RESOLUTION|>--- conflicted
+++ resolved
@@ -74,13 +74,8 @@
           op(Opcode.context, 0x0000),
         op(Opcode.itierV2Report, 0),
       op(
-<<<<<<< HEAD
         Opcode.selectLte,
-        selectLte(selectLteLogic.any, selectLteMode.min, 2)
-=======
-        Opcode.SELECT_LTE,
         selectLte(SelectLteLogic.any, SelectLteMode.min, 2)
->>>>>>> f0b7b678
       ),
     ]);
 
@@ -128,13 +123,8 @@
           op(Opcode.context, 0x0000),
         op(Opcode.itierV2Report),
       op(
-<<<<<<< HEAD
         Opcode.selectLte,
-        selectLte(selectLteLogic.any, selectLteMode.min, 2)
-=======
-        Opcode.SELECT_LTE,
         selectLte(SelectLteLogic.any, SelectLteMode.min, 2)
->>>>>>> f0b7b678
       ),
     ]);
 
