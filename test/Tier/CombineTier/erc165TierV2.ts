import { assert } from "chai";
import { concat } from "ethers/lib/utils";
import { ethers } from "hardhat";
import type { CombineTier } from "../../../typechain";
import { ReserveToken, StakeFactory } from "../../../typechain";
import { StakeConfigStruct } from "../../../typechain/contracts/stake/Stake";
import { InitializeEvent } from "../../../typechain/contracts/tier/CombineTier";
import {
  basicDeploy,
  compareStructs,
  getEventArgs,
  max_uint256,
  stakeDeploy,
} from "../../../utils";
import deploy1820 from "../../../utils/deploy/registry1820/deploy";
import { stakeFactoryDeploy } from "../../../utils/deploy/stake/stakeFactory/deploy";
import { combineTierDeploy } from "../../../utils/deploy/tier/combineTier/deploy";
import {
  generateEvaluableConfig,
  memoryOperand,
  MemoryType,
  op,
} from "../../../utils/interpreter/interpreter";
import { AllStandardOps } from "../../../utils/interpreter/ops/allStandardOps";
import { ALWAYS } from "../../../utils/tier";

const Opcode = AllStandardOps;

describe("CombineTier ERC165 tests", async function () {
  let stakeFactory: StakeFactory;

  before(async () => {
    // Deploy ERC1820Registry
    const signers = await ethers.getSigners();
    await deploy1820(signers[0]);
  });

  before(async () => {
    stakeFactory = await stakeFactoryDeploy();
  });

  // report time for tier context
  const ctxAccount = op(Opcode.context, 0x0000);

  // prettier-ignore
  // return default report
  const sourceReportTimeForTierDefault = concat([
      op(Opcode.context, 0x0001),
      ctxAccount,
    op(Opcode.itier_v2_report),
  ]);

  it("should pass ERC165 check by passing a CombineTier contract inheriting TierV2", async () => {
    const signers = await ethers.getSigners();
<<<<<<< HEAD
    const evaluableConfig0 = await generateEvaluableConfig({
      sources: [
        op(Opcode.read_memory, memoryOperand(MemoryType.Constant, 0)),
=======
    const evaluableConfig0 = await generateEvaluableConfig(
      [
        op(Opcode.readMemory, memoryOperand(MemoryType.Constant, 0)),
>>>>>>> 0daa2649
        sourceReportTimeForTierDefault,
      ],
      [ALWAYS]
    );
    const combineTierContract = (await combineTierDeploy(signers[0], {
      combinedTiersLength: 0,
      evaluableConfig: evaluableConfig0,
    })) as CombineTier;

    const constants = [ethers.BigNumber.from(combineTierContract.address)];

    // prettier-ignore
    const sourceReport = concat([
        op(Opcode.read_memory, memoryOperand(MemoryType.Constant,0)),
        op(Opcode.context, 0x0000),
      op(Opcode.itier_v2_report, 0),
    ]);

    const combineTierSourceConfig = {
      sources: [sourceReport, sourceReportTimeForTierDefault],
      constants,
    };
    const evaluableConfig1 = await generateEvaluableConfig(
      combineTierSourceConfig.sources,
      combineTierSourceConfig.constants
    );
    const combineTier = (await combineTierDeploy(signers[0], {
      combinedTiersLength: 1,
      evaluableConfig: evaluableConfig1,
    })) as CombineTier;

    const { config } = (await getEventArgs(
      combineTier.deployTransaction,
      "Initialize",
      combineTier
    )) as InitializeEvent["args"];

    assert(combineTier.signer == signers[0], "wrong signer");
    compareStructs(config, combineTierSourceConfig);
  });

  it("should pass ERC165 check by passing a Stake contract inheriting TierV2", async () => {
    const signers = await ethers.getSigners();
    const deployer = signers[0];
    const token = (await basicDeploy("ReserveToken", {})) as ReserveToken;

    const evaluableConfig0 = await generateEvaluableConfig(
<<<<<<< HEAD
      {
        sources: [
          op(Opcode.read_memory, memoryOperand(MemoryType.Constant, 0)),
          op(Opcode.read_memory, memoryOperand(MemoryType.Constant, 0)),
        ],
        constants: [max_uint256],
      },
      false
=======
      [
        op(Opcode.readMemory, memoryOperand(MemoryType.Constant, 0)),
        op(Opcode.readMemory, memoryOperand(MemoryType.Constant, 0)),
      ],
      [max_uint256]
>>>>>>> 0daa2649
    );

    const stakeConfigStruct: StakeConfigStruct = {
      name: "Stake Token",
      symbol: "STKN",
      asset: token.address,
      evaluableConfig: evaluableConfig0,
    };

    const stake = await stakeDeploy(deployer, stakeFactory, stakeConfigStruct);

    const constants = [ethers.BigNumber.from(stake.address)];

    // prettier-ignore
    const sourceReport = concat([
        op(Opcode.read_memory, memoryOperand(MemoryType.Constant,0)),
        op(Opcode.context, 0x0000),
      op(Opcode.itier_v2_report, 0),
    ]);

    const combineTierSourceConfig = {
      sources: [sourceReport, sourceReportTimeForTierDefault],
      constants,
    };

    const evaluableConfig1 = await generateEvaluableConfig(
      combineTierSourceConfig.sources,
      combineTierSourceConfig.constants
    );
    const combineTier = (await combineTierDeploy(signers[0], {
      combinedTiersLength: 1,
      evaluableConfig: evaluableConfig1,
    })) as CombineTier;

    const { config } = (await getEventArgs(
      combineTier.deployTransaction,
      "Initialize",
      combineTier
    )) as InitializeEvent["args"];

    assert(combineTier.signer == signers[0], "wrong signer");
    compareStructs(config, combineTierSourceConfig);
  });
});<|MERGE_RESOLUTION|>--- conflicted
+++ resolved
@@ -52,15 +52,9 @@
 
   it("should pass ERC165 check by passing a CombineTier contract inheriting TierV2", async () => {
     const signers = await ethers.getSigners();
-<<<<<<< HEAD
-    const evaluableConfig0 = await generateEvaluableConfig({
-      sources: [
-        op(Opcode.read_memory, memoryOperand(MemoryType.Constant, 0)),
-=======
     const evaluableConfig0 = await generateEvaluableConfig(
       [
-        op(Opcode.readMemory, memoryOperand(MemoryType.Constant, 0)),
->>>>>>> 0daa2649
+        op(Opcode.read_memory, memoryOperand(MemoryType.Constant, 0)),
         sourceReportTimeForTierDefault,
       ],
       [ALWAYS]
@@ -108,22 +102,11 @@
     const token = (await basicDeploy("ReserveToken", {})) as ReserveToken;
 
     const evaluableConfig0 = await generateEvaluableConfig(
-<<<<<<< HEAD
-      {
-        sources: [
-          op(Opcode.read_memory, memoryOperand(MemoryType.Constant, 0)),
-          op(Opcode.read_memory, memoryOperand(MemoryType.Constant, 0)),
-        ],
-        constants: [max_uint256],
-      },
-      false
-=======
       [
-        op(Opcode.readMemory, memoryOperand(MemoryType.Constant, 0)),
-        op(Opcode.readMemory, memoryOperand(MemoryType.Constant, 0)),
+        op(Opcode.read_memory, memoryOperand(MemoryType.Constant, 0)),
+        op(Opcode.read_memory, memoryOperand(MemoryType.Constant, 0)),
       ],
       [max_uint256]
->>>>>>> 0daa2649
     );
 
     const stakeConfigStruct: StakeConfigStruct = {
