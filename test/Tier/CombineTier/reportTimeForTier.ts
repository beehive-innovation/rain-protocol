import { SignerWithAddress } from "@nomiclabs/hardhat-ethers/signers";
import { assert } from "chai";
import { concat } from "ethers/lib/utils";
import { ethers } from "hardhat";
<<<<<<< HEAD
import type { CombineTier } from "../../../typechain";
=======
import { StandardIntegrity } from "../../../typechain/StandardIntegrity";
import { AllStandardOpsTest } from "../../../typechain/AllStandardOpsTest";
import type { CombineTier } from "../../../typechain/CombineTier";
import { ReadWriteTier } from "../../../typechain/ReadWriteTier";
import { ReserveToken } from "../../../typechain/ReserveToken";
import { StakeConfigStruct } from "../../../typechain/Stake";
import { StakeFactory } from "../../../typechain/StakeFactory";
import { max_uint32, stakeDeploy, THRESHOLDS } from "../../../utils";
import { basicDeploy } from "../../../utils/deploy/basic";
>>>>>>> 8659e011
import { combineTierDeploy } from "../../../utils/deploy/combineTier";
import { getBlockTimestamp, timewarp } from "../../../utils/hardhat";
import { AllStandardOps } from "../../../utils/rainvm/ops/allStandardOps";
import { memoryOperand, MemoryType, op } from "../../../utils/rainvm/vm";
import { numArrayToReport } from "../../../utils/tier";
import { Tier } from "../../../utils/types/tier";

const Opcode = AllStandardOps;

let signers: SignerWithAddress[];
let deployer: SignerWithAddress;
let alice: SignerWithAddress;
let bob: SignerWithAddress;
let tokenERC20: ReserveToken;
let readWriteTier: ReadWriteTier;
let stakeFactory: StakeFactory;
let logic: AllStandardOpsTest;

describe("CombineTier report time for tier script", async function () {
  const CONST_REPORT_TIME_FOR_TIER = 123;

  // prettier-ignore
  // return default report
  const sourceReportDefault = concat([
      op(Opcode.THIS_ADDRESS),
      op(Opcode.CONTEXT, 0),
    op(Opcode.ITIERV2_REPORT),
  ]);

  beforeEach(async () => {
    signers = await ethers.getSigners();
    deployer = signers[0];
    alice = signers[1];
    bob = signers[2];

    tokenERC20 = (await basicDeploy("ReserveToken", {})) as ReserveToken;
    tokenERC20.initialize();

    const tierFactory = await ethers.getContractFactory("ReadWriteTier");
    readWriteTier = (await tierFactory.deploy()) as ReadWriteTier;
    await readWriteTier.deployed();

    const stakeFactoryFactory = await ethers.getContractFactory(
      "StakeFactory",
      {}
    );
    stakeFactory = (await stakeFactoryFactory.deploy()) as StakeFactory;
    await stakeFactory.deployed();

    const integrityFactory = await ethers.getContractFactory(
      "StandardIntegrity"
    );
    const integrity = (await integrityFactory.deploy()) as StandardIntegrity;
    await integrity.deployed();
    const logicFactory = await ethers.getContractFactory("AllStandardOpsTest");
    // deploy a basic vm contract
    logic = (await logicFactory.deploy(
      integrity.address
    )) as AllStandardOpsTest;
  });

  it("should support returning report time for tier using VM script (e.g. constant timestamp value)", async () => {
    const combineTier = (await combineTierDeploy(deployer, {
      combinedTiersLength: 0,
      sourceConfig: {
        sources: [
          op(Opcode.STATE, memoryOperand(MemoryType.Constant, 0)),
          op(Opcode.STATE, memoryOperand(MemoryType.Constant, 1)),
        ],
        constants: [
          numArrayToReport([10, 20, 30, 40, 50, 60, 70, 80]),
          CONST_REPORT_TIME_FOR_TIER, // just return a constant value
        ],
      },
    })) as CombineTier;

    const timeForTier = await combineTier.reportTimeForTier(
      signers[1].address,
      Tier.FIVE, // doesn't matter what tier as we return a constant
      []
    );

    assert(
      timeForTier.eq(CONST_REPORT_TIME_FOR_TIER),
      `wrong timestamp
      expected  ${CONST_REPORT_TIME_FOR_TIER}
      got       ${timeForTier}`
    );
  });

  it("should query the report from a single ReadWriteTier contract", async () => {
    // Set Alice's status
    await readWriteTier.setTier(alice.address, Tier.ONE);
    const expectedTier1Timestamp = await getBlockTimestamp();

    // MAIN
    const constants = [readWriteTier.address];

    // prettier-ignore
    const sourceMain = concat([
      op(Opcode.STATE, memoryOperand(MemoryType.Constant,0)), // ITierV2 contract
      op(Opcode.CONTEXT, 0), // SENDER
      op(Opcode.CONTEXT, 1), // tier
    op(Opcode.ITIERV2_REPORT_TIME_FOR_TIER)
    ]);

    const combineTierMain = (await combineTierDeploy(deployer, {
      combinedTiersLength: 1,
      sourceConfig: {
        sources: [sourceReportDefault, sourceMain],
        constants,
      },
    })) as CombineTier;

    const result0 = await combineTierMain.reportTimeForTier(
      alice.address,
      Tier.ONE,
      []
    );

    const expected0 = expectedTier1Timestamp;

    assert(
      result0.eq(expected0),
      `wrong report
      expected  ${expected0}
      got       ${result0}`
    );
  });

  it("should query the report of another CombineTier contract using a non TierV2 contract wrapped in a CombineTier contract.", async () => {
    const vAlice = op(Opcode.STATE, memoryOperand(MemoryType.Constant, 0));
    const vTokenAddr = op(Opcode.STATE, memoryOperand(MemoryType.Constant, 1));
    // Transferring bob
    tokenERC20.transfer(bob.address, 11);

    // ALICE
    // prettier-ignore
    const sourceTierContractAlice = concat([
      vTokenAddr,
      vAlice,
      op(Opcode.ERC20_BALANCE_OF),
    ]);

    const tierContractAlice = (await combineTierDeploy(deployer, {
      combinedTiersLength: 0,
      sourceConfig: {
        sources: [sourceReportDefault, sourceTierContractAlice],
        constants: [alice.address, tokenERC20.address],
      },
    })) as CombineTier;

    // BOB
    // prettier-ignore
    const sourceTierContractBob = concat([
        vTokenAddr,
        vAlice,
      op(Opcode.ERC20_BALANCE_OF),
    ]);

    const tierContractBob = (await combineTierDeploy(deployer, {
      combinedTiersLength: 0,
      sourceConfig: {
        sources: [sourceReportDefault, sourceTierContractBob],
        constants: [bob.address, tokenERC20.address],
      },
    })) as CombineTier;

    // MAIN
    const constants = [
      ethers.BigNumber.from(tierContractAlice.address),
      ethers.BigNumber.from(tierContractBob.address),
    ];

    // prettier-ignore
    const sourceMain = concat([
            op(Opcode.STATE, memoryOperand(MemoryType.Constant,0)),
            op(Opcode.CONTEXT, 0),
            op(Opcode.CONTEXT, 1),
          op(Opcode.ITIERV2_REPORT_TIME_FOR_TIER, 0),
        op(Opcode.ISZERO),
          op(Opcode.STATE, memoryOperand(MemoryType.Constant,1)),
          op(Opcode.CONTEXT, 0),
          op(Opcode.CONTEXT, 1),
        op(Opcode.ITIERV2_REPORT_TIME_FOR_TIER, 0),
          op(Opcode.STATE, memoryOperand(MemoryType.Constant,0)),
          op(Opcode.CONTEXT, 0),
          op(Opcode.CONTEXT, 1),
        op(Opcode.ITIERV2_REPORT_TIME_FOR_TIER, 0),
      op(Opcode.EAGER_IF)
    ]);

    const combineTierMain = (await combineTierDeploy(deployer, {
      combinedTiersLength: 2,
      sourceConfig: {
        sources: [sourceReportDefault, sourceMain],
        constants,
      },
    })) as CombineTier;

    const result0 = await combineTierMain.reportTimeForTier(
      signers[1].address,
      Tier.ZERO,
      []
    );

    const expected0 = 11;

    assert(
      result0.eq(expected0),
      `wrong report
      expected  ${expected0}
      got       ${result0}`
    );

    // Transferring tokens to Alice
    tokenERC20.transfer(alice.address, 1);
    const result1 = await combineTierMain.reportTimeForTier(
      signers[1].address,
      Tier.ZERO,
      []
    );

    const expected1 = 1;

    assert(
      result1.eq(expected1),
      `wrong report
      expected  ${expected1}
      got       ${result1}`
    );
  });

  it("should query the report of a contract inheriting TierV2.", async () => {
    // Set Bob's status
    await readWriteTier.setTier(bob.address, Tier.ONE);
    const expectedResultBob = await getBlockTimestamp();

    // MAIN
    const constants = [
      ethers.BigNumber.from(readWriteTier.address),
      max_uint32,
    ];

    // prettier-ignore
    const sourceAliceReport = concat([
        op(Opcode.STATE, memoryOperand(MemoryType.Constant,0)), // Contract address
        op(Opcode.CONTEXT, 0), // account
        op(Opcode.CONTEXT, 1), // tier
      op(Opcode.ITIERV2_REPORT_TIME_FOR_TIER),
    ])

    // prettier-ignore
    const sourceBobReport = concat([
        op(Opcode.STATE, memoryOperand(MemoryType.Constant,0)), // Contract address
        op(Opcode.CONTEXT, 2), // account
        op(Opcode.CONTEXT, 1), // tier
      op(Opcode.ITIERV2_REPORT_TIME_FOR_TIER),
    ])
    // ================================ LOGIC TEST

    // The source will check Alice's report if it is set [i.e] less than max_uint32, if true, return Alice's report else return Bob's report
    // prettier-ignore
    const sourceMain = concat([
           sourceAliceReport,
          op(Opcode.STATE, memoryOperand(MemoryType.Constant,1)), // max_uint32
        op(Opcode.LESS_THAN),  // 0
          sourceAliceReport,
          sourceBobReport,
      op(Opcode.EAGER_IF)
    ]);

    const combineTierMain = (await combineTierDeploy(deployer, {
      combinedTiersLength: 1,
      sourceConfig: {
        sources: [sourceReportDefault, sourceMain],
        constants,
      },
    })) as CombineTier;

    const result0 = await combineTierMain.reportTimeForTier(
      alice.address,
      Tier.ONE,
      [bob.address]
    );

    assert(
      result0.eq(expectedResultBob),
      `wrong report
      expected  ${expectedResultBob}
      got       ${result0}`
    );

    // Set Alice's status
    await timewarp(10);
    await readWriteTier.connect(alice).setTier(alice.address, Tier.ONE);
    const expectedResultAlice = await getBlockTimestamp();

    const result1 = await combineTierMain.reportTimeForTier(
      alice.address,
      Tier.ONE,
      [bob.address]
    );

    assert(
      result1.eq(expectedResultAlice),
      `wrong report
      expected  ${expectedResultAlice}
      got       ${result1}`
    );
  });

  it("should use context to pass extra data to the CombineTier script", async () => {
    // Set Bob's status
    await readWriteTier.connect(bob).setTier(bob.address, Tier.ONE);
    const expectedResultBob = await getBlockTimestamp();
    await timewarp(10);
    // Set Alice's status
    await readWriteTier.connect(alice).setTier(alice.address, Tier.ONE);
    const expectedResultAlice = await getBlockTimestamp();

    // prettier-ignore
    const sourceAliceReport = concat([
      op(Opcode.STATE, memoryOperand(MemoryType.Constant,0)), // Alice's Report
      op(Opcode.CONTEXT, 0),
      op(Opcode.CONTEXT, 1),
      op(Opcode.ITIERV2_REPORT_TIME_FOR_TIER),
    ])

    // prettier-ignore
    const sourceBobReport = concat([
        op(Opcode.STATE, memoryOperand(MemoryType.Constant,0)), // Bob's Report
        op(Opcode.CONTEXT, 2),
        op(Opcode.CONTEXT, 1),
      op(Opcode.ITIERV2_REPORT_TIME_FOR_TIER),
    ])

    // MAIN
    const constants = [ethers.BigNumber.from(readWriteTier.address)];

    // The source will match expected reports for Alice & Bob and return True if both match
    // prettier-ignore
    const sourceMain = concat([
          sourceAliceReport,
          op(Opcode.CONTEXT, 3), // Alice's expected report
        op(Opcode.EQUAL_TO),
          sourceBobReport,
          op(Opcode.CONTEXT, 4), // Bob's expected report
        op(Opcode.EQUAL_TO),
      op(Opcode.EVERY, 2)
    ]);

    const combineTierMain = (await combineTierDeploy(deployer, {
      combinedTiersLength: 1,
      sourceConfig: {
        sources: [sourceReportDefault, sourceMain],
        constants,
      },
    })) as CombineTier;

    const result0 = await combineTierMain.reportTimeForTier(
      alice.address,
      Tier.ONE,
      [bob.address, expectedResultAlice, expectedResultBob]
    );

    const expectedResult0 = 1;
    assert(
      result0.eq(expectedResult0),
      `wrong report
      expected  ${expectedResult0}
      got       ${result0}`
    );

    // Switching the expected results
    const result1 = await combineTierMain.reportTimeForTier(
      alice.address,
      Tier.ONE,
      [bob.address, expectedResultBob, expectedResultAlice]
    );

    const expectedResult1 = 0;
    assert(
      result1.eq(expectedResult1),
      `wrong report
      expected  ${expectedResult1}
      got       ${result1}`
    );
  });

  it("should query Stake Contract's report for a Tier using Combine Tier", async () => {
    const stakeConfigStruct: StakeConfigStruct = {
      name: "Stake Token",
      symbol: "STKN",
      asset: tokenERC20.address,
    };

    const stake = await stakeDeploy(deployer, stakeFactory, stakeConfigStruct);

    // Give Alice reserve tokens and deposit them
    const depositAmount0 = THRESHOLDS[7].add(1);
    await tokenERC20.transfer(alice.address, depositAmount0);
    await tokenERC20.connect(alice).approve(stake.address, depositAmount0);
    await stake.connect(alice).deposit(depositAmount0, alice.address);
    const expectedReportAlice = await getBlockTimestamp();

    // Give Bob reserve tokens and deposit them
    await timewarp(10000);
    const depositAmount1 = THRESHOLDS[2].add(1);
    await tokenERC20.transfer(bob.address, depositAmount1);
    await tokenERC20.connect(bob).approve(stake.address, depositAmount1);
    await stake.connect(bob).deposit(depositAmount1, bob.address);
    const expectedReportBob = await getBlockTimestamp();

    // prettier-ignore
    const sourceAliceReport = concat([
        op(Opcode.STATE, memoryOperand(MemoryType.Constant,0)), // ITierV2 contract
        op(Opcode.CONTEXT, 0), // address
        op(Opcode.CONTEXT, 1), // TIER
        op(Opcode.CONTEXT, 5), // Context [ THRESHOLD ]
        op(Opcode.CONTEXT, 6),
        op(Opcode.CONTEXT, 7),
        op(Opcode.CONTEXT, 8),
        op(Opcode.CONTEXT, 9),
        op(Opcode.CONTEXT, 10),
        op(Opcode.CONTEXT, 11),
        op(Opcode.CONTEXT, 12),
      op(Opcode.ITIERV2_REPORT_TIME_FOR_TIER, THRESHOLDS.length)
    ]);

    // prettier-ignore
    const sourceBobReport = concat([
        op(Opcode.STATE, memoryOperand(MemoryType.Constant,0)), // ITierV2 contract
        op(Opcode.CONTEXT, 3), // address
        op(Opcode.CONTEXT, 1), // address
        op(Opcode.CONTEXT, 5), // Context [ THRESHOLD ]
        op(Opcode.CONTEXT, 6),
        op(Opcode.CONTEXT, 7),
        op(Opcode.CONTEXT, 8),
        op(Opcode.CONTEXT, 9),
        op(Opcode.CONTEXT, 10),
        op(Opcode.CONTEXT, 11),
        op(Opcode.CONTEXT, 12),
      op(Opcode.ITIERV2_REPORT_TIME_FOR_TIER, THRESHOLDS.length)
    ]);

    // MAIN
    // The source will match expected reports for Alice & Bob and return True if both match
    // prettier-ignore
    const sourceMain = concat([
          sourceAliceReport,
          op(Opcode.CONTEXT, 2), // Alice's expected report
        op(Opcode.EQUAL_TO),
          sourceBobReport,
          op(Opcode.CONTEXT, 4), // Bob's expected report
        op(Opcode.EQUAL_TO),
      op(Opcode.EVERY, 2)
    ]);

    const combineTierMain = (await combineTierDeploy(deployer, {
      combinedTiersLength: 1,
      sourceConfig: {
        sources: [sourceReportDefault, sourceMain],
        constants: [stake.address],
      },
    })) as CombineTier;

    const result0 = await combineTierMain.reportTimeForTier(
      alice.address,
      Tier.ONE,
      [expectedReportAlice, bob.address, expectedReportBob, ...THRESHOLDS]
    );

    const expectedResult0 = 1;
    assert(
      result0.eq(expectedResult0),
      `wrong report
      expected  ${expectedResult0}
      got       ${result0}`
    );
  });

  it("should combine reports of 2 staking contracts", async () => {
    const stakeConfigStruct: StakeConfigStruct = {
      name: "Stake Token",
      symbol: "STKN",
      asset: tokenERC20.address,
    };

    const stake0 = await stakeDeploy(deployer, stakeFactory, stakeConfigStruct);
    const stake1 = await stakeDeploy(deployer, stakeFactory, stakeConfigStruct);

    // Give Alice reserve tokens and deposit them to stake0
    const depositAmount0 = THRESHOLDS[7].add(1);
    await tokenERC20.transfer(alice.address, depositAmount0);
    await tokenERC20.connect(alice).approve(stake0.address, depositAmount0);
    await stake0.connect(alice).deposit(depositAmount0, alice.address);
    const expectedReportStake0 = await getBlockTimestamp();

    // prettier-ignore
    const sourceReportStake0 = concat([
        op(Opcode.STATE, memoryOperand(MemoryType.Constant,0)), // ITierV2 contract stake0
        op(Opcode.CONTEXT, 0), // address
        op(Opcode.CONTEXT, 1), // TIER
        op(Opcode.CONTEXT, 2), // THRESHOLD
        op(Opcode.CONTEXT, 3),
        op(Opcode.CONTEXT, 4),
        op(Opcode.CONTEXT, 5),
        op(Opcode.CONTEXT, 6),
        op(Opcode.CONTEXT, 7),
        op(Opcode.CONTEXT, 8),
        op(Opcode.CONTEXT, 9),
      op(Opcode.ITIERV2_REPORT_TIME_FOR_TIER, THRESHOLDS.length)
    ]);

    // prettier-ignore
    const sourceReportStake1 = concat([
        op(Opcode.STATE, memoryOperand(MemoryType.Constant,1)), // ITierV2 contract stake1
        op(Opcode.CONTEXT, 0), // address
        op(Opcode.CONTEXT, 1), // TIER
        op(Opcode.CONTEXT, 2), // THRESHOLD
        op(Opcode.CONTEXT, 3),
        op(Opcode.CONTEXT, 4),
        op(Opcode.CONTEXT, 5),
        op(Opcode.CONTEXT, 6),
        op(Opcode.CONTEXT, 7),
        op(Opcode.CONTEXT, 8),
        op(Opcode.CONTEXT, 9),
      op(Opcode.ITIERV2_REPORT_TIME_FOR_TIER, THRESHOLDS.length)
    ]);

    // MAIN
    // The source will check Alice's report of a TIER for stake0 and stake1 contract. If valid, return stake0 report else max_uint32
    // prettier-ignore
    const sourceMain = concat([
            sourceReportStake0, // stake0 report
            op(Opcode.STATE, memoryOperand(MemoryType.Constant,2)), // max_uint32
          op(Opcode.LESS_THAN),
            sourceReportStake1, // stake1 report
            op(Opcode.STATE, memoryOperand(MemoryType.Constant,2)), // max_uint32
          op(Opcode.LESS_THAN),
        op(Opcode.EVERY, 2), // Condition
        sourceReportStake0, // TRUE
        op(Opcode.STATE, memoryOperand(MemoryType.Constant,2)), // FALSE
      op(Opcode.EAGER_IF)
    ]);

    const combineTierMain = (await combineTierDeploy(deployer, {
      combinedTiersLength: 2,
      sourceConfig: {
        sources: [sourceReportDefault, sourceMain],
        constants: [stake0.address, stake1.address, max_uint32],
      },
    })) as CombineTier;

    const result0 = await combineTierMain.reportTimeForTier(
      alice.address,
      Tier.ONE,
      [...THRESHOLDS]
    );

    const expectedResult0 = max_uint32;
    assert(
      result0.eq(expectedResult0),
      `wrong report
      expected  ${expectedResult0}
      got       ${result0}`
    );

    // Give Alice reserve tokens and deposit them to stake1
    // This will return a valid report for alice
    await timewarp(10000);
    const depositAmount1 = THRESHOLDS[2].add(1);
    await tokenERC20.transfer(alice.address, depositAmount1);
    await tokenERC20.connect(alice).approve(stake1.address, depositAmount1);
    await stake1.connect(alice).deposit(depositAmount1, alice.address);

    const result1 = await combineTierMain.reportTimeForTier(
      alice.address,
      Tier.ONE,
      [...THRESHOLDS]
    );

    const expectedResult1 = expectedReportStake0;
    assert(
      result1.eq(expectedResult1),
      `wrong report
      expected  ${expectedResult1}
      got       ${result1}`
    );
  });

  it("should combine reports of N staking contracts", async () => {
    const stakeConfigStruct: StakeConfigStruct = {
      name: "Stake Token",
      symbol: "STKN",
      asset: tokenERC20.address,
    };

    const MAX_STAKE_CONTRACTS = 10;
    const POSITION_max_uint32 = 10;
    const stakeContracts = [];
    const sourceReports = [];
    const constants = [];

    for (let i = 0; i < MAX_STAKE_CONTRACTS; i++) {
      stakeContracts.push(
        await stakeDeploy(deployer, stakeFactory, stakeConfigStruct)
      );
      constants.push(stakeContracts[i].address);

      // Give Alice reserve tokens and deposit them to stake0, skipping the last contract to produce false condition
      if (i != MAX_STAKE_CONTRACTS - 1) {
        const depositAmount0 = THRESHOLDS[7].add(1);
        await tokenERC20.transfer(alice.address, depositAmount0);
        await tokenERC20
          .connect(alice)
          .approve(stakeContracts[i].address, depositAmount0);
        await stakeContracts[i]
          .connect(alice)
          .deposit(depositAmount0, alice.address);
      }

      // prettier-ignore
      const sourceReportStake = concat([
          op(Opcode.STATE, memoryOperand(MemoryType.Constant,i)), // ITierV2 contract stake0
          op(Opcode.CONTEXT, 0), // address
          op(Opcode.CONTEXT, 1), // Tier
          op(Opcode.CONTEXT, 2),
          op(Opcode.CONTEXT, 3),
          op(Opcode.CONTEXT, 4),
          op(Opcode.CONTEXT, 5),
          op(Opcode.CONTEXT, 6),
          op(Opcode.CONTEXT, 7),
          op(Opcode.CONTEXT, 8),
          op(Opcode.CONTEXT, 9),
        op(Opcode.ITIERV2_REPORT_TIME_FOR_TIER, THRESHOLDS.length),
        op(Opcode.STATE, memoryOperand(MemoryType.Constant,POSITION_max_uint32)), // max_uint32
        op(Opcode.LESS_THAN)
      ]);

      // Pushing source reports
      sourceReports.push(sourceReportStake);
    }

    // MAIN
    // The source will check Alice's report of a Tier for stake0 and stake1 contract. If valid, return stake0 report else max_uint32
    // prettier-ignore
    const sourceMain = concat([
          ...sourceReports,
        op(Opcode.EVERY, stakeContracts.length), // Condition
        sourceReports[0], // TRUE == 1
        op(Opcode.STATE, memoryOperand(MemoryType.Constant,POSITION_max_uint32)), // FALSE == max_uint32
      op(Opcode.EAGER_IF)
    ]);

    const combineTierMain = (await combineTierDeploy(deployer, {
      combinedTiersLength: stakeContracts.length,
      sourceConfig: {
        sources: [sourceReportDefault, sourceMain],
        constants: [...constants, max_uint32],
      },
    })) as CombineTier;

    const result0 = await combineTierMain.reportTimeForTier(
      alice.address,
      Tier.ONE,
      [...THRESHOLDS]
    );

    const expectedResult0 = max_uint32;
    assert(
      result0.eq(expectedResult0),
      `wrong report
      expected  ${expectedResult0}
      got       ${result0}`
    );

    // Give Alice reserve tokens and deposit them to last stake contract
    // This will return a valid report for alice
    await timewarp(10000);
    const depositAmount1 = THRESHOLDS[2].add(1);
    await tokenERC20.transfer(alice.address, depositAmount1);
    await tokenERC20
      .connect(alice)
      .approve(stakeContracts[MAX_STAKE_CONTRACTS - 1].address, depositAmount1);
    await stakeContracts[MAX_STAKE_CONTRACTS - 1]
      .connect(alice)
      .deposit(depositAmount1, alice.address);

    const result1 = await combineTierMain.reportTimeForTier(
      alice.address,
      Tier.ONE,
      [...THRESHOLDS]
    );

    const expectedResult1 = 1;
    assert(
      result1.eq(expectedResult1),
      `wrong report
      expected  ${expectedResult1}
      got       ${result1}`
    );
  });

  it("should use ITIERV2_REPORT opcode with context data to query the report for a CombineTier contract", async () => {
    const stakeConfigStruct: StakeConfigStruct = {
      name: "Stake Token",
      symbol: "STKN",
      asset: tokenERC20.address,
    };

    const stake0 = await stakeDeploy(deployer, stakeFactory, stakeConfigStruct);
    const stake1 = await stakeDeploy(deployer, stakeFactory, stakeConfigStruct);

    // Give Alice reserve tokens and deposit them to stake0
    const depositAmount0 = THRESHOLDS[7].add(1);
    await tokenERC20.transfer(alice.address, depositAmount0);
    await tokenERC20.connect(alice).approve(stake0.address, depositAmount0);
    await stake0.connect(alice).deposit(depositAmount0, alice.address);
    const expectedReportStake0 = await getBlockTimestamp();

    // prettier-ignore
    const sourceReportStake0 = concat([
        op(Opcode.STATE, memoryOperand(MemoryType.Constant,0)), // ITierV2 contract stake0
        op(Opcode.CONTEXT, 0), // address
        op(Opcode.CONTEXT, 1), // TIER
        op(Opcode.CONTEXT, 2), // THRESHOLD
        op(Opcode.CONTEXT, 3),
        op(Opcode.CONTEXT, 4),
        op(Opcode.CONTEXT, 5),
        op(Opcode.CONTEXT, 6),
        op(Opcode.CONTEXT, 7),
        op(Opcode.CONTEXT, 8),
        op(Opcode.CONTEXT, 9),
      op(Opcode.ITIERV2_REPORT_TIME_FOR_TIER, THRESHOLDS.length)
    ]);

    // prettier-ignore
    const sourceReportStake1 = concat([
        op(Opcode.STATE, memoryOperand(MemoryType.Constant,1)), // ITierV2 contract stake1
        op(Opcode.CONTEXT, 0), // address
        op(Opcode.CONTEXT, 1), // TIER
        op(Opcode.CONTEXT, 2), // THRESHOLD
        op(Opcode.CONTEXT, 3),
        op(Opcode.CONTEXT, 4),
        op(Opcode.CONTEXT, 5),
        op(Opcode.CONTEXT, 6),
        op(Opcode.CONTEXT, 7),
        op(Opcode.CONTEXT, 8),
        op(Opcode.CONTEXT, 9),
      op(Opcode.ITIERV2_REPORT_TIME_FOR_TIER, THRESHOLDS.length)
    ]);

    // MAIN
    // The source will check Alice's report of a TIER for stake0 and stake1 contract. If valid, return stake0 report else max_uint32
    // prettier-ignore
    const sourceCombineTierContract = concat([
            sourceReportStake0, // stake0 report
            op(Opcode.STATE, memoryOperand(MemoryType.Constant,2)), // max_uint32
          op(Opcode.LESS_THAN),
            sourceReportStake1, // stake1 report
            op(Opcode.STATE, memoryOperand(MemoryType.Constant,2)), // max_uint32
          op(Opcode.LESS_THAN),
        op(Opcode.EVERY, 2), // Condition
        sourceReportStake0, // TRUE
        op(Opcode.STATE, memoryOperand(MemoryType.Constant,2)), // FALSE
      op(Opcode.EAGER_IF)
    ]);

    const combineTierMain = (await combineTierDeploy(deployer, {
      combinedTiersLength: 2,
      sourceConfig: {
        sources: [sourceReportDefault, sourceCombineTierContract],
        constants: [stake0.address, stake1.address, max_uint32],
      },
    })) as CombineTier;

    const sourceMain = concat([
      op(Opcode.STATE, memoryOperand(MemoryType.Constant, 0)), // CombineTier contract
      op(Opcode.CONTEXT, 0), // Sender
      op(Opcode.CONTEXT, 1), // TIER
      op(Opcode.CONTEXT, 2),
      op(Opcode.CONTEXT, 3),
      op(Opcode.CONTEXT, 4),
      op(Opcode.CONTEXT, 5),
      op(Opcode.CONTEXT, 6),
      op(Opcode.CONTEXT, 7),
      op(Opcode.CONTEXT, 8),
      op(Opcode.CONTEXT, 9),
      op(Opcode.ITIERV2_REPORT_TIME_FOR_TIER, THRESHOLDS.length),
    ]);

    await logic.initialize({
      sources: [sourceMain],
      constants: [combineTierMain.address],
    });

    await logic
      .connect(alice)
      .runContext([alice.address, Tier.ONE, ...THRESHOLDS]);

    const result0 = await logic.stackTop();

    const expectedResult0 = max_uint32;
    assert(
      result0.eq(expectedResult0),
      `wrong report
      expected  ${expectedResult0}
      got       ${result0}`
    );

    // Give Alice reserve tokens and deposit them to stake1
    // This will return a valid report for alice
    await timewarp(10000);
    const depositAmount1 = THRESHOLDS[2].add(1);
    await tokenERC20.transfer(alice.address, depositAmount1);
    await tokenERC20.connect(alice).approve(stake1.address, depositAmount1);
    await stake1.connect(alice).deposit(depositAmount1, alice.address);

    await logic
      .connect(alice)
      .runContext([alice.address, Tier.ONE, ...THRESHOLDS]);
    const result1 = await logic.stackTop();

    const expectedResult1 = expectedReportStake0;
    assert(
      result1.eq(expectedResult1),
      `wrong report
      expected  ${expectedResult1}
      got       ${result1}`
    );
  });
});<|MERGE_RESOLUTION|>--- conflicted
+++ resolved
@@ -2,19 +2,17 @@
 import { assert } from "chai";
 import { concat } from "ethers/lib/utils";
 import { ethers } from "hardhat";
-<<<<<<< HEAD
-import type { CombineTier } from "../../../typechain";
-=======
-import { StandardIntegrity } from "../../../typechain/StandardIntegrity";
-import { AllStandardOpsTest } from "../../../typechain/AllStandardOpsTest";
-import type { CombineTier } from "../../../typechain/CombineTier";
-import { ReadWriteTier } from "../../../typechain/ReadWriteTier";
-import { ReserveToken } from "../../../typechain/ReserveToken";
-import { StakeConfigStruct } from "../../../typechain/Stake";
-import { StakeFactory } from "../../../typechain/StakeFactory";
+import {
+  AllStandardOpsTest,
+  CombineTier,
+  ReadWriteTier,
+  ReserveToken,
+  StakeFactory,
+  StandardIntegrity,
+} from "../../../typechain";
+import { StakeConfigStruct } from "../../../typechain/contracts/stake/Stake";
 import { max_uint32, stakeDeploy, THRESHOLDS } from "../../../utils";
 import { basicDeploy } from "../../../utils/deploy/basic";
->>>>>>> 8659e011
 import { combineTierDeploy } from "../../../utils/deploy/combineTier";
 import { getBlockTimestamp, timewarp } from "../../../utils/hardhat";
 import { AllStandardOps } from "../../../utils/rainvm/ops/allStandardOps";
