import chai from "chai";
import { solidity } from "ethereum-waffle";
import { ethers } from "hardhat";
import type { ReadWriteTier } from "../../typechain/ReadWriteTier";
import type { SignerWithAddress } from "@nomiclabs/hardhat-ethers/signers";
import { tierReport, blockNumbersToReport, assertError } from "../Util";

chai.use(solidity);
const { expect, assert } = chai;

let uninitializedReport =
  "0xffffffffffffffffffffffffffffffffffffffffffffffffffffffffffffffff";
let uninitializedStatusAsNum = 4294967295;
const zero = 0;
const one = 1;
const two = 2;
const three = 3;
const four = 4;
const five = 5;
const six = 6;
const seven = 7;
const eight = 8;
const tiers = [zero, one, two, three, four, five, six, seven, eight];

enum Tier {
  ZERO,
  ONE,
  TWO,
  THREE,
  FOUR,
  FIVE,
  SIX,
  SEVEN,
  EIGHT,
}

const setup = async (): Promise<[SignerWithAddress[], ReadWriteTier]> => {
  const signers = await ethers.getSigners();
  const readWriteTierFactory = await ethers.getContractFactory("ReadWriteTier");
  const readWriteTier = (await readWriteTierFactory.deploy()) as ReadWriteTier;
  await readWriteTier.deployed();
  return [signers, readWriteTier];
};

describe("Account tier", async function () {
  it("should support setting tier directly", async () => {
    const [signers, readWriteTier] = await setup();

    const report0 = await readWriteTier.report(signers[1].address);
    const expectedReport0 =
      "0xFFFFFFFFFFFFFFFFFFFFFFFFFFFFFFFFFFFFFFFFFFFFFFFFFFFFFFFFFFFFFFFF";
    assert(
      report0.eq(expectedReport0),
      `signer 1 was not tier ZERO
            expected  ${expectedReport0}
            got       ${report0.toHexString()}`
    );

    await readWriteTier
      .connect(signers[1])
      .setTier(signers[1].address, Tier.ONE, []);

    const report1 = await readWriteTier.report(signers[1].address);
    const currentBlockHex1 = ethers.BigNumber.from(
      await ethers.provider.getBlockNumber()
    )
      .toHexString()
      .slice(2);
    const history1 = "0".repeat(8 - currentBlockHex1.length) + currentBlockHex1;
    const expectedReport1 =
      "0xffffffffffffffffffffffffffffffffffffffffffffffffffffffff" + history1;

    assert(
      report1.eq(expectedReport1),
      `signer 1 was not tier ONE
            expected  ${expectedReport1}
            got       ${report1.toHexString()}`
    );
  });

  it("will return uninitialized report if nothing set", async function () {
    const [signers, readWriteTier] = await setup();
    for (let signer of signers) {
      const status = await readWriteTier.report(signer.address);
      assert(ethers.BigNumber.from(uninitializedReport).eq(status));
    }
  });

  it("will error if attempting to set tier to ZERO", async function () {
    const [signers, readWriteTier] = await setup();
    await assertError(
      async () => {
        await readWriteTier.setTier(signers[0].address, zero, []);
      },
      "revert SET_ZERO_TIER",
      "failed to error due to setting ZERO tier"
    );
  });

  it("will return tier if set", async function () {
    const [signers, readWriteTier] = await setup();
    let expected = tierReport(uninitializedReport);
    let expectedReport = blockNumbersToReport(expected);
    let i = 0;
    for (let tier of tiers) {
      if (tier) {
        await readWriteTier.setTier(signers[0].address, tier, []);
        expected[i] = await ethers.provider.getBlockNumber();
        expectedReport = blockNumbersToReport(expected);
        i++;
      }
      let actualReport = (await readWriteTier.report(signers[0].address))
        .toHexString()
        .substring(2)
        .padStart(64, "0");
      assert(expectedReport === actualReport);
    }
  });

  it("will fill multiple tiers at a time", async function () {
    const [signers, readWriteTier] = await setup();
    let expected = tierReport(uninitializedReport);
    let expectedReport = blockNumbersToReport(expected);
    let o = 0;
    let n = 0;
    while (o < tiers.length) {
      n = Math.max(
<<<<<<< HEAD
        2,
        Math.min(
          1 + o + Math.floor(Math.random() * tiers.length),
          tiers.length - 1
        )
=======
        1,
        Math.min(o + Math.floor(Math.random() * tiers.length), tiers.length - 1)
>>>>>>> 8792980f
      );

      await readWriteTier.setTier(signers[0].address, n, []);
      let block = await ethers.provider.getBlockNumber();
      expected = expected.map((item: number, index: number) =>
        n - 1 >= index && index > o - 1 && n != o ? block : item
      );
      expectedReport = blockNumbersToReport(expected);
      if (expectedReport == uninitializedReport) {
        expected[0] = block;
        expectedReport = blockNumbersToReport(expected);
      }
      let actualReport = (await readWriteTier.report(signers[0].address))
        .toHexString()
        .substring(2)
        .padStart(64, "0");
      assert(expectedReport === actualReport);
      o = n;

      if (o === tiers.length - 1) break;
    }
  });

  it("will emit the tier to which it was upgraded if it is upgraded for the first time", async function () {
    const [signers, readWriteTier] = await setup();
    // change the status to two and check if event emitted
    await expect(readWriteTier.setTier(signers[0].address, 2, []))
      .to.emit(readWriteTier, "TierChange")
      .withArgs(signers[0].address, 0, 2);
  });

  it("will return the current block number from level 0 to the new account tier if updated for the first time", async function () {
    const [signers, readWriteTier] = await setup();
    // change the status to three
    await readWriteTier.setTier(signers[0].address, 3, []);
    // check with the contract
    const status = await readWriteTier.report(signers[0].address);
    const report = tierReport(status.toString());
    const currentBlock = await readWriteTier.provider.getBlockNumber();
    expect(report[0]).to.equal(currentBlock);
    expect(report[1]).to.equal(currentBlock);
    expect(report[2]).to.equal(currentBlock);
  });

  it("will output the previous tier and the new updated tier", async function () {
    const [signers, readWriteTier] = await setup();
    // change the status to one
    await readWriteTier.setTier(signers[0].address, 1, []);
    // change the status to three
    await expect(readWriteTier.setTier(signers[0].address, 3, []))
      .to.emit(readWriteTier, "TierChange")
      .withArgs(signers[0].address, 1, 3);
  });

  it("will return the previous block number at the lower tier if it is updated to a higher tier", async function () {
    const [signers, readWriteTier] = await setup();
    // change the status to one
    const tx = await readWriteTier.setTier(signers[0].address, 1, []);
    const previousBlock = tx.blockNumber;
    // change the status to three
    await readWriteTier.setTier(signers[0].address, 3, []);
    // check with the contract
    const status = await readWriteTier.report(signers[0].address);
    const report = tierReport(status.toString());
    expect(report[0]).to.equal(previousBlock);
  });

  it("will change the tier from higher to lower", async function () {
    const [signers, readWriteTier] = await setup();
    // change the tier to three
    await readWriteTier.setTier(signers[0].address, 3, []);
    // change the tier to one
    await expect(readWriteTier.setTier(signers[0].address, 1, []))
      .to.emit(readWriteTier, "TierChange")
      .withArgs(signers[0].address, 3, 1);
  });

  it("will return the previous block number at the current level if updating from a higher to a lower tier", async function () {
    const [signers, readWriteTier] = await setup();
    // change the tier to three
    const tx = await readWriteTier.setTier(signers[0].address, 3, []);
    const previousBlock = tx.blockNumber;
    // change the tier to one
    await readWriteTier.setTier(signers[0].address, 1, []);
    // check with the contract
    const status = await readWriteTier.report(signers[0].address);
    const report = tierReport(status.toString());
    expect(report[0]).to.equal(previousBlock);
  });

  it("will be possible to know the previous tier from the current tier", async function () {
    const [signers, readWriteTier] = await setup();
    // change the tier to one
    await readWriteTier.setTier(signers[0].address, 1, []);
    const previousBlock = await readWriteTier.provider.getBlockNumber();
    // change the tier to three
    await readWriteTier.setTier(signers[0].address, 3, []);
    // check with the contract
    const status = await readWriteTier.report(signers[0].address);
    const report = tierReport(status.toString());
    expect(report[0]).to.equal(previousBlock);
  });

  it("will return the original block number if tier 1 is called again", async function () {
    const [signers, readWriteTier] = await setup();
    // change the tier to anything above 1
    await readWriteTier.setTier(
      signers[0].address,
      Math.max(1, Math.floor(Math.random() * tiers.length)),
      []
    );
    const originalBlock = await readWriteTier.provider.getBlockNumber();
    // change the tier to one
    await readWriteTier.setTier(signers[0].address, 1, []);
    // check with the contract
    const status = await readWriteTier.report(signers[0].address);
    const report = tierReport(status.toString());
    expect(report[0]).to.equal(originalBlock);
  });

  it("will return original block number at current tier and the rest at uninitializedStatusAsNum after two continuous decrements", async function () {
    const [signers, readWriteTier] = await setup();
    // change the tier to three
    await readWriteTier.setTier(signers[0].address, 3, []);
    const originalBlock = await readWriteTier.provider.getBlockNumber();

    // change the tier to two
    await readWriteTier.setTier(signers[0].address, 2, []);
    // change the tier to one
    await readWriteTier.setTier(signers[0].address, 1, []);

    // check with the contract
    const status = await readWriteTier.report(signers[0].address);
    const report = tierReport(status.toString());
    expect(report[2]).to.equal(uninitializedStatusAsNum);
    expect(report[1]).to.equal(uninitializedStatusAsNum);
    expect(report[0]).to.equal(originalBlock);
  });

  it("will return two different block numbers if two consecutive increments occur, the high bits will be uninitializedStatusAsNum", async function () {
    const [signers, readWriteTier] = await setup();
    // change the tier to two
    await readWriteTier.setTier(signers[0].address, 2, []);

    // change the tier to four
    await readWriteTier.setTier(signers[0].address, 4, []);

    // check with the contract
    const status = await readWriteTier.report(signers[0].address);
    const report = tierReport(status.toString());
    assert(report[0] === report[1]);
    assert(report[1] < report[2]);
    assert(report[2] === report[3]);
    expect(report[4]).to.equal(uninitializedStatusAsNum);
    expect(report[5]).to.equal(uninitializedStatusAsNum);
    expect(report[6]).to.equal(uninitializedStatusAsNum);
    expect(report[7]).to.equal(uninitializedStatusAsNum);
  });
});<|MERGE_RESOLUTION|>--- conflicted
+++ resolved
@@ -125,16 +125,8 @@
     let n = 0;
     while (o < tiers.length) {
       n = Math.max(
-<<<<<<< HEAD
-        2,
-        Math.min(
-          1 + o + Math.floor(Math.random() * tiers.length),
-          tiers.length - 1
-        )
-=======
         1,
         Math.min(o + Math.floor(Math.random() * tiers.length), tiers.length - 1)
->>>>>>> 8792980f
       );
 
       await readWriteTier.setTier(signers[0].address, n, []);
