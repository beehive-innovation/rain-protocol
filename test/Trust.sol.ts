import { ethers } from "hardhat";
import chai from "chai";
import { solidity } from "ethereum-waffle";
import type { Trust } from "../typechain/Trust"
import type { ReserveToken } from "../typechain/ReserveToken"
import * as Util from './Util'
import { utils } from "ethers";
import type { Prestige } from "../typechain/Prestige";

chai.use(solidity);
const { expect, assert } = chai;

const trustJson = require('../artifacts/contracts/Trust.sol/Trust.json')
const poolJson = require('../artifacts/contracts/RedeemableERC20Pool.sol/RedeemableERC20Pool.json')
const bPoolJson = require('../artifacts/contracts/configurable-rights-pool/contracts/test/BPool.sol/BPool.json')
const reserveJson = require('../artifacts/contracts/test/ReserveToken.sol/ReserveToken.json')
const redeemableTokenJson = require('../artifacts/contracts/RedeemableERC20.sol/RedeemableERC20.json')
const crpJson = require('../artifacts/contracts/configurable-rights-pool/contracts/ConfigurableRightsPool.sol/ConfigurableRightsPool.json')

enum Status {
  NIL = 0,
  COPPER = 1,
  BRONZE = 2,
  SILVER = 3,
  GOLD = 4,
  PLATINUM = 5,
  DIAMOND = 6,
  CHAD = 7,
  JAWAD = 8,
}

describe("Trust", async function () {
  it('should set unblock block during only when raise end has been triggered', async function () {
    this.timeout(0)

    const signers = await ethers.getSigners()

    const [rightsManager, crpFactory, bFactory] = await Util.balancerDeploy()

    const reserve = (await Util.basicDeploy('ReserveToken', {})) as ReserveToken

    const prestigeFactory = await ethers.getContractFactory(
      'Prestige'
    )
    const prestige = await prestigeFactory.deploy() as Prestige
    const minimumStatus = Status.NIL

    const trustFactory = await ethers.getContractFactory(
      'Trust',
      {
        libraries: {
          'RightsManager': rightsManager.address
        }
      }
    )

    const tokenName = 'Token'
    const tokenSymbol = 'TKN'

    const reserveInit = ethers.BigNumber.from('2000' + Util.eighteenZeros)
    const redeemInit = ethers.BigNumber.from('2000' + Util.eighteenZeros)
    const totalTokenSupply = ethers.BigNumber.from('2000' + Util.eighteenZeros)
    const initialValuation = ethers.BigNumber.from('20000' + Util.eighteenZeros)
    const minCreatorRaise = ethers.BigNumber.from('100' + Util.eighteenZeros)
    const creator = signers[0].address
    const seeder = signers[1].address // seeder is not creator/owner
    const deployer = signers[2] // deployer is not creator
    const seederFee = ethers.BigNumber.from('100' + Util.eighteenZeros)
    const seederUnits = 0;
    const unseedDelay = 0;

    const successLevel = redeemInit.add(minCreatorRaise).add(seederFee).add(reserveInit)

    const raiseDuration = 50

    const trustFactory1 = new ethers.ContractFactory(trustFactory.interface, trustFactory.bytecode, deployer)

    const trust = await trustFactory1.deploy(
      {
        creator,
        minCreatorRaise,
        seeder,
        seederFee,
        seederUnits,
        unseedDelay,
        raiseDuration,
      },
      {
        name: tokenName,
        symbol: tokenSymbol,
        prestige: prestige.address,
        minimumStatus,
        totalSupply: totalTokenSupply,
      },
      {
        crpFactory: crpFactory.address,
        balancerFactory: bFactory.address,
        reserve: reserve.address,
        reserveInit,
        initialValuation,
        finalValuation: successLevel,
      },
      redeemInit,
    )

    await trust.deployed()

    const token = new ethers.Contract(await trust.token(), redeemableTokenJson.abi, signers[0])

    assert((await token.unblockBlock()).isZero(), "token unblock block was set in trust constructor")

    // seeder needs some cash, give enough to seeder
    await reserve.transfer(seeder, reserveInit)

    const reserveSeeder = new ethers.Contract(reserve.address, reserve.interface, signers[1])

    // seeder must approve before pool init
    await reserveSeeder.approve(await trust.pool(), reserveInit)

    await trust.startRaise({ gasLimit: 100000000 })

    const startBlock = await ethers.provider.getBlockNumber()

    assert((await token.unblockBlock()).isZero(), "token unblock block was set in trust startRaise")

    while ((await ethers.provider.getBlockNumber()) < (startBlock + raiseDuration - 1)) {
      await reserve.transfer(signers[3].address, 1)
    }

    assert((await token.unblockBlock()).isZero(), "token unblock block was set before endRaise called")

    await trust.endRaise()

    assert((await token.unblockBlock()).eq(await ethers.provider.getBlockNumber()), `token unblock block not set correctly during endRaise
    unblockBlock ${await token.unblockBlock()}
    currentBlock ${await ethers.provider.getBlockNumber()}
    `)
  })

  it('should add reserve init to pool balance after raise begins', async function () {
    this.timeout(0)

    const signers = await ethers.getSigners()

    const [rightsManager, crpFactory, bFactory] = await Util.balancerDeploy()

    const reserve = (await Util.basicDeploy('ReserveToken', {})) as ReserveToken

    const prestigeFactory = await ethers.getContractFactory(
      'Prestige'
    )
    const prestige = await prestigeFactory.deploy() as Prestige
    const minimumStatus = Status.NIL

    const trustFactory = await ethers.getContractFactory(
      'Trust',
      {
        libraries: {
          'RightsManager': rightsManager.address
        }
      }
    )

    const tokenName = 'Token'
    const tokenSymbol = 'TKN'

    const reserveInit = ethers.BigNumber.from('2000' + Util.eighteenZeros)
    const redeemInit = ethers.BigNumber.from('2000' + Util.eighteenZeros)
    const totalTokenSupply = ethers.BigNumber.from('2000' + Util.eighteenZeros)
    const initialValuation = ethers.BigNumber.from('20000' + Util.eighteenZeros)
    const minCreatorRaise = ethers.BigNumber.from('100' + Util.eighteenZeros)
    const creator = signers[0].address
    const seeder = signers[1].address // seeder is not creator/owner
    const deployer = signers[2] // deployer is not creator
    const seederFee = ethers.BigNumber.from('100' + Util.eighteenZeros)
    const seederUnits = 0;
    const unseedDelay = 0;

    const successLevel = redeemInit.add(minCreatorRaise).add(seederFee).add(reserveInit)

    const raiseDuration = 50

    const trustFactory1 = new ethers.ContractFactory(trustFactory.interface, trustFactory.bytecode, deployer)

    const trust = await trustFactory1.deploy(
      {
        creator,
        minCreatorRaise,
        seeder,
        seederFee,
        seederUnits,
        unseedDelay,
        raiseDuration,
      },
      {
        name: tokenName,
        symbol: tokenSymbol,
        prestige: prestige.address,
        minimumStatus,
        totalSupply: totalTokenSupply,
      },
      {
        crpFactory: crpFactory.address,
        balancerFactory: bFactory.address,
        reserve: reserve.address,
        reserveInit,
        initialValuation,
        finalValuation: successLevel,
      },
      redeemInit,
    )

    await trust.deployed()

    const pool = new ethers.Contract(await trust.pool(), poolJson.abi, signers[0])

    assert(!(await pool.reserveInit()).isZero(), "reserveInit variable was zero on pool construction")

    // seeder needs some cash, give enough to seeder
    await reserve.transfer(seeder, reserveInit)

    const reserveSeeder = new ethers.Contract(reserve.address, reserve.interface, signers[1])

    // seeder must approve before pool init
    await reserveSeeder.approve(await trust.pool(), reserveInit)

    await trust.startRaise({ gasLimit: 100000000 })

    assert((await reserve.balanceOf(seeder)).isZero(), "seeder did not transfer reserve init during raise start")

    // trading pool reserve balance must be non-zero after raise start
    assert((await reserve.balanceOf(await pool.pool())).eq(reserveInit),
      `wrong reserve amount in pool when raise started
    pool reserve    ${await reserve.balanceOf(pool.address)}
    bPool reserve   ${await reserve.balanceOf(await pool.pool())}
    reserve init    ${reserveInit}`)
  })

  it('should allow third party to deploy trust, independently of creator and seeder', async function () {
    this.timeout(0)

    const signers = await ethers.getSigners()

    const [rightsManager, crpFactory, bFactory] = await Util.balancerDeploy()

    const reserve = (await Util.basicDeploy('ReserveToken', {})) as ReserveToken

    const prestigeFactory = await ethers.getContractFactory(
      'Prestige'
    )
    const prestige = await prestigeFactory.deploy() as Prestige
    const minimumStatus = Status.NIL

    const trustFactory = await ethers.getContractFactory(
      'Trust',
      {
        libraries: {
          'RightsManager': rightsManager.address
        }
      }
    )

    const tokenName = 'Token'
    const tokenSymbol = 'TKN'

    const reserveInit = ethers.BigNumber.from('2000' + Util.eighteenZeros)
    const redeemInit = ethers.BigNumber.from('2000' + Util.eighteenZeros)
    const totalTokenSupply = ethers.BigNumber.from('2000' + Util.eighteenZeros)
    const initialValuation = ethers.BigNumber.from('20000' + Util.eighteenZeros)
    const minCreatorRaise = ethers.BigNumber.from('100' + Util.eighteenZeros)
    const creator = signers[0].address
    const seeder = signers[1].address // seeder is not creator/owner
    const deployer = signers[2] // deployer is not creator
    const seederFee = ethers.BigNumber.from('100' + Util.eighteenZeros)
    const seederUnits = 0;
    const unseedDelay = 0;

    const successLevel = redeemInit.add(minCreatorRaise).add(seederFee).add(reserveInit)

    const raiseDuration = 50

    const trustFactory1 = new ethers.ContractFactory(trustFactory.interface, trustFactory.bytecode, deployer)

    const trust = await trustFactory1.deploy(
      {
        creator,
        minCreatorRaise,
        seeder,
        seederFee,
        seederUnits,
        unseedDelay,
        raiseDuration,
      },
      {
        name: tokenName,
        symbol: tokenSymbol,
        prestige: prestige.address,
        minimumStatus,
        totalSupply: totalTokenSupply,
      },
      {
        crpFactory: crpFactory.address,
        balancerFactory: bFactory.address,
        reserve: reserve.address,
        reserveInit,
        initialValuation,
        finalValuation: successLevel,
      },
      redeemInit,
    )

    await trust.deployed()

    const trustConfig = await trust.trustConfig()
    const contractRedeemInit = await trust.redeemInit()

    assert(trustConfig.creator === creator, "wrong creator")
    assert(trustConfig.seeder === seeder, "wrong seeder")
    assert(trustConfig.minCreatorRaise.eq(minCreatorRaise), "wrong minimum raise amount")
    assert(trustConfig.seederFee.eq(seederFee), "wrong seeder fee")
    assert(trustConfig.raiseDuration.eq(raiseDuration), "wrong raise duration")
    assert(contractRedeemInit.eq(redeemInit), "wrong redeem init")
  })

  it('should unblock token only when raise end has been triggered', async function () {
    this.timeout(0)

    const signers = await ethers.getSigners()

    const [rightsManager, crpFactory, bFactory] = await Util.balancerDeploy()

    const reserve = (await Util.basicDeploy('ReserveToken', {})) as ReserveToken

    const prestigeFactory = await ethers.getContractFactory(
      'Prestige'
    )
    const prestige = await prestigeFactory.deploy() as Prestige
    const minimumStatus = Status.NIL

    const trustFactory = await ethers.getContractFactory(
      'Trust',
      {
        libraries: {
          'RightsManager': rightsManager.address
        }
      }
    )

    const tokenName = 'Token'
    const tokenSymbol = 'TKN'

    const reserveInit = ethers.BigNumber.from('2000' + Util.eighteenZeros)
    const redeemInit = ethers.BigNumber.from('2000' + Util.eighteenZeros)
    const totalTokenSupply = ethers.BigNumber.from('2000' + Util.eighteenZeros)
    const initialValuation = ethers.BigNumber.from('20000' + Util.eighteenZeros)
    const minCreatorRaise = ethers.BigNumber.from('100' + Util.eighteenZeros)
    const creator = signers[0].address
    const seeder = signers[1].address // seeder is not creator/owner
    const seederFee = ethers.BigNumber.from('100' + Util.eighteenZeros)
    const seederUnits = 0;
    const unseedDelay = 0;

    const successLevel = redeemInit.add(minCreatorRaise).add(seederFee).add(reserveInit)

    const raiseDuration = 50

    const trust = await trustFactory.deploy(
      {
        creator,
        minCreatorRaise: minCreatorRaise,
        seeder,
        seederFee,
        seederUnits,
        unseedDelay,
        raiseDuration,
      },
      {
        name: tokenName,
        symbol: tokenSymbol,
        prestige: prestige.address,
        minimumStatus,
        totalSupply: totalTokenSupply,
      },
      {
        crpFactory: crpFactory.address,
        balancerFactory: bFactory.address,
        reserve: reserve.address,
        reserveInit,
        initialValuation,
        finalValuation: successLevel,
      },
      redeemInit,
    )

    await trust.deployed()

    // seeder needs some cash, give enough to seeder
    await reserve.transfer(seeder, reserveInit)
    const seederStartingReserveBalance = await reserve.balanceOf(seeder)

    assert(seederStartingReserveBalance.eq(reserveInit), "wrong starting balance for seeder")

    const reserveSeeder = new ethers.Contract(reserve.address, reserve.interface, signers[1])

    // seeder must approve before pool init
    await reserveSeeder.approve(await trust.pool(), reserveInit)

    await trust.startRaise({ gasLimit: 100000000 })

    const startBlock = await ethers.provider.getBlockNumber()

    // create a few blocks by sending some tokens around
    while ((await ethers.provider.getBlockNumber()) < (startBlock + raiseDuration - 1)) {
      await reserve.transfer(signers[2].address, 1)
    }

    const token = new ethers.Contract(await trust.token(), redeemableTokenJson.abi, signers[0])
    const pool = new ethers.Contract(trust.pool(), poolJson.abi, signers[0])

    // pool unblock block should be set
    assert(
      (await pool.unblockBlock()).eq(startBlock + raiseDuration),
      "pool unblock block was not set correctly"
    )

    // token unblock block should not be set yet
    // if it is, a user may accidentally redeem before raise ended, hence redeeming will return zero reserve to the user
    assert(
      (await token.unblockBlock()).isZero(),
      "token unblock block was set before raise end"
    )

    await trust.endRaise()

    // token unblock block should now be set
    assert(
      (await token.unblockBlock()).eq(startBlock + raiseDuration),
      "token unblock block wasn't set correctly during end raise"
    )
  })

  it("should allow anyone to start raise when seeder has approved with sufficient reserve liquidity", async function () {
    this.timeout(0)

    const signers = await ethers.getSigners()

    const [rightsManager, crpFactory, bFactory] = await Util.balancerDeploy()

    const reserve = (await Util.basicDeploy('ReserveToken', {})) as ReserveToken

    const prestigeFactory = await ethers.getContractFactory(
      'Prestige',
    )
    const prestige = await prestigeFactory.deploy() as Prestige
    const minimumStatus = Status.NIL

    const trustFactory = await ethers.getContractFactory(
      'Trust',
      {
        libraries: {
          'RightsManager': rightsManager.address
        }
      }
    )

    const tokenName = 'Token'
    const tokenSymbol = 'TKN'

    const reserveInit = ethers.BigNumber.from('100000' + Util.eighteenZeros)
    const redeemInit = ethers.BigNumber.from('100000' + Util.eighteenZeros)
    const totalTokenSupply = ethers.BigNumber.from('100000' + Util.eighteenZeros)
    const initialValuation = ethers.BigNumber.from('1000000' + Util.eighteenZeros)
    const minCreatorRaise = ethers.BigNumber.from('100')
    const seeder = signers[1].address // seeder is not creator/owner
    const seederFee = ethers.BigNumber.from('100' + Util.eighteenZeros)
    const seederUnits = 0;
    const unseedDelay = 0;

    const successLevel = redeemInit.add(minCreatorRaise).add(seederFee).add(reserveInit)

    const raiseDuration = 10

    const trust = await trustFactory.deploy(
      {
        creator: signers[0].address,
        minCreatorRaise: minCreatorRaise,
        seeder,
        seederFee,
        seederUnits,
        unseedDelay,
        raiseDuration,
      },
      {
        name: tokenName,
        symbol: tokenSymbol,
        prestige: prestige.address,
        minimumStatus,
        totalSupply: totalTokenSupply,
      },
      {
        crpFactory: crpFactory.address,
        balancerFactory: bFactory.address,
        reserve: reserve.address,
        reserveInit,
        initialValuation,
        finalValuation: successLevel,
      },
      redeemInit,
    )

    await trust.deployed()

    // seeder needs some cash, give some (0.5 billion USD) to seeder
    await reserve.transfer(seeder, (await reserve.balanceOf(signers[0].address)).div(2))

    const reserveSeeder = new ethers.Contract(reserve.address, reserve.interface, signers[1])

    // seeder approves insufficient reserve liquidity
    await reserveSeeder.approve(await trust.pool(), reserveInit.sub(1))

    // 'anyone'
    const trust2 = new ethers.Contract(trust.address, trustJson.abi, signers[2])

    await Util.assertError(
      async () => await trust2.startRaise({ gasLimit: 100000000 }),
      "revert ERC20: transfer amount exceeds allowance",
      "raise wrongly started by someone with insufficent seed reserve liquidity"
    )

    // seeder approves sufficient reserve liquidity
    await reserveSeeder.approve(await trust.pool(), reserveInit)

    await trust2.startRaise({ gasLimit: 100000000 })
  })

  it("should only allow endRaise to succeed after pool unblock block", async function () {
    this.timeout(0)

    const signers = await ethers.getSigners()

    const [rightsManager, crpFactory, bFactory] = await Util.balancerDeploy()

    const reserve = (await Util.basicDeploy('ReserveToken', {})) as ReserveToken

    const prestigeFactory = await ethers.getContractFactory(
      'Prestige',
    )
    const prestige = await prestigeFactory.deploy() as Prestige
    const minimumStatus = Status.NIL

    const trustFactory = await ethers.getContractFactory(
      'Trust',
      {
        libraries: {
          'RightsManager': rightsManager.address
        }
      }
    )

    const tokenName = 'Token'
    const tokenSymbol = 'TKN'

    const reserveInit = ethers.BigNumber.from('100000' + Util.eighteenZeros)
    const redeemInit = ethers.BigNumber.from('100000' + Util.eighteenZeros)
    const totalTokenSupply = ethers.BigNumber.from('100000' + Util.eighteenZeros)
    const initialValuation = ethers.BigNumber.from('1000000' + Util.eighteenZeros)
    const minCreatorRaise = ethers.BigNumber.from('100')
    const seeder = signers[1].address // seeder is not creator/owner
    const seederFee = ethers.BigNumber.from('100' + Util.eighteenZeros)
    const seederUnits = 0;
    const unseedDelay = 0;

    const successLevel = redeemInit.add(minCreatorRaise).add(seederFee).add(reserveInit)

    const raiseDuration = 10

    const trust = await trustFactory.deploy(
      {
        creator: signers[0].address,
        minCreatorRaise: minCreatorRaise,
        seeder,
        seederFee,
        seederUnits,
        unseedDelay,
        raiseDuration,
      },
      {
        name: tokenName,
        symbol: tokenSymbol,
        prestige: prestige.address,
        minimumStatus,
        totalSupply: totalTokenSupply,
      },
      {
        crpFactory: crpFactory.address,
        balancerFactory: bFactory.address,
        reserve: reserve.address,
        reserveInit,
        initialValuation,
        finalValuation: successLevel,
      },
      redeemInit,
    )

    await trust.deployed()

    // seeder needs some cash, give some (0.5 billion USD) to seeder
    await reserve.transfer(seeder, (await reserve.balanceOf(signers[0].address)).div(2))

    const reserveSeeder = new ethers.Contract(reserve.address, reserve.interface, signers[1])
    await reserveSeeder.approve(await trust.pool(), reserveInit)

    await trust.startRaise({ gasLimit: 100000000 })

    // creator attempts to immediately end raise
    await Util.assertError(
      async () => await trust.endRaise(),
      "revert ERR_ONLY_UNBLOCKED",
      "creator ended raise before pool unblock block"
    )

    const trust2 = new ethers.Contract(trust.address, trustJson.abi, signers[2])

    // other user attempts to immediately end raise
    await Util.assertError(
      async () => await trust2.endRaise(),
      "revert ERR_ONLY_UNBLOCKED",
      "other user ended raise before pool unblock block"
    )
  })

  it("should configure prestige correctly", async function () {
    this.timeout(0)

    const signers = await ethers.getSigners()

    const [rightsManager, crpFactory, bFactory] = await Util.balancerDeploy()

    const reserve = (await Util.basicDeploy('ReserveToken', {})) as ReserveToken

    const prestigeFactory = await ethers.getContractFactory(
      'Prestige',
    )
    const prestige = await prestigeFactory.deploy() as Prestige
    const minimumStatus = Status.GOLD

    const trustFactory = await ethers.getContractFactory(
      'Trust',
      {
        libraries: {
          'RightsManager': rightsManager.address
        }
      }
    )

    const tokenName = 'Token'
    const tokenSymbol = 'TKN'

    const reserveInit = ethers.BigNumber.from('100000' + Util.eighteenZeros)
    const redeemInit = ethers.BigNumber.from('100000' + Util.eighteenZeros)
    const totalTokenSupply = ethers.BigNumber.from('100000' + Util.eighteenZeros)
    const initialValuation = ethers.BigNumber.from('1000000' + Util.eighteenZeros)
    const minCreatorRaise = ethers.BigNumber.from('100')
    const seeder = signers[1].address // seeder is not creator/owner
    const seederFee = ethers.BigNumber.from('100' + Util.eighteenZeros)
    const seederUnits = 0;
    const unseedDelay = 0;

    const successLevel = redeemInit.add(minCreatorRaise).add(seederFee).add(reserveInit)

    const raiseDuration = 10

    const trust = await trustFactory.deploy(
      {
        creator: signers[0].address,
        minCreatorRaise: minCreatorRaise,
        seeder,
        seederFee,
        seederUnits,
        unseedDelay,
        raiseDuration,
      },
      {
        name: tokenName,
        symbol: tokenSymbol,
        prestige: prestige.address,
        minimumStatus,
        totalSupply: totalTokenSupply,
      },
      {
        crpFactory: crpFactory.address,
        balancerFactory: bFactory.address,
        reserve: reserve.address,
        reserveInit,
        initialValuation,
        finalValuation: successLevel,
      },
      redeemInit,
    )

    await trust.deployed()

    // const token = new ethers.Contract(await trust.token(), redeemableTokenJson.abi, signers[0])

    // assert(
    //   (await token.minimumPrestigeStatus()) === minimumStatus,
    //   "wrong prestige level set on token"
    // )
  })

  it("should mint the correct amount of tokens on construction", async function () {
    this.timeout(0)

    const signers = await ethers.getSigners()

    const [rightsManager, crpFactory, bFactory] = await Util.balancerDeploy()

    const reserve = (await Util.basicDeploy('ReserveToken', {})) as ReserveToken

    const prestigeFactory = await ethers.getContractFactory(
      'Prestige',
    )
    const prestige = await prestigeFactory.deploy() as Prestige
    const minimumStatus = Status.NIL

    const trustFactory = await ethers.getContractFactory(
      'Trust',
      {
        libraries: {
          'RightsManager': rightsManager.address
        }
      }
    )

    const tokenName = 'Token'
    const tokenSymbol = 'TKN'

    const reserveInit = ethers.BigNumber.from('100000' + Util.eighteenZeros)
    const redeemInit = ethers.BigNumber.from('100000' + Util.eighteenZeros)
    const totalTokenSupply = ethers.BigNumber.from('100000' + Util.eighteenZeros)
    const initialValuation = ethers.BigNumber.from('1000000' + Util.eighteenZeros)
    const minCreatorRaise = ethers.BigNumber.from('100')
    const seeder = signers[1].address // seeder is not creator/owner
    const seederFee = ethers.BigNumber.from('100' + Util.eighteenZeros)
    const seederUnits = 0;
    const unseedDelay = 0;

    const successLevel = redeemInit.add(minCreatorRaise).add(seederFee).add(reserveInit)

    const raiseDuration = 10

    const trust = await trustFactory.deploy(
      {
        creator: signers[0].address,
        minCreatorRaise: minCreatorRaise,
        seeder,
        seederFee,
        seederUnits,
        unseedDelay,
        raiseDuration,
      },
      {
        name: tokenName,
        symbol: tokenSymbol,
        prestige: prestige.address,
        minimumStatus,
        totalSupply: totalTokenSupply,
      },
      {
        crpFactory: crpFactory.address,
        balancerFactory: bFactory.address,
        reserve: reserve.address,
        reserveInit,
        initialValuation,
        finalValuation: successLevel,
      },
      redeemInit,
    )

    await trust.deployed()

    const token = new ethers.Contract(await trust.token(), redeemableTokenJson.abi, signers[0])

    assert(
      (await token.totalSupply()).eq(totalTokenSupply),
      "wrong amount of tokens minted"
    )
  })

  it("should set reserve asset as first redeemable asset on token construction", async function () {
    this.timeout(0)

    const signers = await ethers.getSigners()

    const [rightsManager, crpFactory, bFactory] = await Util.balancerDeploy()

    const reserve = (await Util.basicDeploy('ReserveToken', {})) as ReserveToken
    const reserve2 = (await Util.basicDeploy('ReserveToken', {})) as ReserveToken

    const prestigeFactory = await ethers.getContractFactory(
      'Prestige',
    )
    const prestige = await prestigeFactory.deploy() as Prestige
    const minimumStatus = Status.NIL

    const trustFactory = await ethers.getContractFactory(
      'Trust',
      {
        libraries: {
          'RightsManager': rightsManager.address
        }
      }
    )

    const tokenName = 'Token'
    const tokenSymbol = 'TKN'

    const reserveInit = ethers.BigNumber.from('100000' + Util.eighteenZeros)
    const redeemInit = ethers.BigNumber.from('100000' + Util.eighteenZeros)
    const totalTokenSupply = ethers.BigNumber.from('100000' + Util.eighteenZeros)
    const initialValuation = ethers.BigNumber.from('1000000' + Util.eighteenZeros)
    const minCreatorRaise = ethers.BigNumber.from('100')
    const seeder = signers[1].address // seeder is not creator/owner
    const seederFee = ethers.BigNumber.from('100' + Util.eighteenZeros)
    const seederUnits = 0;
    const unseedDelay = 0;

    const successLevel = redeemInit.add(minCreatorRaise).add(seederFee).add(reserveInit)

    const raiseDuration = 10

    const trust = await trustFactory.deploy(
      {
        creator: signers[0].address,
        minCreatorRaise: minCreatorRaise,
        seeder,
        seederFee,
        seederUnits,
        unseedDelay,
        raiseDuration,
      },
      {
        name: tokenName,
        symbol: tokenSymbol,
        prestige: prestige.address,
        minimumStatus,
        totalSupply: totalTokenSupply,
      },
      {
        crpFactory: crpFactory.address,
        balancerFactory: bFactory.address,
        reserve: reserve.address,
        reserveInit,
        initialValuation,
        finalValuation: successLevel,
      },
      redeemInit,
    )

    await trust.deployed()

    const token = new ethers.Contract(await trust.token(), redeemableTokenJson.abi, signers[0])

    assert((await token.redeemables(0)) === reserve.address, 'reserve asset not set as first redeemable')

    await trust.creatorAddRedeemable(reserve2.address)

    assert((await token.redeemables(0)) === reserve.address, 'reserve asset no longer first redeemable, after adding 2nd redeemable')

    assert((await token.redeemables(1)) === reserve2.address, '2nd redeemable was not reserve 2 which was added after reserve 1')
  })

  it("should allow only token owner and creator to set redeemables", async function () {
    this.timeout(0)

    const signers = await ethers.getSigners()

    const [rightsManager, crpFactory, bFactory] = await Util.balancerDeploy()

    const reserve = (await Util.basicDeploy('ReserveToken', {})) as ReserveToken
    const reserve2 = (await Util.basicDeploy('ReserveToken', {})) as ReserveToken
    const reserve3 = (await Util.basicDeploy('ReserveToken', {})) as ReserveToken
    const reserve4 = (await Util.basicDeploy('ReserveToken', {})) as ReserveToken
    const reserve5 = (await Util.basicDeploy('ReserveToken', {})) as ReserveToken
    const reserve6 = (await Util.basicDeploy('ReserveToken', {})) as ReserveToken
    const reserve7 = (await Util.basicDeploy('ReserveToken', {})) as ReserveToken
    const reserve8 = (await Util.basicDeploy('ReserveToken', {})) as ReserveToken
    const reserve9 = (await Util.basicDeploy('ReserveToken', {})) as ReserveToken

    const prestigeFactory = await ethers.getContractFactory(
      'Prestige',
    )
    const prestige = await prestigeFactory.deploy() as Prestige
    const minimumStatus = Status.NIL

    const trustFactory = await ethers.getContractFactory(
      'Trust',
      {
        libraries: {
          'RightsManager': rightsManager.address
        }
      }
    )

    const tokenName = 'Token'
    const tokenSymbol = 'TKN'

    const reserveInit = ethers.BigNumber.from('100000' + Util.eighteenZeros)
    const redeemInit = ethers.BigNumber.from('100000' + Util.eighteenZeros)
    const totalTokenSupply = ethers.BigNumber.from('100000' + Util.eighteenZeros)
    const initialValuation = ethers.BigNumber.from('1000000' + Util.eighteenZeros)
    const minCreatorRaise = ethers.BigNumber.from('100')
    const seeder = signers[1].address // seeder is not creator/owner
    const seederFee = ethers.BigNumber.from('100' + Util.eighteenZeros)
    const seederUnits = 0;
    const unseedDelay = 0;

    const successLevel = redeemInit.add(minCreatorRaise).add(seederFee).add(reserveInit)

    const raiseDuration = 10

    const trust = await trustFactory.deploy(
      {
        creator: signers[0].address,
        minCreatorRaise: minCreatorRaise,
        seeder,
        seederFee,
        seederUnits,
        unseedDelay,
        raiseDuration,
      },
      {
        name: tokenName,
        symbol: tokenSymbol,
        prestige: prestige.address,
        minimumStatus,
        totalSupply: totalTokenSupply,
      },
      {
        crpFactory: crpFactory.address,
        balancerFactory: bFactory.address,
        reserve: reserve.address,
        reserveInit,
        initialValuation,
        finalValuation: successLevel,
      },
      redeemInit,
    )

    await trust.deployed()

    // creator can add redeemable via proxy method on trust contract
    await trust.creatorAddRedeemable(reserve2.address)

    const trust2 = new ethers.Contract(trust.address, trustJson.abi, signers[2])

    // non-creator cannot add redeemable
    await Util.assertError(
      async () => await trust2.creatorAddRedeemable(reserve3.address),
      "revert ERR_NOT_CREATOR",
      "non-creator added redeemable"
    )

    const token = new ethers.Contract(trust.token(), redeemableTokenJson.abi, signers[0])
    const token2 = new ethers.Contract(trust.token(), redeemableTokenJson.abi, signers[2])

    // cannot add redeemables directly to token when trust is owner
    await Util.assertError(
      async () => await token.ownerAddRedeemable(reserve3.address),
      "revert Ownable: caller is not the owner",
      "creator added redeemable directly to token when trust was owner"
    )
    await Util.assertError(
      async () => await token2.ownerAddRedeemable(reserve3.address),
      "revert Ownable: caller is not the owner",
      "non-creator added redeemable directly to token when trust was owner"
    )

    // adding same redeemable should revert
    await Util.assertError(
      async () => await trust.creatorAddRedeemable(reserve2.address),
      "revert ERR_DUPLICATE_REDEEMABLE",
      "added redeemable that was previously added"
    )

    // can add up to 8 redeemables
    await trust.creatorAddRedeemable(reserve3.address)
    await trust.creatorAddRedeemable(reserve4.address)
    await trust.creatorAddRedeemable(reserve5.address)
    await trust.creatorAddRedeemable(reserve6.address)
    await trust.creatorAddRedeemable(reserve7.address)
    await trust.creatorAddRedeemable(reserve8.address)

    await Util.assertError(
      async () => await trust.creatorAddRedeemable(reserve9.address),
      "revert ERR_MAX_REDEEMABLES",
      "number of added redeemables exceeds limit of 8"
    )
  })

  it("should allow only token owner (Trust) to set unfreezables", async function () {
    this.timeout(0)

    const signers = await ethers.getSigners()

    const [rightsManager, crpFactory, bFactory] = await Util.balancerDeploy()

    const reserve = (await Util.basicDeploy('ReserveToken', {})) as ReserveToken

    const prestigeFactory = await ethers.getContractFactory(
      'Prestige',
    )
    const prestige = await prestigeFactory.deploy() as Prestige
    const minimumStatus = Status.NIL

    const trustFactory = await ethers.getContractFactory(
      'Trust',
      {
        libraries: {
          'RightsManager': rightsManager.address
        }
      }
    )

    const tokenName = 'Token'
    const tokenSymbol = 'TKN'

    const reserveInit = ethers.BigNumber.from('100000' + Util.eighteenZeros)
    const redeemInit = ethers.BigNumber.from('100000' + Util.eighteenZeros)
    const totalTokenSupply = ethers.BigNumber.from('100000' + Util.eighteenZeros)
    const initialValuation = ethers.BigNumber.from('1000000' + Util.eighteenZeros)
    const minCreatorRaise = ethers.BigNumber.from('100')
    const seeder = signers[1].address // seeder is not creator/owner
    const seederFee = ethers.BigNumber.from('100' + Util.eighteenZeros)
    const seederUnits = 0;
    const unseedDelay = 0;

    const successLevel = redeemInit.add(minCreatorRaise).add(seederFee).add(reserveInit)

    const raiseDuration = 10

    const trust = await trustFactory.deploy(
      {
        creator: signers[0].address,
        minCreatorRaise: minCreatorRaise,
        seeder,
        seederFee,
        seederUnits,
        unseedDelay,
        raiseDuration,
      },
      {
        name: tokenName,
        symbol: tokenSymbol,
        prestige: prestige.address,
        minimumStatus,
        totalSupply: totalTokenSupply,
      },
      {
        crpFactory: crpFactory.address,
        balancerFactory: bFactory.address,
        reserve: reserve.address,
        reserveInit,
        initialValuation,
        finalValuation: successLevel,
      },
      redeemInit,
    )

    await trust.deployed()

    const token = new ethers.Contract(await trust.token(), redeemableTokenJson.abi, signers[0])

    // token owner is correct
    assert((await token.owner()) === trust.address, 'token owner is not correct')

    // creator cannot add unfreezable
    await Util.assertError(
<<<<<<< HEAD
      async () => await token.ownerAddUnfreezable(signers[3].address),
=======
      async () => await token.ownerAddReceiver(signers[3].address),
>>>>>>> 8268c5d8
      "revert Ownable: caller is not the owner",
      "creator added unfreezable, despite not being token owner"
    )

    const token1 = new ethers.Contract(await trust.token(), redeemableTokenJson.abi, signers[2])

    // non-creator cannot add unfreezable, (no one but owner can add unfreezables)
    await Util.assertError(
<<<<<<< HEAD
      async () => await token1.ownerAddUnfreezable(signers[3].address),
=======
      async () => await token1.ownerAddReceiver(signers[3].address),
>>>>>>> 8268c5d8
      "revert Ownable: caller is not the owner",
      "non-creator added unfreezable, despite not being token owner"
    )

    // creator cannot add unfreezable via some hypothetical proxy method on trust contract
    await Util.assertError(
<<<<<<< HEAD
      async () => await trust.creatorAddUnfreezable(signers[3].address),
      "TypeError: trust.creatorAddUnfreezable is not a function",
=======
      async () => await trust.creatorAddReceiver(signers[3].address),
      "TypeError: trust.creatorAddReceiver is not a function",
>>>>>>> 8268c5d8
      "creator added unfreezable via trust proxy method"
    )
  })

  it('should correctly calculate duration of pool, denominated in blocks from the block that seed funds are claimed', async function () {
    this.timeout(0)

    const signers = await ethers.getSigners()

    const [rightsManager, crpFactory, bFactory] = await Util.balancerDeploy()

    const reserve = (await Util.basicDeploy('ReserveToken', {})) as ReserveToken

    const prestigeFactory = await ethers.getContractFactory(
      'Prestige'
    )
    const prestige = await prestigeFactory.deploy() as Prestige
    const minimumStatus = Status.NIL

    const trustFactory = await ethers.getContractFactory(
      'Trust',
      {
        libraries: {
          'RightsManager': rightsManager.address
        }
      }
    )

    const tokenName = 'Token'
    const tokenSymbol = 'TKN'

    const reserveInit = ethers.BigNumber.from('2000' + Util.eighteenZeros)
    const redeemInit = ethers.BigNumber.from('2000' + Util.eighteenZeros)
    const totalTokenSupply = ethers.BigNumber.from('2000' + Util.eighteenZeros)
    const initialValuation = ethers.BigNumber.from('20000' + Util.eighteenZeros)
    const minCreatorRaise = ethers.BigNumber.from('100' + Util.eighteenZeros)
    const seeder = signers[1].address // seeder is not creator/owner
    const seederFee = ethers.BigNumber.from('100' + Util.eighteenZeros)
    const seederUnits = 0;
    const unseedDelay = 0;

    const successLevel = redeemInit.add(minCreatorRaise).add(seederFee).add(reserveInit)

    const raiseDuration = 10

    const trust = await trustFactory.deploy(
      {
        creator: signers[0].address,
        minCreatorRaise: minCreatorRaise,
        seeder,
        seederFee,
        seederUnits,
        unseedDelay,
        raiseDuration,
      },
      {
        name: tokenName,
        symbol: tokenSymbol,
        prestige: prestige.address,
        minimumStatus,
        totalSupply: totalTokenSupply,
      },
      {
        crpFactory: crpFactory.address,
        balancerFactory: bFactory.address,
        reserve: reserve.address,
        reserveInit,
        initialValuation,
        finalValuation: successLevel,
      },
      redeemInit,
    )

    await trust.deployed()

    // seeder needs some cash, give some (0.5 billion USD) to seeder
    await reserve.transfer(seeder, (await reserve.balanceOf(signers[0].address)).div(2))

    const reserveSeeder = new ethers.Contract(reserve.address, reserve.interface, signers[1])
    await reserveSeeder.approve(await trust.pool(), reserveInit)

    const blockBeforeRaiseSetup = await ethers.provider.getBlockNumber()
    const expectedUnblockBlock = blockBeforeRaiseSetup + raiseDuration;
    let blockCount = 0;

    await trust.startRaise({ gasLimit: 100000000 })

    const blockAfterRaiseSetup = await ethers.provider.getBlockNumber()
    const blocksDuringRaiseSetup = blockAfterRaiseSetup - blockBeforeRaiseSetup

    blockCount += blocksDuringRaiseSetup; // 1

    // move some blocks around
    while ((await ethers.provider.getBlockNumber()) !== expectedUnblockBlock) {
      await reserve.transfer(signers[2].address, 1)
      blockCount++
    }

    assert(raiseDuration === blockCount, `wrong raise duration, expected ${raiseDuration} got ${blockCount}`)
  })

  it('should not initialize without seeder', async function () {
    this.timeout(0)

    const signers = await ethers.getSigners()

    const [rightsManager, crpFactory, bFactory] = await Util.balancerDeploy()

    const reserve = (await Util.basicDeploy('ReserveToken', {})) as ReserveToken

    const prestigeFactory = await ethers.getContractFactory(
      'Prestige'
    )
    const prestige = await prestigeFactory.deploy() as Prestige
    const minimumStatus = Status.NIL

    const trustFactory = await ethers.getContractFactory(
      'Trust',
      {
        libraries: {
          'RightsManager': rightsManager.address
        }
      }
    )

    const tokenName = 'Token'
    const tokenSymbol = 'TKN'

    const reserveInit = ethers.BigNumber.from('2000' + Util.eighteenZeros)
    const redeemInit = ethers.BigNumber.from('2000' + Util.eighteenZeros)
    const totalTokenSupply = ethers.BigNumber.from('2000' + Util.eighteenZeros)
    const initialValuation = ethers.BigNumber.from('20000' + Util.eighteenZeros)
    const minCreatorRaise = ethers.BigNumber.from('100' + Util.eighteenZeros)
    const seeder = signers[1].address // seeder is not creator/owner
    const seederFee = ethers.BigNumber.from('100' + Util.eighteenZeros)
    const seederUnits = 0;
    const unseedDelay = 0;

    const successLevel = redeemInit.add(minCreatorRaise).add(seederFee).add(reserveInit)

    const raiseDuration = 10

    const trustPromise = trustFactory.deploy(
      {
        creator: signers[0].address,
        minCreatorRaise: minCreatorRaise,
        seederFee,
        seederUnits,
        unseedDelay,
        raiseDuration,
      },
      {
        name: tokenName,
        symbol: tokenSymbol,
        prestige: prestige.address,
        minimumStatus,
        totalSupply: totalTokenSupply,
      },
      {
        crpFactory: crpFactory.address,
        balancerFactory: bFactory.address,
        reserve: reserve.address,
        reserveInit,
        initialValuation,
        finalValuation: successLevel,
      },
      redeemInit,
    )

    await Util.assertError(async () => await trustPromise, 'Error: invalid ENS name', 'initialized without seeder')
  })

  it('should transfer correct value to all stakeholders after successful raise', async function () {
    this.timeout(0)

    const signers = await ethers.getSigners()
    const hodler1 = signers[2]
    const hodler2 = signers[3]

    const [rightsManager, crpFactory, bFactory] = await Util.balancerDeploy()

    const reserve = (await Util.basicDeploy('ReserveToken', {})) as ReserveToken

    const prestigeFactory = await ethers.getContractFactory(
      'Prestige'
    )
    const prestige = await prestigeFactory.deploy() as Prestige
    const minimumStatus = Status.NIL

    const trustFactory = await ethers.getContractFactory(
      'Trust',
      {
        libraries: {
          'RightsManager': rightsManager.address
        }
      }
    )

    const tokenName = 'Token'
    const tokenSymbol = 'TKN'

    const reserveInit = ethers.BigNumber.from('2000' + Util.eighteenZeros)
    const redeemInit = ethers.BigNumber.from('2000' + Util.eighteenZeros)
    const totalTokenSupply = ethers.BigNumber.from('2000' + Util.eighteenZeros)
    const initialValuation = ethers.BigNumber.from('20000' + Util.eighteenZeros)
    const minCreatorRaise = ethers.BigNumber.from('100' + Util.eighteenZeros)
    const creator = signers[0].address
    const seeder = signers[1].address // seeder is not creator/owner
    const seederFee = ethers.BigNumber.from('100' + Util.eighteenZeros)
    const seederUnits = 0;
    const unseedDelay = 0;

    const successLevel = redeemInit.add(minCreatorRaise).add(seederFee).add(reserveInit)

    const raiseDuration = 50

    const trust = await trustFactory.deploy(
      {
        creator,
        minCreatorRaise: minCreatorRaise,
        seeder,
        seederFee,
        seederUnits,
        unseedDelay,
        raiseDuration,
      },
      {
        name: tokenName,
        symbol: tokenSymbol,
        prestige: prestige.address,
        minimumStatus,
        totalSupply: totalTokenSupply,
      },
      {
        crpFactory: crpFactory.address,
        balancerFactory: bFactory.address,
        reserve: reserve.address,
        reserveInit,
        initialValuation,
        finalValuation: successLevel,
      },
      redeemInit,
    )

    await trust.deployed()

    // seeder needs some cash, give enough to seeder
    await reserve.transfer(seeder, reserveInit)
    const seederStartingReserveBalance = await reserve.balanceOf(seeder)

    assert(seederStartingReserveBalance.eq(reserveInit), "wrong starting balance for seeder")

    const reserveSeeder = new ethers.Contract(reserve.address, reserve.interface, signers[1])

    // seeder must approve before pool init
    await reserveSeeder.approve(await trust.pool(), reserveInit)

    // give holders some reserve
    const spend1 = ethers.BigNumber.from('300' + Util.eighteenZeros)
    const spend2 = ethers.BigNumber.from('300' + Util.eighteenZeros)
    await reserve.transfer(hodler1.address, spend1.mul(10))
    await reserve.transfer(hodler2.address, spend2)

    await trust.startRaise({ gasLimit: 100000000 })

    const startBlock = await ethers.provider.getBlockNumber()

    const creatorStartingReserveBalance = await reserve.balanceOf(creator)

    // BEGIN: users hit the minimum raise

    const token = new ethers.Contract(await trust.token(), redeemableTokenJson.abi, signers[0])

    const trustPool = new ethers.Contract(
      (await trust.pool()),
      poolJson.abi,
      signers[0]
    )

    const bPool1 = new ethers.Contract(
      (await trustPool.pool()),
      bPoolJson.abi,
      hodler1
    )
    const reserve1 = new ethers.Contract(
      reserve.address,
      reserveJson.abi,
      hodler1
    )

    const crp1 = new ethers.Contract(
      (await trustPool.crp()),
      crpJson.abi,
      hodler1
    )

    let i = 0;
    while (i < 10) {
      await crp1.pokeWeights() // user pokes weights to get best deal for the current block
      await reserve1.approve(bPool1.address, spend1) // approves pool swap amount
      await bPool1.swapExactAmountIn(
        reserve.address,
        spend1,
        (await trust.token()),
        ethers.BigNumber.from('1'), // minimum out, otherwise revert
        ethers.BigNumber.from('1000000' + Util.eighteenZeros) // max price, otherwise revert
      )

      // ? do we need to check whether swap amounts are correct?

      i++
    }

    const hodler1TokenBalance = await token.balanceOf(hodler1.address)

    // hodler 1 transferred all reserve to token contract
    assert((await reserve.balanceOf(hodler1.address)).eq(0), "balancer pool not swapping correct spend1 amount in")

    const crp2 = new ethers.Contract(
      (await trustPool.crp()),
      crpJson.abi,
      hodler2
    )
    await crp2.pokeWeights()

    const bPool2 = new ethers.Contract(
      (await trustPool.pool()),
      bPoolJson.abi,
      hodler2
    )
    const reserve2 = new ethers.Contract(
      reserve.address,
      reserveJson.abi,
      hodler2
    )
    await reserve2.approve(
      bPool2.address,
      spend2
    )

    await bPool2.swapExactAmountIn(
      reserve.address,
      spend2,
      (await trust.token()),
      ethers.BigNumber.from('1'),
      ethers.BigNumber.from('1000000' + Util.eighteenZeros)
    )

    const hodler2TokenBalance = await token.balanceOf(hodler2.address)

    // hodler 2 transferred all reserve to token contract
    assert((await reserve.balanceOf(hodler2.address)).eq(0), "balancer pool not swapping correct spend2 amount in")

    // END: users hit the minimum raise

    let countTransfersToTriggerUnblock = 0;
    // create a few blocks by sending some tokens around
    while ((await ethers.provider.getBlockNumber()) < (startBlock + raiseDuration - 1)) {
      await reserve.transfer(signers[9].address, 1)
      countTransfersToTriggerUnblock++
    }

    const pool = new ethers.Contract(trust.pool(), poolJson.abi, signers[0])
    const bPool = new ethers.Contract((await pool.pool()), bPoolJson.abi, signers[0])

    const balancerPoolReserveBalance = await reserve.balanceOf(await bPool.address)

    assert(!balancerPoolReserveBalance.eq(0), `got zero reserve balance for pool/trust ${await bPool.address}`)

    const seederReserveBalanceBeforeEndRaise = await reserve.balanceOf(seeder)

    const finalBalance = await reserve.balanceOf(bPool.address)
    const seederPay = reserveInit.add(seederFee)
    const tokenPay = redeemInit

    await trust.endRaise()

    // finalBalance * 10^-7 = 530000000000000
    const dust = ethers.BigNumber.from("530000000000000")

    const creatorEndingReserveBalance = await reserve.balanceOf(creator)

    // Creator has correct final balance

    // creatorPay = finalBalance - (seederPay + tokenPay)
    assert(
      creatorEndingReserveBalance
        .eq(
          creatorStartingReserveBalance
            .add(finalBalance)
            .sub(seederPay.add(tokenPay))
            .sub(dust)
            .sub(1) // dust rounding error
            .sub(countTransfersToTriggerUnblock) // creator loses some reserve when moving blocks
        ),
      `wrong reserve balance for creator after raise ended.
      start ${creatorStartingReserveBalance}
      end ${creatorEndingReserveBalance}
      finalBalance ${finalBalance}
      seederPay ${seederPay}
      tokenPay ${tokenPay}
      dust ${dust}
      dustRoundingError 1
      countTransfers ${countTransfersToTriggerUnblock}
      `
    )

    // creator has no tokens
    assert((await token.balanceOf(creator)).eq(0), "creator wrongly given tokens")

    // Seeder has correct final balance

    // on successful raise, seeder gets reserve init + seeder fee
    const seederEndExpected = seederReserveBalanceBeforeEndRaise.add(reserveInit).add(seederFee)
    const seederEndActual = await reserve.balanceOf(seeder)

    assert(
      (seederEndActual).eq(seederEndExpected),
      `wrong reserve amount transferred to seeder after successful raise ended.
      Actual ${seederEndActual}
      Expected ${seederEndExpected}
      Difference ${seederEndActual.sub(seederEndExpected)}`
    )

    assert((await token.balanceOf(seeder)).eq(0), "seeder wrongly given tokens")

    // Token holders have correct final balance of reserve and tokens

    // correct reserve
    assert((await reserve.balanceOf(hodler1.address)).eq(0), "hodler 1 wrongly given reserve when raise ended")
    assert((await reserve.balanceOf(hodler2.address)).eq(0), "hodler 2 wrongly given reserve when raise ended")

    const hodler1EndingTokenBalance = await token.balanceOf(hodler1.address)
    const hodler2EndingTokenBalance = await token.balanceOf(hodler2.address)

    // Should remain unchanged from amounts during pool phase
    const hodler1ExpectedEndingTokenBalance = hodler1TokenBalance
    const hodler2ExpectedEndingTokenBalance = hodler2TokenBalance

    // correct tokens
    assert(hodler1EndingTokenBalance.eq(hodler1ExpectedEndingTokenBalance), "wrong final token balance for hodler 1")
    assert(hodler2EndingTokenBalance.eq(hodler2ExpectedEndingTokenBalance), "wrong final token balance for hodler 2")

    assert(
      (await token.totalSupply())
        .eq(hodler1EndingTokenBalance
          .add(hodler2EndingTokenBalance)
          .add(await token.balanceOf(bPool.address))), // token dust
      `wrong total token supply after successful raise
      initial supply      ${totalTokenSupply}
      total supply        ${await token.totalSupply()}
      balanceOf Address0  ${await token.balanceOf(ethers.constants.AddressZero)}
      balanceOf token     ${await token.balanceOf(token.address)}
      balanceOf pool      ${await token.balanceOf(pool.address)}
      balanceOf bPool     ${await token.balanceOf(bPool.address)}
      balanceOf trust     ${await token.balanceOf(trust.address)}
      balanceOf creator   ${await token.balanceOf(creator)}
      balanceOf seeder    ${await token.balanceOf(seeder)}
      balanceOf hodler 1  ${hodler1EndingTokenBalance}
      balanceOf hodler 2  ${hodler2EndingTokenBalance}
      `
    )

    // token supply is burned correctly on redemption

    const token1 = new ethers.Contract(await trust.token(), redeemableTokenJson.abi, signers[2])
    const token2 = new ethers.Contract(await trust.token(), redeemableTokenJson.abi, signers[3])

    // redeem all
    await token1.redeem(hodler1EndingTokenBalance)

    assert(
      (await token.totalSupply())
        .eq(hodler2EndingTokenBalance
          .add(await token.balanceOf(bPool.address))), // token dust
      `wrong total token supply after hodler 1 redemption
      initial supply      ${totalTokenSupply}
      total supply        ${await token.totalSupply()}
      balanceOf Address0  ${await token.balanceOf(ethers.constants.AddressZero)}
      balanceOf token     ${await token.balanceOf(token.address)}
      balanceOf pool      ${await token.balanceOf(pool.address)}
      balanceOf bPool     ${await token.balanceOf(bPool.address)}
      balanceOf trust     ${await token.balanceOf(trust.address)}
      balanceOf creator   ${await token.balanceOf(creator)}
      balanceOf seeder    ${await token.balanceOf(seeder)}
      balanceOf hodler 1  ${await token.balanceOf(hodler1.address)}
      balanceOf hodler 2  ${await token.balanceOf(hodler2.address)}
      `
    )

    const smallTokenAmount = ethers.BigNumber.from('1' + Util.eighteenZeros)

    // redeem almost all tokens
    await token2.redeem(hodler2EndingTokenBalance.sub(smallTokenAmount))

    assert(
      (await token.totalSupply())
        .eq(smallTokenAmount
          .add(await token.balanceOf(bPool.address))), // token dust
      `wrong total token supply after hodler 2 redemption
      initial supply      ${totalTokenSupply}
      total supply        ${await token.totalSupply()}
      balanceOf Address0  ${await token.balanceOf(ethers.constants.AddressZero)}
      balanceOf token     ${await token.balanceOf(token.address)}
      balanceOf pool      ${await token.balanceOf(pool.address)}
      balanceOf bPool     ${await token.balanceOf(bPool.address)}
      balanceOf trust     ${await token.balanceOf(trust.address)}
      balanceOf creator   ${await token.balanceOf(creator)}
      balanceOf seeder    ${await token.balanceOf(seeder)}
      balanceOf hodler 1  ${await token.balanceOf(hodler1.address)}
      balanceOf hodler 2  ${await token.balanceOf(hodler2.address)}
      `
    )
  })

  it('should transfer correct value to all stakeholders after failed raise', async function () {
    this.timeout(0)

    const signers = await ethers.getSigners()
    const hodler1 = signers[2]
    const hodler2 = signers[3]

    const [rightsManager, crpFactory, bFactory] = await Util.balancerDeploy()

    const reserve = (await Util.basicDeploy('ReserveToken', {})) as ReserveToken

    const prestigeFactory = await ethers.getContractFactory(
      'Prestige'
    )
    const prestige = await prestigeFactory.deploy() as Prestige
    const minimumStatus = Status.NIL

    const trustFactory = await ethers.getContractFactory(
      'Trust',
      {
        libraries: {
          'RightsManager': rightsManager.address
        }
      }
    )

    const tokenName = 'Token'
    const tokenSymbol = 'TKN'

    const reserveInit = ethers.BigNumber.from('2000' + Util.eighteenZeros)
    const redeemInit = ethers.BigNumber.from('2000' + Util.eighteenZeros)
    const totalTokenSupply = ethers.BigNumber.from('2000' + Util.eighteenZeros)
    const initialValuation = ethers.BigNumber.from('20000' + Util.eighteenZeros)
    const minCreatorRaise = ethers.BigNumber.from('10000' + Util.eighteenZeros)
    const creator = signers[0].address
    const seeder = signers[1].address // seeder is not creator/owner
    const seederFee = ethers.BigNumber.from('100' + Util.eighteenZeros)
    const seederUnits = 0;
    const unseedDelay = 0;

    const successLevel = redeemInit.add(minCreatorRaise).add(seederFee).add(reserveInit)

    const raiseDuration = 50

    const trust = await trustFactory.deploy(
      {
        creator,
        minCreatorRaise: minCreatorRaise,
        seeder,
        seederFee,
        seederUnits,
        unseedDelay,
        raiseDuration,
      },
      {
        name: tokenName,
        symbol: tokenSymbol,
        prestige: prestige.address,
        minimumStatus,
        totalSupply: totalTokenSupply,
      },
      {
        crpFactory: crpFactory.address,
        balancerFactory: bFactory.address,
        reserve: reserve.address,
        reserveInit,
        initialValuation,
        finalValuation: successLevel,
      },
      redeemInit,
    )

    await trust.deployed()

    // seeder needs some cash, give enough to seeder
    await reserve.transfer(seeder, reserveInit)
    const seederStartingReserveBalance = await reserve.balanceOf(seeder)

    const reserveSeeder = new ethers.Contract(reserve.address, reserve.interface, signers[1])

    // seeder must approve before pool init
    await reserveSeeder.approve(await trust.pool(), reserveInit)

    // give holders some reserve (not enough for successful raise)
    const spend1 = ethers.BigNumber.from("300" + Util.eighteenZeros)
    const spend2 = ethers.BigNumber.from("300" + Util.eighteenZeros)
    await reserve.transfer(hodler1.address, spend1.mul(10))
    await reserve.transfer(hodler2.address, spend2)

    await trust.startRaise({ gasLimit: 100000000 })

    const startBlock = await ethers.provider.getBlockNumber()

    const creatorStartingReserveBalance = await reserve.balanceOf(creator)

    // BEGIN: users FAIL to hit the minimum raise

    const token = new ethers.Contract(await trust.token(), redeemableTokenJson.abi, signers[0])

    const trustPool = new ethers.Contract(
      (await trust.pool()),
      poolJson.abi,
      signers[0]
    )

    const bPool1 = new ethers.Contract(
      (await trustPool.pool()),
      bPoolJson.abi,
      hodler1
    )
    const reserve1 = new ethers.Contract(
      reserve.address,
      reserveJson.abi,
      hodler1
    )

    const crp1 = new ethers.Contract(
      (await trustPool.crp()),
      crpJson.abi,
      hodler1
    )

    let i = 0;
    while (i < 10) {
      await crp1.pokeWeights() // user pokes weights to get best deal for the current block
      await reserve1.approve(bPool1.address, spend1) // approves pool swap amount
      await bPool1.swapExactAmountIn(
        reserve.address,
        spend1,
        (await trust.token()),
        ethers.BigNumber.from('1'), // minimum out, otherwise revert
        ethers.BigNumber.from('1000000' + Util.eighteenZeros) // max price, otherwise revert
      )
      i++
    }

    const hodler1TokenBalance = await token.balanceOf(hodler1.address)

    // hodler 1 transferred all reserve to token contract
    assert((await reserve.balanceOf(hodler1.address)).eq(0), "balancer pool not swapping correct spend1 amount in")

    const crp2 = new ethers.Contract(
      (await trustPool.crp()),
      crpJson.abi,
      hodler2
    )
    await crp2.pokeWeights()

    const bPool2 = new ethers.Contract(
      (await trustPool.pool()),
      bPoolJson.abi,
      hodler2
    )
    const reserve2 = new ethers.Contract(
      reserve.address,
      reserveJson.abi,
      hodler2
    )
    await reserve2.approve(
      bPool2.address,
      spend2
    )

    await bPool2.swapExactAmountIn(
      reserve.address,
      spend2,
      (await trust.token()),
      ethers.BigNumber.from('1'),
      ethers.BigNumber.from('1000000' + Util.eighteenZeros)
    )

    const hodler2TokenBalance = await token.balanceOf(hodler2.address)

    // hodler 2 transferred all reserve to token contract
    assert((await reserve.balanceOf(hodler2.address)).eq(0), "balancer pool not swapping correct spend2 amount in")

    // END: users hit the minimum raise

    let countTransfersToTriggerUnblock = 0;
    // create a few blocks by sending some tokens around
    while ((await ethers.provider.getBlockNumber()) < (startBlock + raiseDuration - 1)) {
      await reserve.transfer(signers[9].address, 1)
      countTransfersToTriggerUnblock++
    }

    const pool = new ethers.Contract(trust.pool(), poolJson.abi, signers[0])
    const bPool = new ethers.Contract((await pool.pool()), bPoolJson.abi, signers[0])

    const finalBalance = await reserve.balanceOf(await bPool.address)

    // raise should fail
    assert(finalBalance.lt(successLevel), `raise was successful
    final ${finalBalance}
    success ${successLevel}`)

    assert(!finalBalance.eq(0), `got zero final balance ${await bPool.address}`)

    await trust.endRaise()

    const creatorEndingReserveBalance = await reserve.balanceOf(creator)

    // Creator has correct final balance

    // on failed raise, creator gets nothing
    assert(creatorEndingReserveBalance.eq(creatorStartingReserveBalance.sub(countTransfersToTriggerUnblock)),
      `creator balance changed after failed raise
      ending balance ${creatorEndingReserveBalance}
      starting balance ${creatorStartingReserveBalance}
      countTransfers ${countTransfersToTriggerUnblock}
      expectedBalance ${creatorStartingReserveBalance.sub(countTransfersToTriggerUnblock)}
    `)

    // Seeder has correct final balance

    // on failed raise, seeder gets reserveInit or final balance back, depending on whatever is smaller
    // in this case, reserve init is smaller
    assert(reserveInit.lt(finalBalance), "reserve init wasn't smaller than final balance")

    const seederEndExpected = seederStartingReserveBalance.sub(reserveInit).add(reserveInit)
    const seederEndActual = await reserve.balanceOf(seeder)

    assert(
      seederEndActual.eq(seederEndExpected),
      `wrong reserve amount transferred to seeder after failed raise ended ${seederEndActual} ${seederEndExpected}`
    )

    // Token holders have correct final balance of reserve and tokens

    // correct reserve
    assert((await reserve.balanceOf(hodler1.address)).eq(0), "hodler 1 wrongly given reserve when raise ended")
    assert((await reserve.balanceOf(hodler2.address)).eq(0), "hodler 2 wrongly given reserve when raise ended")

    const hodler1EndingTokenBalance = await token.balanceOf(hodler1.address)
    const hodler2EndingTokenBalance = await token.balanceOf(hodler2.address)

    // Should remain unchanged from amounts during pool phase
    const hodler1ExpectedEndingTokenBalance = hodler1TokenBalance
    const hodler2ExpectedEndingTokenBalance = hodler2TokenBalance

    // correct tokens
    assert(hodler1EndingTokenBalance.eq(hodler1ExpectedEndingTokenBalance), "wrong final token balance for hodler 1")
    assert(hodler2EndingTokenBalance.eq(hodler2ExpectedEndingTokenBalance), "wrong final token balance for hodler 2")

    // finalBalance * 10^-7 = 530000000000000
    const dust = ethers.BigNumber.from("530000000000000")

    // Token contract holds correct reserve balance
    const remainderReserveBalance = finalBalance.sub(reserveInit).sub(dust).sub(1)

    assert(
      (await reserve.balanceOf(token.address)).eq(remainderReserveBalance),
      "token contract did not receive remainder"
    )

    assert(
      (await token.totalSupply())
        .eq(hodler1EndingTokenBalance
          .add(hodler2EndingTokenBalance)
          .add(await token.balanceOf(bPool.address))), // token dust
      `wrong total token supply after failed raise
      initial supply      ${totalTokenSupply}
      total supply        ${await token.totalSupply()}
      balanceOf Address0  ${await token.balanceOf(ethers.constants.AddressZero)}
      balanceOf token     ${await token.balanceOf(token.address)}
      balanceOf pool      ${await token.balanceOf(pool.address)}
      balanceOf bPool     ${await token.balanceOf(bPool.address)}
      balanceOf trust     ${await token.balanceOf(trust.address)}
      balanceOf creator   ${await token.balanceOf(creator)}
      balanceOf seeder    ${await token.balanceOf(seeder)}
      balanceOf hodler 1  ${hodler1EndingTokenBalance}
      balanceOf hodler 2  ${hodler2EndingTokenBalance}
      `
    )

    // token supply is burned correctly on redemption

    const token1 = new ethers.Contract(await trust.token(), redeemableTokenJson.abi, signers[2])
    const token2 = new ethers.Contract(await trust.token(), redeemableTokenJson.abi, signers[3])

    // redeem all
    await token1.redeem(hodler1EndingTokenBalance)

    assert(
      (await token.totalSupply())
        .eq(hodler2EndingTokenBalance
          .add(await token.balanceOf(bPool.address))), // token dust
      `wrong total token supply after hodler 1 redemption
      initial supply      ${totalTokenSupply}
      total supply        ${await token.totalSupply()}
      balanceOf Address0  ${await token.balanceOf(ethers.constants.AddressZero)}
      balanceOf token     ${await token.balanceOf(token.address)}
      balanceOf pool      ${await token.balanceOf(pool.address)}
      balanceOf bPool     ${await token.balanceOf(bPool.address)}
      balanceOf trust     ${await token.balanceOf(trust.address)}
      balanceOf creator   ${await token.balanceOf(creator)}
      balanceOf seeder    ${await token.balanceOf(seeder)}
      balanceOf hodler 1  ${await token.balanceOf(hodler1.address)}
      balanceOf hodler 2  ${await token.balanceOf(hodler2.address)}
      `
    )

    const smallTokenAmount = ethers.BigNumber.from('1' + Util.eighteenZeros)

    // redeem almost all tokens
    await token2.redeem(hodler2EndingTokenBalance.sub(smallTokenAmount))

    assert(
      (await token.totalSupply())
        .eq(smallTokenAmount
          .add(await token.balanceOf(bPool.address))), // token dust
      `wrong total token supply after hodler 2 redemption
      initial supply      ${totalTokenSupply}
      total supply        ${await token.totalSupply()}
      balanceOf Address0  ${await token.balanceOf(ethers.constants.AddressZero)}
      balanceOf token     ${await token.balanceOf(token.address)}
      balanceOf pool      ${await token.balanceOf(pool.address)}
      balanceOf bPool     ${await token.balanceOf(bPool.address)}
      balanceOf trust     ${await token.balanceOf(trust.address)}
      balanceOf creator   ${await token.balanceOf(creator)}
      balanceOf seeder    ${await token.balanceOf(seeder)}
      balanceOf hodler 1  ${await token.balanceOf(hodler1.address)}
      balanceOf hodler 2  ${await token.balanceOf(hodler2.address)}
      `
    )
  })

  it('should move all seeder funds to the pool', async function () {
    this.timeout(0)

    const signers = await ethers.getSigners()

    const [rightsManager, crpFactory, bFactory] = await Util.balancerDeploy()

    const reserve = (await Util.basicDeploy('ReserveToken', {})) as ReserveToken

    const prestigeFactory = await ethers.getContractFactory(
      'Prestige'
    )
    const prestige = await prestigeFactory.deploy() as Prestige
    const minimumStatus = Status.NIL

    const trustFactory = await ethers.getContractFactory(
      'Trust',
      {
        libraries: {
          'RightsManager': rightsManager.address
        }
      }
    )

    const tokenName = 'Token'
    const tokenSymbol = 'TKN'

    const reserveInit = ethers.BigNumber.from('2000' + Util.eighteenZeros)
    const redeemInit = ethers.BigNumber.from('2000' + Util.eighteenZeros)
    const totalTokenSupply = ethers.BigNumber.from('2000' + Util.eighteenZeros)
    const initialValuation = ethers.BigNumber.from('20000' + Util.eighteenZeros)
    const minCreatorRaise = ethers.BigNumber.from('100' + Util.eighteenZeros)
    const seeder = signers[1].address // seeder is not creator/owner
    const seederFee = ethers.BigNumber.from('100' + Util.eighteenZeros)
    const seederUnits = 0;
    const unseedDelay = 0;

    const successLevel = redeemInit.add(minCreatorRaise).add(seederFee).add(reserveInit)

    const raiseDuration = 10

    const trust = await trustFactory.deploy(
      {
        creator: signers[0].address,
        minCreatorRaise: minCreatorRaise,
        seeder,
        seederFee,
        seederUnits,
        unseedDelay,
        raiseDuration,
      },
      {
        name: tokenName,
        symbol: tokenSymbol,
        prestige: prestige.address,
        minimumStatus,
        totalSupply: totalTokenSupply,
      },
      {
        crpFactory: crpFactory.address,
        balancerFactory: bFactory.address,
        reserve: reserve.address,
        reserveInit,
        initialValuation,
        finalValuation: successLevel,
      },
      redeemInit,
    )

    await trust.deployed()

    // seeder needs some cash, give everything (1 billion USD) to seeder
    await reserve.transfer(seeder, await reserve.balanceOf(signers[0].address))

    const reserveSeeder = new ethers.Contract(reserve.address, reserve.interface, signers[1])

    const seederReserveBeforeStart = await reserve.balanceOf(seeder)

    await Util.assertError(async () =>
      await trust.startRaise({ gasLimit: 100000000 }),
      "revert ERC20: transfer amount exceeds allowance",
      "initiated raise before seeder approved reserve token transfer"
    )

    // seeder must approve before pool init
    await reserveSeeder.approve(await trust.pool(), reserveInit)

    await trust.startRaise({ gasLimit: 100000000 })

    const seederReserveAfterStart = await reserve.balanceOf(seeder)

    assert(
      seederReserveBeforeStart.sub(seederReserveAfterStart).eq(reserveInit),
      `wrong reserve amount moved to pool ${seederReserveBeforeStart} ${seederReserveAfterStart}`
    )
  })

  it('should create a token and immediately send all supply to the pool', async function () {
    this.timeout(0)

    const signers = await ethers.getSigners()

    const [rightsManager, crpFactory, bFactory] = await Util.balancerDeploy()

    const reserve = (await Util.basicDeploy('ReserveToken', {})) as ReserveToken

    const prestigeFactory = await ethers.getContractFactory(
      'Prestige'
    )
    const prestige = await prestigeFactory.deploy() as Prestige
    const minimumStatus = Status.NIL

    const trustFactory = await ethers.getContractFactory(
      'Trust',
      {
        libraries: {
          'RightsManager': rightsManager.address
        }
      }
    )

    const tokenName = 'Token'
    const tokenSymbol = 'TKN'

    const reserveInit = ethers.BigNumber.from('2000' + Util.eighteenZeros)
    const redeemInit = ethers.BigNumber.from('2000' + Util.eighteenZeros)
    const totalTokenSupply = ethers.BigNumber.from('2000' + Util.eighteenZeros)
    const initialValuation = ethers.BigNumber.from('20000' + Util.eighteenZeros)
    const minCreatorRaise = ethers.BigNumber.from('100' + Util.eighteenZeros)
    const seeder = signers[1].address // seeder is not creator/owner
    const seederFee = ethers.BigNumber.from('100' + Util.eighteenZeros)
    const seederUnits = 0;
    const unseedDelay = 0;

    const successLevel = redeemInit.add(minCreatorRaise).add(seederFee).add(reserveInit)

    const raiseDuration = 10

    const trust = await trustFactory.deploy(
      {
        creator: signers[0].address,
        minCreatorRaise: minCreatorRaise,
        seeder,
        seederFee,
        seederUnits,
        unseedDelay,
        raiseDuration,
      },
      {
        name: tokenName,
        symbol: tokenSymbol,
        prestige: prestige.address,
        minimumStatus,
        totalSupply: totalTokenSupply,
      },
      {
        crpFactory: crpFactory.address,
        balancerFactory: bFactory.address,
        reserve: reserve.address,
        reserveInit,
        initialValuation,
        finalValuation: successLevel,
      },
      redeemInit,
    )

    await trust.deployed()

    const redeemableERC20 = new ethers.Contract(await trust.token(), redeemableTokenJson.abi, signers[0])

    assert((await redeemableERC20.balanceOf(trust.address)).eq(0))
    assert((await redeemableERC20.balanceOf(await trust.pool())).eq(totalTokenSupply))
  })

  it('should enforce final valuation greater than fundraise success', async function () {
    this.timeout(0)

    const signers = await ethers.getSigners()

    const [rightsManager, crpFactory, bFactory] = await Util.balancerDeploy()

    const reserve = (await Util.basicDeploy('ReserveToken', {})) as ReserveToken

    const prestigeFactory = await ethers.getContractFactory(
      'Prestige'
    )
    const prestige = await prestigeFactory.deploy() as Prestige
    const minimumStatus = Status.NIL

    const trustFactory = await ethers.getContractFactory(
      'Trust',
      {
        libraries: {
          'RightsManager': rightsManager.address
        }
      }
    )

    const tokenName = 'Token'
    const tokenSymbol = 'TKN'

    const reserveInit = ethers.BigNumber.from('2000' + Util.eighteenZeros)
    const redeemInit = ethers.BigNumber.from('2000' + Util.eighteenZeros)
    const totalTokenSupply = ethers.BigNumber.from('2000' + Util.eighteenZeros)
    const initialValuation = ethers.BigNumber.from('20000' + Util.eighteenZeros)
    const minCreatorRaise = ethers.BigNumber.from('100' + Util.eighteenZeros)
    const seeder = signers[1].address // seeder is not creator/owner
    const seederFee = ethers.BigNumber.from('100' + Util.eighteenZeros)
    const seederUnits = 0;
    const unseedDelay = 0;

    const successLevel = redeemInit.add(minCreatorRaise).add(seederFee).add(reserveInit)

    const raiseDuration = 10

    await Util.assertError(
      async () => await trustFactory.deploy(
        {
          creator: signers[0].address,
          minCreatorRaise: minCreatorRaise,
          seeder,
          seederFee,
          seederUnits,
          unseedDelay,
          raiseDuration,
        },
        {
          name: tokenName,
          symbol: tokenSymbol,
          prestige: prestige.address,
          minimumStatus,
          totalSupply: totalTokenSupply,
        },
        {
          crpFactory: crpFactory.address,
          balancerFactory: bFactory.address,
          reserve: reserve.address,
          reserveInit,
          initialValuation,
          finalValuation: successLevel.sub(1),
        },
        redeemInit,
      ),
      "revert ERR_MIN_FINAL_VALUATION",
      "did not enforce restriction that final valuation larger than success level"
    )
  })

  it('should enforce minted tokens to be greater than liquidity', async function () {
    this.timeout(0)

    const signers = await ethers.getSigners()

    const [rightsManager, crpFactory, bFactory] = await Util.balancerDeploy()

    const reserve = (await Util.basicDeploy('ReserveToken', {})) as ReserveToken

    const prestigeFactory = await ethers.getContractFactory(
      'Prestige'
    )
    const prestige = await prestigeFactory.deploy() as Prestige
    const minimumStatus = Status.NIL

    const trustFactory = await ethers.getContractFactory(
      'Trust',
      {
        libraries: {
          'RightsManager': rightsManager.address
        }
      }
    )

    const tokenName = 'Token'
    const tokenSymbol = 'TKN'

    const reserveInit = ethers.BigNumber.from('2000' + Util.eighteenZeros)
    const redeemInit = ethers.BigNumber.from('2000' + Util.eighteenZeros)
    const totalTokenSupply = ethers.BigNumber.from('2000' + Util.eighteenZeros)
    const initialValuation = ethers.BigNumber.from('20000' + Util.eighteenZeros)
    const minCreatorRaise = ethers.BigNumber.from('100' + Util.eighteenZeros)
    const seeder = signers[1].address // seeder is not creator/owner
    const seederFee = ethers.BigNumber.from('100' + Util.eighteenZeros)
    const seederUnits = 0;
    const unseedDelay = 0;

    const raiseDuration = 10

    await Util.assertError(
      async () => await trustFactory.deploy(
        {
          creator: signers[0].address,
          minCreatorRaise: minCreatorRaise,
          seeder,
          seederFee,
          seederUnits,
          unseedDelay,
          raiseDuration,
        },
        {
          name: tokenName,
          symbol: tokenSymbol,
          prestige: prestige.address,
          minimumStatus,
          totalSupply: totalTokenSupply,
        },
        {
          crpFactory: crpFactory.address,
          balancerFactory: bFactory.address,
          reserve: reserve.address,
          reserveInit: totalTokenSupply.add(1),
          initialValuation,
          finalValuation: redeemInit.add(minCreatorRaise).add(seederFee).add(reserveInit),
        },
        redeemInit,
      ),
      "revert ERR_MIN_TOKEN_SUPPLY",
      "did not enforce restriction that minted tokens be greater than liquidity"
    )
  })

  it('should enforce initial valuation to be higher than final valuation', async function () {
    this.timeout(0)

    const signers = await ethers.getSigners()

    const [rightsManager, crpFactory, bFactory] = await Util.balancerDeploy()

    const reserve = (await Util.basicDeploy('ReserveToken', {})) as ReserveToken

    const prestigeFactory = await ethers.getContractFactory(
      'Prestige'
    )
    const prestige = await prestigeFactory.deploy() as Prestige
    const minimumStatus = Status.NIL

    const trustFactory = await ethers.getContractFactory(
      'Trust',
      {
        libraries: {
          'RightsManager': rightsManager.address
        }
      }
    )

    const tokenName = 'Token'
    const tokenSymbol = 'TKN'

    const reserveInit = ethers.BigNumber.from('2000' + Util.eighteenZeros)
    const redeemInit = ethers.BigNumber.from('2000' + Util.eighteenZeros)
    const totalTokenSupply = ethers.BigNumber.from('2000' + Util.eighteenZeros)
    const initialValuation = ethers.BigNumber.from('20000' + Util.eighteenZeros)
    const minCreatorRaise = ethers.BigNumber.from('100' + Util.eighteenZeros)
    const seeder = signers[1].address // seeder is not creator/owner
    const seederFee = ethers.BigNumber.from('100' + Util.eighteenZeros)
    const seederUnits = 0;
    const unseedDelay = 0;

    const raiseDuration = 10

    await Util.assertError(
      async () => await trustFactory.deploy(
        {
          creator: signers[0].address,
          minCreatorRaise: minCreatorRaise,
          seeder,
          seederFee,
          seederUnits,
          unseedDelay,
          raiseDuration,
        },
        {
          name: tokenName,
          symbol: tokenSymbol,
          prestige: prestige.address,
          minimumStatus,
          totalSupply: totalTokenSupply,
        },
        {
          crpFactory: crpFactory.address,
          balancerFactory: bFactory.address,
          reserve: reserve.address,
          reserveInit,
          initialValuation,
          // finalValuation: redeemInit.add(minCreatorRaise).add(seederFee),
          finalValuation: initialValuation.add(1),
        },
        redeemInit,
      ),
      "revert ERR_MIN_INITIAL_VALUTION",
      "did not enforce valuation difference restriction (example 1)"
    )

    await Util.assertError(
      async () => await trustFactory.deploy(
        {
          creator: signers[0].address,
          minCreatorRaise: minCreatorRaise,
          seeder,
          seederFee,
          seederUnits,
          unseedDelay,
          raiseDuration,
        },
        {
          name: tokenName,
          symbol: tokenSymbol,
          prestige: prestige.address,
          minimumStatus,
          totalSupply: totalTokenSupply,
        },
        {
          crpFactory: crpFactory.address,
          balancerFactory: bFactory.address,
          reserve: reserve.address,
          reserveInit,
          initialValuation: redeemInit.add(minCreatorRaise).add(seederFee).add(reserveInit).sub(1),
          finalValuation: redeemInit.add(minCreatorRaise).add(seederFee).add(reserveInit),
        },
        redeemInit,
      ),
      "revert ERR_MIN_INITIAL_VALUTION",
      "did not enforce valuation difference restriction (example 2)"
    )
  })

  it('should be able to exit trust if creator does not end raise', async function () {
    this.timeout(0)

    const signers = await ethers.getSigners()

    const [rightsManager, crpFactory, bFactory] = await Util.balancerDeploy()

    const reserve = (await Util.basicDeploy('ReserveToken', {})) as ReserveToken

    const prestigeFactory = await ethers.getContractFactory(
      'Prestige'
    )
    const prestige = await prestigeFactory.deploy() as Prestige
    const minimumStatus = Status.NIL

    const trustFactory = await ethers.getContractFactory(
      'Trust',
      {
        libraries: {
          'RightsManager': rightsManager.address
        }
      }
    )

    const tokenName = 'Token'
    const tokenSymbol = 'TKN'

    const reserveInit = ethers.BigNumber.from('2000' + Util.eighteenZeros)
    const redeemInit = ethers.BigNumber.from('2000' + Util.eighteenZeros)
    const totalTokenSupply = ethers.BigNumber.from('2000' + Util.eighteenZeros)
    const initialValuation = ethers.BigNumber.from('20000' + Util.eighteenZeros)
    const minCreatorRaise = ethers.BigNumber.from('100' + Util.eighteenZeros)
    const seeder = signers[1].address // seeder is not creator/owner
    const seederFee = ethers.BigNumber.from('100' + Util.eighteenZeros)
    const seederUnits = 0
    const unseedDelay = 0

    const raiseDuration = 10

    const trust = await trustFactory.deploy(
      {
        creator: signers[0].address,
        minCreatorRaise: minCreatorRaise,
        seeder,
        seederFee,
        seederUnits,
        unseedDelay,
        raiseDuration,
      },
      {
        name: tokenName,
        symbol: tokenSymbol,
        prestige: prestige.address,
        minimumStatus,
        totalSupply: totalTokenSupply,
      },
      {
        crpFactory: crpFactory.address,
        balancerFactory: bFactory.address,
        reserve: reserve.address,
        reserveInit,
        initialValuation,
        finalValuation: redeemInit.add(minCreatorRaise).add(seederFee).add(reserveInit),
      },
      redeemInit,
    )

    await trust.deployed()

    // seeder needs some cash, give everything (1 billion USD) to seeder
    await reserve.transfer(signers[1].address, await reserve.balanceOf(signers[0].address))

    const reserveSeeder = new ethers.Contract(reserve.address, reserve.interface, signers[1])
    await reserveSeeder.approve(await trust.pool(), reserveInit)

    await trust.startRaise({
      gasLimit: 100000000
    })

    const startBlock = await ethers.provider.getBlockNumber()

    const trust2 = new ethers.Contract(trust.address, trust.interface, signers[2])
    // some other signer triggers trust to exit before unblock, should fail
    await Util.assertError(
      async () => await trust2.endRaise(),
      "revert ERR_ONLY_UNBLOCKED",
      "trust exited before unblock"
    )

    // create a few blocks by sending some tokens around
    while ((await ethers.provider.getBlockNumber()) < (startBlock + raiseDuration - 1)) {
      await reserveSeeder.transfer(signers[1].address, 1)
    }

    // some other signer triggers trust to exit after unblock, should succeed
    await trust2.endRaise()

    // trust should no longer hold any reserve
    assert(
      (await reserve.balanceOf(trust.address)).eq(0),
      "trust still holds non-zero reserve balance"
    )
  })

  it('should NOT refund successful raise', async function () {
    this.timeout(0)

    const signers = await ethers.getSigners()

    const [rightsManager, crpFactory, bFactory] = await Util.balancerDeploy()

    const reserve = (await Util.basicDeploy('ReserveToken', {})) as ReserveToken

    const prestigeFactory = await ethers.getContractFactory(
      'Prestige'
    )
    const prestige = await prestigeFactory.deploy() as Prestige
    const minimumStatus = Status.NIL

    const trustFactory = await ethers.getContractFactory(
      'Trust',
      {
        libraries: {
          'RightsManager': rightsManager.address
        }
      }
    )

    const tokenName = 'Token'
    const tokenSymbol = 'TKN'

    const reserveInit = ethers.BigNumber.from('2000' + Util.eighteenZeros)
    const redeemInit = ethers.BigNumber.from('2000' + Util.eighteenZeros)
    const totalTokenSupply = ethers.BigNumber.from('2000' + Util.eighteenZeros)
    const initialValuation = ethers.BigNumber.from('20000' + Util.eighteenZeros)
    const minCreatorRaise = ethers.BigNumber.from('100' + Util.eighteenZeros)
    // @todo not a very interesting test
    const seeder = signers[0].address
    const seederFee = ethers.BigNumber.from('100' + Util.eighteenZeros)
    const seederUnits = 0
    const unseedDelay = 0

    const raiseDuration = 50

    const trust = await trustFactory.deploy(
      {
        creator: signers[0].address,
        minCreatorRaise: minCreatorRaise,
        seeder,
        seederFee,
        seederUnits,
        unseedDelay,
        raiseDuration,
      },
      {
        name: tokenName,
        symbol: tokenSymbol,
        prestige: prestige.address,
        minimumStatus,
        totalSupply: totalTokenSupply,
      },
      {
        crpFactory: crpFactory.address,
        balancerFactory: bFactory.address,
        reserve: reserve.address,
        reserveInit,
        initialValuation,
        finalValuation: redeemInit.add(minCreatorRaise).add(seederFee).add(reserveInit),
      },
      redeemInit,
    )

    await trust.deployed()

    await reserve.approve(await trust.pool(), reserveInit)

    await trust.startRaise({
      gasLimit: 100000000
    })
    const startBlock = await ethers.provider.getBlockNumber()

    // users hit the minimum raise
    const spend1 = ethers.BigNumber.from('300' + Util.eighteenZeros)
    const spend2 = ethers.BigNumber.from('300' + Util.eighteenZeros)
    await reserve.transfer(signers[1].address, spend1.mul(10))
    await reserve.transfer(signers[2].address, spend2)

    const trustPool = new ethers.Contract(
      (await trust.pool()),
      poolJson.abi,
      signers[0]
    )

    const bPool1 = new ethers.Contract(
      (await trustPool.pool()),
      bPoolJson.abi,
      signers[1]
    )
    const reserve1 = new ethers.Contract(
      reserve.address,
      reserveJson.abi,
      signers[1]
    )

    const crp1 = new ethers.Contract(
      (await trustPool.crp()),
      crpJson.abi,
      signers[1]
    )

    let i = 0;
    while (i < 10) {
      await crp1.pokeWeights()
      await reserve1.approve(bPool1.address, spend1)
      await bPool1.swapExactAmountIn(
        reserve.address,
        spend1,
        (await trust.token()),
        ethers.BigNumber.from('1'),
        ethers.BigNumber.from('1000000' + Util.eighteenZeros)
      )
      i++
    }

    const crp2 = new ethers.Contract(
      (await trustPool.crp()),
      crpJson.abi,
      signers[2]
    )
    await crp2.pokeWeights()

    const bPool2 = new ethers.Contract(
      (await trustPool.pool()),
      bPoolJson.abi,
      signers[2]
    )
    const reserve2 = new ethers.Contract(
      reserve.address,
      reserveJson.abi,
      signers[2]
    )
    await reserve2.approve(
      bPool2.address,
      spend2
    )

    await bPool2.swapExactAmountIn(
      reserve.address,
      spend2,
      (await trust.token()),
      ethers.BigNumber.from('1'),
      ethers.BigNumber.from('1000000' + Util.eighteenZeros)
    )

    while ((await ethers.provider.getBlockNumber()) < (startBlock + raiseDuration - 1)) {
      await reserve.transfer(signers[1].address, 1)
    }

    const ownerBefore = await reserve.balanceOf(signers[0].address)
    await trust.endRaise()
    const ownerAfter = await reserve.balanceOf(signers[0].address)
    const ownerDiff = ownerAfter.sub(ownerBefore)

    assert(
      ethers.BigNumber.from('3299999469999999999999').eq(
        ownerDiff
      ),
      'wrong owner diff: ' + ownerDiff
    )

    const token1 = new ethers.Contract(
      (await trust.token()),
      redeemableTokenJson.abi,
      signers[1]
    )
    await token1.redeem(await token1.balanceOf(signers[1].address))
    const reserveBalance1 = await reserve.balanceOf(signers[1].address)
    assert(
      ethers.BigNumber.from('1829852661873618766014').eq(
        reserveBalance1
      ),
      'wrong balance 1 after redemption: ' + reserveBalance1
    )

    const token2 = new ethers.Contract(
      (await trust.token()),
      redeemableTokenJson.abi,
      signers[2]
    )
    await token2.redeem(await token2.balanceOf(signers[2].address))
    const reserveBalance2 = await reserve.balanceOf(signers[2].address)
    assert(
      ethers.BigNumber.from('170145949097001907750').eq(
        reserveBalance2
      ),
      'wrong balance 2 after redemption: ' + reserveBalance2
    )
  })

  it("should refund users", async function () {
    this.timeout(0)

    const signers = await ethers.getSigners()

    const [rightsManager, crpFactory, bFactory] = await Util.balancerDeploy()

    const reserve = (await Util.basicDeploy('ReserveToken', {})) as ReserveToken

    const prestigeFactory = await ethers.getContractFactory(
      'Prestige'
    )
    const prestige = await prestigeFactory.deploy() as Prestige
    const minimumStatus = Status.NIL

    const trustFactory = await ethers.getContractFactory(
      'Trust',
      {
        libraries: {
          'RightsManager': rightsManager.address
        }
      }
    )

    const tokenName = 'Token'
    const tokenSymbol = 'TKN'

    const reserveInit = ethers.BigNumber.from('100000' + Util.eighteenZeros)
    const redeemInit = ethers.BigNumber.from('100000' + Util.eighteenZeros)
    const totalTokenSupply = ethers.BigNumber.from('100000' + Util.eighteenZeros)
    const initialValuation = ethers.BigNumber.from('1000000' + Util.eighteenZeros)
    const minCreatorRaise = ethers.BigNumber.from('100000' + Util.eighteenZeros)
    const seeder = signers[0].address
    const seederFee = ethers.BigNumber.from('100' + Util.eighteenZeros)
    const seederUnits = 0
    const unseedDelay = 0

    const raiseDuration = 15

    const trust = await trustFactory.deploy(
      {
        creator: signers[0].address,
        minCreatorRaise,
        seeder,
        seederFee,
        seederUnits,
        unseedDelay,
        raiseDuration,
      },
      {
        name: tokenName,
        symbol: tokenSymbol,
        prestige: prestige.address,
        minimumStatus,
        totalSupply: totalTokenSupply,
      },
      {
        crpFactory: crpFactory.address,
        balancerFactory: bFactory.address,
        reserve: reserve.address,
        reserveInit,
        initialValuation,
        finalValuation: redeemInit.add(minCreatorRaise).add(seederFee).add(reserveInit),
      },
      redeemInit,
    )

    await trust.deployed()

    await reserve.approve(await trust.pool(), reserveInit)

    await trust.startRaise({
      gasLimit: 100000000
    })
    const startBlock = await ethers.provider.getBlockNumber()

    // have a few signers buy some tokens
    await reserve.transfer(signers[1].address, ethers.BigNumber.from('1000' + Util.eighteenZeros))
    await reserve.transfer(signers[2].address, ethers.BigNumber.from('2000' + Util.eighteenZeros))

    const trustPool = new ethers.Contract(
      (await trust.pool()),
      poolJson.abi,
      signers[0]
    )

    const bPool1 = new ethers.Contract(
      (await trustPool.pool()),
      bPoolJson.abi,
      signers[1]
    )
    const reserve1 = new ethers.Contract(
      reserve.address,
      reserveJson.abi,
      signers[1]
    )
    await reserve1.approve(bPool1.address, ethers.BigNumber.from('1000' + Util.eighteenZeros))

    await bPool1.swapExactAmountIn(
      reserve.address,
      ethers.BigNumber.from('1000' + Util.eighteenZeros),
      (await trust.token()),
      ethers.BigNumber.from('1'),
      ethers.BigNumber.from('1000000' + Util.eighteenZeros)
    )
    const crp2 = new ethers.Contract(
      (await trustPool.crp()),
      crpJson.abi,
      signers[2]
    )
    await crp2.pokeWeights()

    const bPool2 = new ethers.Contract(
      (await trustPool.pool()),
      bPoolJson.abi,
      signers[2]
    )
    const reserve2 = new ethers.Contract(
      reserve.address,
      reserveJson.abi,
      signers[2]
    )
    await reserve2.approve(
      bPool2.address,
      ethers.BigNumber.from('2000' + Util.eighteenZeros)
    )

    await bPool2.swapExactAmountIn(
      reserve.address,
      ethers.BigNumber.from('2000' + Util.eighteenZeros),
      (await trust.token()),
      ethers.BigNumber.from('1'),
      ethers.BigNumber.from('1000000' + Util.eighteenZeros)
    )

    // create a few blocks by sending some tokens around
    while ((await ethers.provider.getBlockNumber()) < (startBlock + raiseDuration - 1)) {
      await reserve.transfer(signers[1].address, 1)
    }

    await trust.endRaise()

    const token1 = new ethers.Contract(
      (await trust.token()),
      redeemableTokenJson.abi,
      signers[1]
    )
    await token1.redeem(await token1.balanceOf(signers[1].address))
    const reserveBalance1 = await reserve.balanceOf(signers[1].address)
    assert(
      ethers.BigNumber.from('841318037715972798048').eq(
        reserveBalance1
      ),
      'wrong balance 1 after redemption: ' + reserveBalance1
    )

    const token2 = new ethers.Contract(
      (await trust.token()),
      redeemableTokenJson.abi,
      signers[2]
    )
    await token2.redeem(await token1.balanceOf(signers[2].address))
    const reserveBalance2 = await reserve.balanceOf(signers[2].address)
    assert(
      ethers.BigNumber.from('2158587368352380585586').eq(
        reserveBalance2
      ),
      'wrong balance 2 after redemption: ' + reserveBalance2
    )
  })

  it("should create tokens", async function () {
    this.timeout(0)

    const signers = await ethers.getSigners()

    const [rightsManager, crpFactory, bFactory] = await Util.balancerDeploy()

    const reserve = (await Util.basicDeploy('ReserveToken', {})) as ReserveToken

    const prestigeFactory = await ethers.getContractFactory(
      'Prestige',
    )
    const prestige = await prestigeFactory.deploy() as Prestige
    const minimumStatus = Status.NIL

    const trustFactory = await ethers.getContractFactory(
      'Trust',
      {
        libraries: {
          'RightsManager': rightsManager.address
        }
      }
    )

    const tokenName = 'Token'
    const tokenSymbol = 'TKN'

    const reserveInit = ethers.BigNumber.from('100000' + Util.eighteenZeros)
    const redeemInit = ethers.BigNumber.from('100000' + Util.eighteenZeros)
    const totalTokenSupply = ethers.BigNumber.from('100000' + Util.eighteenZeros)
    const initialValuation = ethers.BigNumber.from('1000000' + Util.eighteenZeros)
    const minCreatorRaise = ethers.BigNumber.from('0')
    const seeder = signers[0].address
    const seederFee = ethers.BigNumber.from('0')
    const seederUnits = 0
    const unseedDelay = 0

    const raiseDuration = 10

    const trust = await trustFactory.deploy(
      {
        creator: signers[0].address,
        minCreatorRaise,
        seeder,
        seederFee,
        seederUnits,
        unseedDelay,
        raiseDuration,
      },
      {
        name: tokenName,
        symbol: tokenSymbol,
        prestige: prestige.address,
        minimumStatus,
        totalSupply: totalTokenSupply,
      },
      {
        crpFactory: crpFactory.address,
        balancerFactory: bFactory.address,
        reserve: reserve.address,
        reserveInit,
        initialValuation,
        finalValuation: redeemInit.add(minCreatorRaise).add(seederFee).add(reserveInit),
      },
      redeemInit,
    )

    await trust.deployed()

    await reserve.approve(await trust.pool(), reserveInit)

    await trust.startRaise({
      gasLimit: 100000000
    })
    const startBlock = await ethers.provider.getBlockNumber()

    // create a few blocks by sending some tokens around
    while ((await ethers.provider.getBlockNumber()) < (startBlock + raiseDuration - 1)) {
      await reserve.transfer(signers[1].address, 1)
    }

    await trust.endRaise()
  })
});<|MERGE_RESOLUTION|>--- conflicted
+++ resolved
@@ -1076,11 +1076,7 @@
 
     // creator cannot add unfreezable
     await Util.assertError(
-<<<<<<< HEAD
-      async () => await token.ownerAddUnfreezable(signers[3].address),
-=======
       async () => await token.ownerAddReceiver(signers[3].address),
->>>>>>> 8268c5d8
       "revert Ownable: caller is not the owner",
       "creator added unfreezable, despite not being token owner"
     )
@@ -1089,24 +1085,15 @@
 
     // non-creator cannot add unfreezable, (no one but owner can add unfreezables)
     await Util.assertError(
-<<<<<<< HEAD
-      async () => await token1.ownerAddUnfreezable(signers[3].address),
-=======
       async () => await token1.ownerAddReceiver(signers[3].address),
->>>>>>> 8268c5d8
       "revert Ownable: caller is not the owner",
       "non-creator added unfreezable, despite not being token owner"
     )
 
     // creator cannot add unfreezable via some hypothetical proxy method on trust contract
     await Util.assertError(
-<<<<<<< HEAD
-      async () => await trust.creatorAddUnfreezable(signers[3].address),
-      "TypeError: trust.creatorAddUnfreezable is not a function",
-=======
       async () => await trust.creatorAddReceiver(signers[3].address),
       "TypeError: trust.creatorAddReceiver is not a function",
->>>>>>> 8268c5d8
       "creator added unfreezable via trust proxy method"
     )
   })
