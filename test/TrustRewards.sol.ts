--- conflicted
+++ resolved
@@ -132,8 +132,6 @@
     assert(redeemables2[2] === reserveC.address, "wrong redeemable in token redeemables list")
   })
 
-<<<<<<< HEAD
-=======
   it('should emit RedeemSuccess and RedeemFail events when redemptions occur', async function () {
     this.timeout(0)
 
@@ -551,7 +549,6 @@
     )
   })
 
->>>>>>> 4a43f38a
   it('should allow redemption only after token unblocked', async function () {
     this.timeout(0)
 
