import { ethers } from "hardhat";
import chai from "chai";
import { solidity } from "ethereum-waffle";
import type { Trust } from "../typechain/Trust"
import type { ReserveToken } from "../typechain/ReserveToken"
import * as Util from './Util'
import { utils } from "ethers";
import type { Prestige } from "../typechain/Prestige";

import { linearRegression, linearRegressionLine, rSquared } from "simple-statistics"

chai.use(solidity);
const { expect, assert } = chai;

const trustJson = require('../artifacts/contracts/Trust.sol/Trust.json')
const poolJson = require('../artifacts/contracts/RedeemableERC20Pool.sol/RedeemableERC20Pool.json')
const bPoolJson = require('../artifacts/contracts/configurable-rights-pool/contracts/test/BPool.sol/BPool.json')
const reserveJson = require('../artifacts/contracts/test/ReserveToken.sol/ReserveToken.json')
const redeemableTokenJson = require('../artifacts/contracts/RedeemableERC20.sol/RedeemableERC20.json')
const crpJson = require('../artifacts/contracts/configurable-rights-pool/contracts/ConfigurableRightsPool.sol/ConfigurableRightsPool.json')

enum Status {
  NIL = 0,
  COPPER = 1,
  BRONZE = 2,
  SILVER = 3,
  GOLD = 4,
  PLATINUM = 5,
  DIAMOND = 6,
  CHAD = 7,
  JAWAD = 8,
}

describe("TrustTrade", async function () {
  it('should allow token transfers before redemption phase if and only if receiver has the minimum prestige level set OR the receiver does NOT have the status but is unfreezable', async function () {
    this.timeout(0)

    const signers = await ethers.getSigners()

    const [rightsManager, crpFactory, bFactory] = await Util.balancerDeploy()

    const reserve = (await Util.basicDeploy('ReserveToken', {})) as ReserveToken

    const prestigeFactory = await ethers.getContractFactory(
      'Prestige'
    )
    const prestige = await prestigeFactory.deploy() as Prestige
    const minimumStatus = Status.GOLD

    const trustFactory = await ethers.getContractFactory(
      'Trust',
      {
        libraries: {
          'RightsManager': rightsManager.address
        }
      }
    )

    const tokenName = 'Token'
    const tokenSymbol = 'TKN'

    const reserveInit = ethers.BigNumber.from('2000' + Util.eighteenZeros)
    const redeemInit = ethers.BigNumber.from('2000' + Util.eighteenZeros)
    const initialValuation = ethers.BigNumber.from('10000' + Util.eighteenZeros)
    const totalTokenSupply = ethers.BigNumber.from('2000' + Util.eighteenZeros)

    const minCreatorRaise = ethers.BigNumber.from('100' + Util.eighteenZeros)
    const seederFee = ethers.BigNumber.from('100' + Util.eighteenZeros)
    const seederUnits = 0;
    const unseedDelay = 0;

    const creator = signers[0]
    const seeder = signers[1] // seeder is not creator
    const deployer = signers[2] // deployer is not creator
    const hodlerBronze = signers[3]
    const hodlerSilver = signers[4]
    const hodlerGold = signers[5]
    const hodlerPlatinum = signers[6]

    // Set prestige levels
    await prestige.setStatus(hodlerBronze.address, Status.BRONZE, [])
    await prestige.setStatus(hodlerSilver.address, Status.SILVER, [])
    await prestige.setStatus(hodlerGold.address, Status.GOLD, [])
    await prestige.setStatus(hodlerPlatinum.address, Status.PLATINUM, [])

    const successLevel = redeemInit.add(minCreatorRaise).add(seederFee).add(reserveInit)
    const finalValuation = successLevel

    const raiseDuration = 50

    const trustFactoryDeployer = new ethers.ContractFactory(trustFactory.interface, trustFactory.bytecode, deployer)

    const trust = await trustFactoryDeployer.deploy(
      {
        creator: creator.address,
        minCreatorRaise,
        seeder: seeder.address,
        seederFee,
        seederUnits,
        unseedDelay,
        raiseDuration,
      },
      {
        name: tokenName,
        symbol: tokenSymbol,
        prestige: prestige.address,
        minimumStatus,
        totalSupply: totalTokenSupply,
      },
      {
        crpFactory: crpFactory.address,
        balancerFactory: bFactory.address,
        reserve: reserve.address,
        reserveInit,
        initialValuation,
        finalValuation,
      },
      redeemInit,
    )

    await trust.deployed()

    // seeder needs some cash, give enough to seeder
    await reserve.transfer(seeder.address, reserveInit)

    const reserveSeeder = new ethers.Contract(reserve.address, reserve.interface, seeder)

    // seeder must approve before pool init
    await reserveSeeder.approve(await trust.pool(), reserveInit)

    await trust.startRaise({ gasLimit: 100000000 })

    const token = new ethers.Contract(trust.token(), redeemableTokenJson.abi, creator)
    const pool = new ethers.Contract(trust.pool(), poolJson.abi, creator)
    const bPool = new ethers.Contract(pool.pool(), bPoolJson.abi, creator)
    const crp = new ethers.Contract(pool.crp(), crpJson.abi, creator)

    const reserveSpend = ethers.BigNumber.from('10' + Util.eighteenZeros)

    const swapReserveForTokens = async (hodler, spend) => {
      // give hodler some reserve
      await reserve.transfer(hodler.address, spend)

      const reserveHodler = reserve.connect(hodler)
      const crpHodler = crp.connect(hodler)
      const bPoolHodler = bPool.connect(hodler)

      await reserveHodler.approve(bPool.address, spend)
      await crpHodler.pokeWeights()
      await bPoolHodler.swapExactAmountIn(
        reserve.address,
        spend,
        token.address,
        ethers.BigNumber.from('1'),
        ethers.BigNumber.from('1000000' + Util.eighteenZeros)
      )
    }

    // bronze hodler attempts swap for tokens
    await Util.assertError(
      async () => await swapReserveForTokens(hodlerBronze, reserveSpend),
      "revert ERR_MIN_STATUS",
      "bronze hodler swapped reserve for tokens, despite being below min status of gold"
    )

    // TODO: all hodlers attempt swap

    // TODO: test token transfers before redemption phase
  })

  it('should set unnecessary configurable rights to 0', async function () {
    this.timeout(0)

    const signers = await ethers.getSigners()

    const [rightsManager, crpFactory, bFactory] = await Util.balancerDeploy()

    const reserve = (await Util.basicDeploy('ReserveToken', {})) as ReserveToken

    const prestigeFactory = await ethers.getContractFactory(
      'Prestige'
    )
    const prestige = await prestigeFactory.deploy() as Prestige
    const minimumStatus = Status.NIL

    const trustFactory = await ethers.getContractFactory(
      'Trust',
      {
        libraries: {
          'RightsManager': rightsManager.address
        }
      }
    )

    const tokenName = 'Token'
    const tokenSymbol = 'TKN'

    const reserveInit = ethers.BigNumber.from('2000' + Util.eighteenZeros)
    const redeemInit = ethers.BigNumber.from('2000' + Util.eighteenZeros)
    const initialValuation = ethers.BigNumber.from('10000' + Util.eighteenZeros)
    const totalTokenSupply = ethers.BigNumber.from('2000' + Util.eighteenZeros)

    const minCreatorRaise = ethers.BigNumber.from('100' + Util.eighteenZeros)
    const seederFee = ethers.BigNumber.from('100' + Util.eighteenZeros)
    const seederUnits = 0;
    const unseedDelay = 0;

    const creator = signers[0]
    const seeder = signers[1] // seeder is not creator
    const deployer = signers[2] // deployer is not creator

    const successLevel = redeemInit.add(minCreatorRaise).add(seederFee).add(reserveInit)
    const finalValuation = successLevel

    const raiseDuration = 50

    const trustFactoryDeployer = new ethers.ContractFactory(trustFactory.interface, trustFactory.bytecode, deployer)

    const trust = await trustFactoryDeployer.deploy(
      {
        creator: creator.address,
        minCreatorRaise,
        seeder: seeder.address,
        seederFee,
        seederUnits,
        unseedDelay,
        raiseDuration,
      },
      {
        name: tokenName,
        symbol: tokenSymbol,
        prestige: prestige.address,
        minimumStatus,
        totalSupply: totalTokenSupply,
      },
      {
        crpFactory: crpFactory.address,
        balancerFactory: bFactory.address,
        reserve: reserve.address,
        reserveInit,
        initialValuation,
        finalValuation,
      },
      redeemInit,
    )

    await trust.deployed()

    // seeder needs some cash, give enough to seeder
    await reserve.transfer(seeder.address, reserveInit)

    const reserveSeeder = new ethers.Contract(reserve.address, reserve.interface, seeder)

    // seeder must approve before pool init
    await reserveSeeder.approve(await trust.pool(), reserveInit)

    await trust.startRaise({ gasLimit: 100000000 })

    const pool = new ethers.Contract(await trust.pool(), poolJson.abi, creator)
    const crp = new ethers.Contract(await pool.crp(), crpJson.abi, creator)

    const expectedRights = [false, false, true, true, false, false]

    let expectedRightPool;
    for (let i = 0; expectedRightPool = expectedRights[i]; i++) {
      const actualRight = await pool.rights(i)
      assert(actualRight === expectedRightPool, `wrong right ${i} ${expectedRightPool} ${actualRight}`)
    }

    let expectedRightCrp;
    for (let i = 0; expectedRightCrp = expectedRights[i]; i++) {
      const actualRight = await crp.rights(i)
      assert(actualRight === expectedRightCrp, `wrong right ${i} ${expectedRightCrp} ${actualRight}`)
    }
  })

  it('should achieve correct spot price curve during trading period (without trading)', async function () {
    this.timeout(0)

    const signers = await ethers.getSigners()

    const [rightsManager, crpFactory, bFactory] = await Util.balancerDeploy()

    const reserve = (await Util.basicDeploy('ReserveToken', {})) as ReserveToken

    const prestigeFactory = await ethers.getContractFactory(
      'Prestige'
    )
    const prestige = await prestigeFactory.deploy() as Prestige
    const minimumStatus = Status.NIL

    const trustFactory = await ethers.getContractFactory(
      'Trust',
      {
        libraries: {
          'RightsManager': rightsManager.address
        }
      }
    )

    const tokenName = 'Token'
    const tokenSymbol = 'TKN'

    const reserveInit = ethers.BigNumber.from('2000' + Util.eighteenZeros)
    const redeemInit = ethers.BigNumber.from('2000' + Util.eighteenZeros)
    const initialValuation = ethers.BigNumber.from('10000' + Util.eighteenZeros)
    const totalTokenSupply = ethers.BigNumber.from('2000' + Util.eighteenZeros)

    const minCreatorRaise = ethers.BigNumber.from('100' + Util.eighteenZeros)
    const seederFee = ethers.BigNumber.from('100' + Util.eighteenZeros)
    const seederUnits = 0;
    const unseedDelay = 0;

    const creator = signers[0]
    const seeder = signers[1] // seeder is not creator
    const deployer = signers[2] // deployer is not creator

    const successLevel = redeemInit.add(minCreatorRaise).add(seederFee).add(reserveInit)
    const finalValuation = successLevel

    const raiseDuration = 50

    const trustFactoryDeployer = new ethers.ContractFactory(trustFactory.interface, trustFactory.bytecode, deployer)

    const trust = await trustFactoryDeployer.deploy(
      {
        creator: creator.address,
        minCreatorRaise,
        seeder: seeder.address,
        seederFee,
        seederUnits,
        unseedDelay,
        raiseDuration,
      },
      {
        name: tokenName,
        symbol: tokenSymbol,
        prestige: prestige.address,
        minimumStatus,
        totalSupply: totalTokenSupply,
      },
      {
        crpFactory: crpFactory.address,
        balancerFactory: bFactory.address,
        reserve: reserve.address,
        reserveInit,
        initialValuation,
        finalValuation,
      },
      redeemInit,
    )

    await trust.deployed()

    // seeder needs some cash, give enough to seeder
    await reserve.transfer(seeder.address, reserveInit)

    const reserveSeeder = new ethers.Contract(reserve.address, reserve.interface, seeder)

    // seeder must approve before pool init
    await reserveSeeder.approve(await trust.pool(), reserveInit)

    await trust.startRaise({ gasLimit: 100000000 })

    const startBlock = await ethers.provider.getBlockNumber()

    const token = new ethers.Contract(await trust.token(), redeemableTokenJson.abi, creator)
    const pool = new ethers.Contract(await trust.pool(), poolJson.abi, creator)
    const bPool = new ethers.Contract(await pool.pool(), bPoolJson.abi, creator)
    const crp = new ethers.Contract(await pool.crp(), crpJson.abi, creator)

    const reserveAmountStart = await reserve.balanceOf(await pool.pool())
    const tokenAmountStart = await token.balanceOf(await pool.pool())

    assert(reserveAmountStart.eq(reserveInit), 'wrong starting reserve')
    assert(tokenAmountStart.eq(redeemInit), 'wrong starting token supply')

    const block25Percent = startBlock + raiseDuration / 4
    const block50Percent = startBlock + raiseDuration / 2
    const block75Percent = startBlock + raiseDuration * 3 / 4

    await crp.pokeWeights()

    const spotPriceInit = await bPool.getSpotPriceSansFee(reserve.address, token.address)
    let spotPrices = [spotPriceInit]
    const spotBlocks = [startBlock]

    // 25% through raise duration
    while ((await ethers.provider.getBlockNumber()) < (block25Percent - 1)) {
      await reserve.transfer(signers[3].address, 0)
    }

    const reserveAmount25 = await reserve.balanceOf(await pool.pool())
    const tokenAmount25 = await token.balanceOf(await pool.pool())

    assert(reserveAmount25.eq(reserveAmountStart), 'reserve amount changed with no trading')
    assert(tokenAmount25.eq(tokenAmountStart), 'token amount changed with no trading')

    await crp.pokeWeights()

    const spotPrice25 = await bPool.getSpotPriceSansFee(reserve.address, token.address)
    spotPrices.push(spotPrice25)
    spotBlocks.push(await ethers.provider.getBlockNumber())

    // 50% through raise duration
    while ((await ethers.provider.getBlockNumber()) < (block50Percent - 1)) {
      await reserve.transfer(signers[3].address, 0)
    }

    const reserveAmount50 = await reserve.balanceOf(await pool.pool())
    const tokenAmount50 = await token.balanceOf(await pool.pool())

    assert(reserveAmount50.eq(reserveAmountStart), 'reserve amount changed with no trading')
    assert(tokenAmount50.eq(tokenAmountStart), 'token amount changed with no trading')

    await crp.pokeWeights()

    const spotPrice50 = await bPool.getSpotPriceSansFee(reserve.address, token.address)
    spotPrices.push(spotPrice50)
    spotBlocks.push(await ethers.provider.getBlockNumber())

    // 75% through raise duration
    while ((await ethers.provider.getBlockNumber()) < (block75Percent - 1)) {
      await reserve.transfer(signers[3].address, 0)
    }

    const reserveAmount75 = await reserve.balanceOf(await pool.pool())
    const tokenAmount75 = await token.balanceOf(await pool.pool())

    assert(reserveAmount75.eq(reserveAmountStart), 'reserve amount changed with no trading')
    assert(tokenAmount75.eq(tokenAmountStart), 'token amount changed with no trading')

    await crp.pokeWeights()

    const spotPrice75 = await bPool.getSpotPriceSansFee(reserve.address, token.address)
    spotPrices.push(spotPrice75)
    spotBlocks.push(await ethers.provider.getBlockNumber())

    // 100% through raise duration
    while ((await ethers.provider.getBlockNumber()) < (raiseDuration - 1)) {
      await reserve.transfer(signers[3].address, 0)
    }

    const reserveAmountFinal = await reserve.balanceOf(await pool.pool())
    const tokenAmountFinal = await token.balanceOf(await pool.pool())

    assert(reserveAmountFinal.eq(reserveAmountStart), 'reserve amount changed with no trading')
    assert(tokenAmountFinal.eq(tokenAmountStart), 'token amount changed with no trading')

    await crp.pokeWeights()

    const spotPriceFinal = await bPool.getSpotPriceSansFee(reserve.address, token.address)
    spotPrices.push(spotPriceFinal)
    spotBlocks.push(await ethers.provider.getBlockNumber())

    spotPrices = spotPrices.map(spotPrice => Number(spotPrice.div('100000000000000'))) // reduce scale

    // check linearity
    const regression = linearRegression([spotBlocks, spotPrices])
    const regressionLine = linearRegressionLine(regression);
    const rSqrd = rSquared([spotBlocks, spotPrices], regressionLine); // = 1 this line is a perfect fit

    assert(rSqrd === 1, "weights curve was not linear")

    const reserveWeightFinal = await pool.targetWeights(0)
    const tokenWeightFinal = await pool.targetWeights(1)

    const expectedFinalSpotPrice =
      (
        reserveAmountFinal.mul(Util.ONE).div(reserveWeightFinal)
          .mul(tokenWeightFinal.mul(Util.ONE).div(tokenAmountFinal))
      )
        .div(Util.ONE)

    const actualFinalValuation = expectedFinalSpotPrice.mul(tokenAmountFinal)
      .div(Util.ONE)

    assert(actualFinalValuation.eq(finalValuation), 'wrong final valuation with no trading')
  })

  it('should set minimum prestige level for pool, where only members with prestige level or higher can transact in pool', async function () {
    this.timeout(0)

    const signers = await ethers.getSigners()

    const [rightsManager, crpFactory, bFactory] = await Util.balancerDeploy()

    const reserve = (await Util.basicDeploy('ReserveToken', {})) as ReserveToken

    const prestigeFactory = await ethers.getContractFactory(
      'Prestige'
    )
    const prestige = await prestigeFactory.deploy() as Prestige
    const minimumStatus = Status.GOLD

    const trustFactory = await ethers.getContractFactory(
      'Trust',
      {
        libraries: {
          'RightsManager': rightsManager.address
        }
      }
    )

    const tokenName = 'Token'
    const tokenSymbol = 'TKN'

    const reserveInit = ethers.BigNumber.from('2000' + Util.eighteenZeros)
    const redeemInit = ethers.BigNumber.from('2000' + Util.eighteenZeros)
    const initialValuation = ethers.BigNumber.from('10000' + Util.eighteenZeros)
    const totalTokenSupply = ethers.BigNumber.from('2000' + Util.eighteenZeros)

    const minCreatorRaise = ethers.BigNumber.from('100' + Util.eighteenZeros)
    const seederFee = ethers.BigNumber.from('100' + Util.eighteenZeros)
    const seederUnits = 0;
    const unseedDelay = 0;

    const creator = signers[0]
    const seeder = signers[1] // seeder is not creator
    const deployer = signers[2] // deployer is not creator
    const hodlerSilver = signers[3]
    const hodlerGold = signers[4]
    const hodlerPlatinum = signers[5]

    // Set prestige levels
    await prestige.setStatus(hodlerSilver.address, Status.SILVER, [])
    await prestige.setStatus(hodlerGold.address, Status.GOLD, [])
    await prestige.setStatus(hodlerPlatinum.address, Status.PLATINUM, [])

    const successLevel = redeemInit.add(minCreatorRaise).add(seederFee).add(reserveInit)
    const finalValuation = successLevel

    const raiseDuration = 50

    const trustFactoryDeployer = new ethers.ContractFactory(trustFactory.interface, trustFactory.bytecode, deployer)

    const trust = await trustFactoryDeployer.deploy(
      {
        creator: creator.address,
        minCreatorRaise,
        seeder: seeder.address,
        seederFee,
        seederUnits,
        unseedDelay,
        raiseDuration,
      },
      {
        name: tokenName,
        symbol: tokenSymbol,
        prestige: prestige.address,
        minimumStatus,
        totalSupply: totalTokenSupply,
      },
      {
        crpFactory: crpFactory.address,
        balancerFactory: bFactory.address,
        reserve: reserve.address,
        reserveInit,
        initialValuation,
        finalValuation,
      },
      redeemInit,
    )

    await trust.deployed()

    const pool = new ethers.Contract(await trust.pool(), poolJson.abi, creator)

    const token = new ethers.Contract(await trust.token(), redeemableTokenJson.abi, creator)

    // seeder needs some cash, give enough to seeder
    await reserve.transfer(seeder.address, reserveInit)

    const reserveSeeder = new ethers.Contract(reserve.address, reserve.interface, seeder)

    // seeder must approve before pool init
    await reserveSeeder.approve(await trust.pool(), reserveInit)

    await trust.startRaise({ gasLimit: 100000000 })

    const bPoolSilver = new ethers.Contract(await pool.pool(), bPoolJson.abi, hodlerSilver)
    const reserveSilver = new ethers.Contract(reserve.address, reserve.interface, hodlerSilver)
    const crpSilver = new ethers.Contract(
      (await pool.crp()),
      crpJson.abi,
      hodlerSilver
    )

    const bPoolGold = new ethers.Contract(await pool.pool(), bPoolJson.abi, hodlerGold)
    const reserveGold = new ethers.Contract(reserve.address, reserve.interface, hodlerGold)
    const crpGold = new ethers.Contract(
      (await pool.crp()),
      crpJson.abi,
      hodlerGold
    )

    const bPoolPlatinum = new ethers.Contract(await pool.pool(), bPoolJson.abi, hodlerPlatinum)
    const reservePlatinum = new ethers.Contract(reserve.address, reserve.interface, hodlerPlatinum)
    const crpPlatinum = new ethers.Contract(
      (await pool.crp()),
      crpJson.abi,
      hodlerPlatinum
    )

    const startBlock = await ethers.provider.getBlockNumber()

    // hodler 1 needs some reserve
    await reserve.transfer(hodlerSilver.address, ethers.BigNumber.from('100000' + Util.eighteenZeros))

    const reserveSpend = ethers.BigNumber.from('10' + Util.eighteenZeros)

    await reserve.transfer(hodlerGold.address, reserveSpend)
    await reserve.transfer(hodlerPlatinum.address, reserveSpend)

    const swapReserveForTokens = async (spend, crp, reserve, bPool) => {
      await crp.pokeWeights()
      await reserve.approve(bPool.address, spend)
      await bPool.swapExactAmountIn(
        reserve.address,
        spend,
        token.address,
        ethers.BigNumber.from('1'),
        ethers.BigNumber.from('1000000' + Util.eighteenZeros)
      )
    }

    // silver hodler get some redeemable tokens
    await Util.assertError(
<<<<<<< HEAD
      async () => await swapReserveForTokens(hodlerSilver, reserveSpend, crpSilver, reserveSilver, bPoolSilver),
=======
      async () => await swapReserveForTokens(reserveSpend, crpSilver, reserveSilver, bPoolSilver),
>>>>>>> 8268c5d8
      "revert ERR_MIN_STATUS",
      "Silver hodler swapped reserve for tokens, despite being below min status of Gold"
    )

    // gold hodler get some redeemable tokens
    await swapReserveForTokens(reserveSpend, crpGold, reserveGold, bPoolGold)

    // platinum hodler get some redeemable tokens
    await swapReserveForTokens(reserveSpend, crpPlatinum, reservePlatinum, bPoolPlatinum)

    console.log(`hodler silver token balance ${(await token.balanceOf(hodlerSilver.address))}`);
    console.log(`hodler gold token balance ${(await token.balanceOf(hodlerGold.address))}`);
    console.log(`hodler platinum token balance ${(await token.balanceOf(hodlerPlatinum.address))}`);
  })

  it('should not hit max weight (50:1) during weight changes', async function () {
    this.timeout(0)

    const signers = await ethers.getSigners()

    const [rightsManager, crpFactory, bFactory] = await Util.balancerDeploy()

    const reserve = (await Util.basicDeploy('ReserveToken', {})) as ReserveToken

    const prestigeFactory = await ethers.getContractFactory(
      'Prestige'
    )
    const prestige = await prestigeFactory.deploy() as Prestige
    const minimumStatus = Status.NIL

    const trustFactory = await ethers.getContractFactory(
      'Trust',
      {
        libraries: {
          'RightsManager': rightsManager.address
        }
      }
    )

    const tokenName = 'Token'
    const tokenSymbol = 'TKN'

    // initial reserve and token supply 1:1 for simplicity
    const reserveInit = ethers.BigNumber.from('2000' + Util.eighteenZeros)
    const redeemInit = ethers.BigNumber.from('2000' + Util.eighteenZeros)

    const initialValuation1 = ethers.BigNumber.from('100000' + Util.eighteenZeros)
    const initialValuation2 = ethers.BigNumber.from('10000' + Util.eighteenZeros)

    const totalTokenSupply1 = ethers.BigNumber.from('2000' + Util.eighteenZeros)
    const totalTokenSupply2 = ethers.BigNumber.from('20000' + Util.eighteenZeros)

    // Token spot price = initial valuation / total token
    // const spotInit = initialValuation.div(totalTokenSupply)

    // Weight ratio
    // Wt / Wr = Spot * Bt / Br

    // Bt / Br = 1 (in our case)
    // Hence, Wt / Wr = Spot

    // console.log(`Weight Ratio Wt/Wr ${
    //   spotInit
    //   .mul(redeemInit.div(reserveInit)
    // )}`);

    const minCreatorRaise = ethers.BigNumber.from('100' + Util.eighteenZeros)
    const seederFee = ethers.BigNumber.from('100' + Util.eighteenZeros)
    const seederUnits = 0;
    const unseedDelay = 0;

    const creator = signers[0]
    const seeder = signers[1] // seeder is not creator
    const deployer = signers[2] // deployer is not creator
    const hodler1 = signers[3]

    const successLevel = redeemInit.add(minCreatorRaise).add(seederFee).add(reserveInit)

    const raiseDuration = 50

    const trustFactory2 = new ethers.ContractFactory(trustFactory.interface, trustFactory.bytecode, deployer)

    // bad weight ratio = initialValuation1 / totalTokenSupply1 >= 50
    // console.log(`${initialValuation1.mul(Util.ONE).div(totalTokenSupply1)}`);

    assert(initialValuation1.mul(Util.ONE).div(totalTokenSupply1).gte(ethers.BigNumber.from('50' + Util.eighteenZeros)), "wrong intended spot price for max weight test")

    await Util.assertError(
      async () => await trustFactory2.deploy(
        {
          creator: creator.address,
          minCreatorRaise,
          seeder: seeder.address,
          seederFee,
          seederUnits,
          unseedDelay,
          raiseDuration,
        },
        {
          name: tokenName,
          symbol: tokenSymbol,
          prestige: prestige.address,
          minimumStatus,
          totalSupply: totalTokenSupply1,
        },
        {
          crpFactory: crpFactory.address,
          balancerFactory: bFactory.address,
          reserve: reserve.address,
          reserveInit,
          initialValuation: initialValuation1,
          finalValuation: successLevel,
        },
        redeemInit,
      ),
      "revert ERR_MAX_WEIGHT",
      "wrongly deployed trust with pool at 50:1 weight ratio"
    )

<<<<<<< HEAD
=======
    // bad weight ratio = initialValuation2 / totalTokenSupply2 < 1
    // console.log(`${initialValuation2.mul(Util.ONE).div(totalTokenSupply2)}`);

    assert(initialValuation2.mul(Util.ONE).div(totalTokenSupply2).lte(Util.ONE), "wrong intended spot price for min weight test")

    await Util.assertError(
      async () => await trustFactory2.deploy(
        {
          creator: creator.address,
          minCreatorRaise,
          seeder: seeder.address,
          seederFee,
          seederUnits,
          unseedDelay,
          raiseDuration,
        },
        {
          name: tokenName,
          symbol: tokenSymbol,
          prestige: prestige.address,
          minimumStatus,
          totalSupply: totalTokenSupply2,
        },
        {
          crpFactory: crpFactory.address,
          balancerFactory: bFactory.address,
          reserve: reserve.address,
          reserveInit,
          initialValuation: initialValuation2,
          finalValuation: successLevel,
        },
        redeemInit,
      ),
      "revert ERR_MIN_WEIGHT",
      "wrongly deployed trust with pool at 1:2 weight ratio"
    )

>>>>>>> 8268c5d8
    // Ratio = initialValuation2 / totalTokenSupply1 = 5
    assert(initialValuation2.div(totalTokenSupply1).eq(5), 'wrong spot price for a valid pool')

    const trust = await trustFactory2.deploy(
      {
        creator: creator.address,
        minCreatorRaise,
        seeder: seeder.address,
        seederFee,
        seederUnits,
        unseedDelay,
        raiseDuration,
      },
      {
        name: tokenName,
        symbol: tokenSymbol,
        prestige: prestige.address,
        minimumStatus,
        totalSupply: totalTokenSupply1,
      },
      {
        crpFactory: crpFactory.address,
        balancerFactory: bFactory.address,
        reserve: reserve.address,
        reserveInit,
        initialValuation: initialValuation2,
        finalValuation: successLevel,
      },
      redeemInit,
    )

    await trust.deployed()

    const pool = new ethers.Contract(await trust.pool(), poolJson.abi, creator)

    // seeder needs some cash, give enough to seeder
    await reserve.transfer(seeder.address, reserveInit)

    const reserveSeeder = new ethers.Contract(reserve.address, reserve.interface, seeder)

    // seeder must approve before pool init
    await reserveSeeder.approve(await trust.pool(), reserveInit)

    await trust.startRaise({ gasLimit: 100000000 })

    const token = new ethers.Contract(await trust.token(), redeemableTokenJson.abi, creator)
    const bPool1 = new ethers.Contract(await pool.pool(), bPoolJson.abi, hodler1)
    const reserve1 = new ethers.Contract(reserve.address, reserve.interface, hodler1)
    const crp1 = new ethers.Contract(
      (await pool.crp()),
      crpJson.abi,
      hodler1
    )

    const startBlock = await ethers.provider.getBlockNumber()

    // hodler 1 needs some reserve
    await reserve.transfer(hodler1.address, ethers.BigNumber.from('100000' + Util.eighteenZeros))

    const spend = ethers.BigNumber.from('1' + Util.eighteenZeros)

    // do some swaps
    // TODO: Fuzz testing
    while ((await ethers.provider.getBlockNumber()) < (startBlock + raiseDuration - 1)) {
      await crp1.pokeWeights()
      await reserve1.approve(bPool1.address, spend)
      await bPool1.swapExactAmountIn(
        reserve.address,
        spend,
        token.address,
        ethers.BigNumber.from('1'),
        ethers.BigNumber.from('1000000' + Util.eighteenZeros)
      )
    }
  })
});<|MERGE_RESOLUTION|>--- conflicted
+++ resolved
@@ -626,11 +626,7 @@
 
     // silver hodler get some redeemable tokens
     await Util.assertError(
-<<<<<<< HEAD
-      async () => await swapReserveForTokens(hodlerSilver, reserveSpend, crpSilver, reserveSilver, bPoolSilver),
-=======
       async () => await swapReserveForTokens(reserveSpend, crpSilver, reserveSilver, bPoolSilver),
->>>>>>> 8268c5d8
       "revert ERR_MIN_STATUS",
       "Silver hodler swapped reserve for tokens, despite being below min status of Gold"
     )
@@ -750,46 +746,6 @@
       "wrongly deployed trust with pool at 50:1 weight ratio"
     )
 
-<<<<<<< HEAD
-=======
-    // bad weight ratio = initialValuation2 / totalTokenSupply2 < 1
-    // console.log(`${initialValuation2.mul(Util.ONE).div(totalTokenSupply2)}`);
-
-    assert(initialValuation2.mul(Util.ONE).div(totalTokenSupply2).lte(Util.ONE), "wrong intended spot price for min weight test")
-
-    await Util.assertError(
-      async () => await trustFactory2.deploy(
-        {
-          creator: creator.address,
-          minCreatorRaise,
-          seeder: seeder.address,
-          seederFee,
-          seederUnits,
-          unseedDelay,
-          raiseDuration,
-        },
-        {
-          name: tokenName,
-          symbol: tokenSymbol,
-          prestige: prestige.address,
-          minimumStatus,
-          totalSupply: totalTokenSupply2,
-        },
-        {
-          crpFactory: crpFactory.address,
-          balancerFactory: bFactory.address,
-          reserve: reserve.address,
-          reserveInit,
-          initialValuation: initialValuation2,
-          finalValuation: successLevel,
-        },
-        redeemInit,
-      ),
-      "revert ERR_MIN_WEIGHT",
-      "wrongly deployed trust with pool at 1:2 weight ratio"
-    )
-
->>>>>>> 8268c5d8
     // Ratio = initialValuation2 / totalTokenSupply1 = 5
     assert(initialValuation2.div(totalTokenSupply1).eq(5), 'wrong spot price for a valid pool')
 
