--- conflicted
+++ resolved
@@ -11,13 +11,10 @@
 import type { ConfigurableRightsPool } from "../typechain/ConfigurableRightsPool";
 import type { BPool } from "../typechain/BPool";
 import type { BigNumber } from "ethers";
-<<<<<<< HEAD
 import type { Trust } from "../typechain/Trust";
+import type { SmartPoolManager } from "../typechain/SmartPoolManager";
 
 const trustJson = require("../artifacts/contracts/trust/Trust.sol/Trust.json");
-=======
-import type { SmartPoolManager } from "../typechain/SmartPoolManager";
->>>>>>> 73fb9ffc
 
 const { expect, assert } = chai;
 
