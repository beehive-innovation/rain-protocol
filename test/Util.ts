--- conflicted
+++ resolved
@@ -23,18 +23,7 @@
   ImplementationEvent as ImplementationEventVerifyTierFactory,
   VerifyTierFactory,
 } from "../typechain/VerifyTierFactory";
-<<<<<<< HEAD
-import type { SeedERC20, SeedERC20ConfigStruct } from "../typechain/SeedERC20";
 import type {
-  ImplementationEvent as ImplementationEventSeedERC20Factory,
-  SeedERC20Factory,
-} from "../typechain/SeedERC20Factory";
-import type { ConfigurableRightsPool } from "../typechain/ConfigurableRightsPool";
-import type { BPool } from "../typechain/BPool";
-import {
-=======
-import type {
->>>>>>> 0ee0b791
   BigNumber,
   Contract,
   BytesLike,
@@ -644,7 +633,6 @@
   length,
 }
 
-<<<<<<< HEAD
 const testStructs = (
   solObj: Record<string, unknown>,
   jsObj: Record<string, unknown>
@@ -788,7 +776,7 @@
   const solBObj = Object.fromEntries(solExpectedEntries);
 
   testSolStructs(solAObj, solBObj);
-=======
+};
 export enum Debug {
   StateAbi,
   StatePacked,
@@ -804,5 +792,4 @@
     storageLength: 0,
     opcodesLength: 0,
   };
->>>>>>> 0ee0b791
 };