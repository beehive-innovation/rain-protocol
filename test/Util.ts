import { ethers } from "hardhat";
import type { RightsManager } from "../typechain/RightsManager";
import type { CRPFactory } from "../typechain/CRPFactory";
import type { BFactory } from "../typechain/BFactory";
import chai from "chai";
import type { TrustFactory } from "../typechain/TrustFactory";
import type { RedeemableERC20Factory } from "../typechain/RedeemableERC20Factory";
import type { RedeemableERC20PoolFactory } from "../typechain/RedeemableERC20PoolFactory";
import type { SeedERC20Factory } from "../typechain/SeedERC20Factory";
import type { RedeemableERC20Pool } from "../typechain/RedeemableERC20Pool";
import type { ConfigurableRightsPool } from "../typechain/ConfigurableRightsPool";
import type { BPool } from "../typechain/BPool";
import type { BigNumber } from "ethers";
import type { Trust } from "../typechain/Trust";

const trustJson = require("../artifacts/contracts/Trust.sol/Trust.json");

const { expect, assert } = chai;

export const basicDeploy = async (name, libs) => {
  const factory = await ethers.getContractFactory(name, {
    libraries: libs,
  });

  const contract = await factory.deploy();

  await contract.deployed();

  return contract;
};

export const balancerDeploy = async (): Promise<
  [RightsManager, CRPFactory, BFactory]
> => {
  const rightsManager = (await basicDeploy(
    "RightsManager",
    {}
  )) as RightsManager;
  const balancerSafeMath = await basicDeploy("BalancerSafeMath", {});
  const smartPoolManager = await basicDeploy("SmartPoolManager", {});
  const crpFactory = (await basicDeploy("CRPFactory", {
    RightsManager: rightsManager.address,
    BalancerSafeMath: balancerSafeMath.address,
    SmartPoolManager: smartPoolManager.address,
  })) as CRPFactory;
  const bFactory = (await basicDeploy("BFactory", {})) as BFactory;

  return [rightsManager, crpFactory, bFactory];
};

export interface Factories {
  redeemableERC20Factory: RedeemableERC20Factory;
  redeemableERC20PoolFactory: RedeemableERC20PoolFactory;
  seedERC20Factory: SeedERC20Factory;
  trustFactory: TrustFactory;
}

export const factoriesDeploy = async (
  rightsManager: RightsManager,
  crpFactory: CRPFactory,
  balancerFactory: BFactory
): Promise<Factories> => {
  const redeemableERC20FactoryFactory = await ethers.getContractFactory(
    "RedeemableERC20Factory"
  );
  const redeemableERC20Factory =
    (await redeemableERC20FactoryFactory.deploy()) as RedeemableERC20Factory;
  await redeemableERC20Factory.deployed();

  const redeemableERC20PoolFactoryFactory = await ethers.getContractFactory(
    "RedeemableERC20PoolFactory",
    {
      libraries: {
        RightsManager: rightsManager.address,
      },
    }
  );
  const redeemableERC20PoolFactory =
    (await redeemableERC20PoolFactoryFactory.deploy({
      crpFactory: crpFactory.address,
      balancerFactory: balancerFactory.address,
    })) as RedeemableERC20PoolFactory;
  await redeemableERC20PoolFactory.deployed();

  const seedERC20FactoryFactory = await ethers.getContractFactory(
    "SeedERC20Factory"
  );
  const seedERC20Factory =
    (await seedERC20FactoryFactory.deploy()) as SeedERC20Factory;
  await seedERC20Factory.deployed();

  const trustFactoryFactory = await ethers.getContractFactory("TrustFactory");
  const trustFactory = (await trustFactoryFactory.deploy({
    redeemableERC20Factory: redeemableERC20Factory.address,
    redeemableERC20PoolFactory: redeemableERC20PoolFactory.address,
    seedERC20Factory: seedERC20Factory.address,
  })) as TrustFactory;
  await trustFactory.deployed();

  return {
    redeemableERC20Factory,
    redeemableERC20PoolFactory,
    seedERC20Factory,
    trustFactory,
  };
};

export const zeroAddress = ethers.constants.AddressZero;
export const oneAddress = "0x0000000000000000000000000000000000000001";
export const eighteenZeros = "000000000000000000";

export const fourZeros = "0000";
export const sixZeros = "000000";
export const tenZeros = "0000000000";

export const ONE = ethers.BigNumber.from("1" + eighteenZeros);

export const RESERVE_MIN_BALANCE = ethers.BigNumber.from("1" + sixZeros);

export const max_uint256 = ethers.BigNumber.from(
  "0xFFFFFFFFFFFFFFFFFFFFFFFFFFFFFFFFFFFFFFFFFFFFFFFFFFFFFFFFFFFFFFFF"
);
export const max_uint32 = ethers.BigNumber.from("0xffffffff");

export const estimateReserveDust = (bPoolReserveBalance: BigNumber) => {
  let dust = bPoolReserveBalance.mul(ONE).div(1e7).div(ONE);
  if (dust.lt(RESERVE_MIN_BALANCE)) {
    dust = RESERVE_MIN_BALANCE;
  }
  return dust;
};

export const determineReserveDust = (bPoolDust: BigNumber) => {
  if (bPoolDust.lt(RESERVE_MIN_BALANCE)) {
    bPoolDust = RESERVE_MIN_BALANCE;
  }
  return bPoolDust;
};

export const assertError = async (f: Function, s: string, e: string) => {
  let didError = false;
  try {
    await f();
  } catch (e) {
    assert(e.toString().includes(s), `error string ${e} does not include ${s}`);
    didError = true;
  }
  assert(didError, e);
};

export const crpJson = require("../artifacts/contracts/configurable-rights-pool/contracts/ConfigurableRightsPool.sol/ConfigurableRightsPool.json");
export const bPoolJson = require("../artifacts/contracts/configurable-rights-pool/contracts/test/BPool.sol/BPool.json");

export const poolContracts = async (
  signers: any,
  pool: RedeemableERC20Pool
): Promise<[ConfigurableRightsPool, BPool]> => {
  const crp = new ethers.Contract(
    await pool.crp(),
    crpJson.abi,
    signers[0]
  ) as ConfigurableRightsPool;
  const bPool = new ethers.Contract(
    await crp.bPool(),
    bPoolJson.abi,
    signers[0]
  ) as BPool;
  return [crp, bPool];
};

export const trustDeploy = async (
  trustFactory: TrustFactory,
  creator: any,
  ...args
): Promise<Trust> => {
  const tx = await trustFactory[
    "createChild((address,uint256,address,uint256,uint16,uint16,uint256,uint256),(string,string,address,uint8,uint256),(address,uint256,uint256,uint256))"
  ](...args);
  const receipt = await tx.wait();

  const trust = new ethers.Contract(
    ethers.utils.hexZeroPad(
      ethers.utils.hexStripZeros(
        receipt.events?.filter(
          (x) => x.event == "NewContract" && x.address == trustFactory.address
        )[0].topics[1]
      ),
      20 // address bytes length
    ),
    trustJson.abi,
    creator
  ) as Trust;

  if (!ethers.utils.isAddress(trust.address)) {
    throw new Error(
      `invalid trust address: ${trust.address} (${trust.address.length} chars)`
    );
  }

  await trust.deployed();

  return trust;
};

<<<<<<< HEAD
export const createEmptyBlock = async (count?: number): Promise<void> => {
  const signers = await ethers.getSigners();
  const tx = { to: signers[1].address };
  if (count > 0) {
    for (let i = 0; i < count; i++) {
      await signers[0].sendTransaction(tx);
    }
  } else {
    await signers[0].sendTransaction(tx);
  }
};
=======
/**
 * Utility function that transforms a hexadecimal number from the output of the ITier contract report
 * @param report String with Hexadecimal containing the array data
 * @returns number[] Block array of the reports
 */
export function tierReport(report: string): number[] {
  let parsedReport: number[] = [];
  let arrStatus = [0, 1, 2, 3, 4, 5, 6, 7]
    .map((i) =>
      BigInt(report)
        .toString(16)
        .padStart(64, "0")
        .slice(i * 8, i * 8 + 8)
    )
    .reverse();
  //arrStatus = arrStatus.reverse();

  for (let i in arrStatus) {
    parsedReport.push(parseInt("0x" + arrStatus[i]));
  }

  return parsedReport;
}

export function blockNumbersToReport(blockNos: number[]): string {
  assert(blockNos.length === 8);

  return [...blockNos]
    .reverse()
    .map((i) => BigInt(i).toString(16).padStart(8, "0"))
    .join("");
}

/**
 * Pads leading zeroes of hex number to hex string length of 32 bytes
 * @param {BigNumber} hex
 */
export function zeroPad32(hex: BigNumber): string {
  return ethers.utils.hexZeroPad(hex.toHexString(), 32);
}

/**
 * Pads leading zeroes of hex number to hex string length of 4 bytes
 * @param {BigNumber} hex
 */
export function zeroPad4(hex: BigNumber): string {
  return ethers.utils.hexZeroPad(hex.toHexString(), 4);
}
>>>>>>> d5c64bcd
<|MERGE_RESOLUTION|>--- conflicted
+++ resolved
@@ -202,7 +202,6 @@
   return trust;
 };
 
-<<<<<<< HEAD
 export const createEmptyBlock = async (count?: number): Promise<void> => {
   const signers = await ethers.getSigners();
   const tx = { to: signers[1].address };
@@ -214,7 +213,7 @@
     await signers[0].sendTransaction(tx);
   }
 };
-=======
+
 /**
  * Utility function that transforms a hexadecimal number from the output of the ITier contract report
  * @param report String with Hexadecimal containing the array data
@@ -262,5 +261,4 @@
  */
 export function zeroPad4(hex: BigNumber): string {
   return ethers.utils.hexZeroPad(hex.toHexString(), 4);
-}
->>>>>>> d5c64bcd
+}