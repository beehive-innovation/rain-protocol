<<<<<<< HEAD
// import * as Util from "../Util";
=======
>>>>>>> 6d9a3e22
import chai from "chai";
import { ethers } from "hardhat";
import { concat } from "ethers/lib/utils";
import { op } from "../Util";
import type { BigNumber, Contract } from "ethers";

import type { LogicTest } from "../../typechain/LogicTest";

const { assert } = chai;

const enum Opcode {
  SKIP,
  VAL,
  DUP,
  ZIPMAP,
  IS_ZERO,
  EAGER_IF,
  EQUAL_TO,
  LESS_THAN,
  GREATER_THAN,
  EVERY,
  ANY,
}

const isTruthy = (vmValue: BigNumber) => vmValue.eq(1);

describe("LogicOps", async function () {
  it("should check whether any value in a list is non-zero", async () => {
    this.timeout(0);

    const logicFactory = await ethers.getContractFactory("LogicTest");

    const constants = [0, 1, 2, 3];

    const v0 = op(Opcode.VAL, 0);
    const v1 = op(Opcode.VAL, 1);
    const v2 = op(Opcode.VAL, 2);
    const v3 = op(Opcode.VAL, 3);

    // prettier-ignore
    const source0 = concat([
      v1,
      v2,
      v3,
      op(Opcode.ANY, 3),
    ]);

    const logic0 = (await logicFactory.deploy({
      sources: [source0],
      constants,
      argumentsLength: 0,
      stackLength: 3,
    })) as LogicTest & Contract;

    const result0 = await logic0.run();

    assert(result0.eq(1), `returned wrong value from any, got ${result0}`);

    // prettier-ignore
    const source1 = concat([
      v0,
      v0,
      op(Opcode.ANY, 2),
    ]);

    const logic1 = (await logicFactory.deploy({
      sources: [source1],
      constants,
      argumentsLength: 0,
      stackLength: 3,
    })) as LogicTest & Contract;

    const result1 = await logic1.run();

    assert(result1.isZero(), `returned wrong value from any, got ${result1}`);

    // prettier-ignore
    const source2 = concat([
      v0,
      v0,
      v3,
      op(Opcode.ANY, 3),
    ]);

    const logic2 = (await logicFactory.deploy({
      sources: [source2],
      constants,
      argumentsLength: 0,
      stackLength: 3,
    })) as LogicTest & Contract;

    const result2 = await logic2.run();

    assert(result2.eq(3), `returned wrong value from any, got ${result2}`);
  });

  it("should check whether every value in a list is non-zero", async () => {
    this.timeout(0);

    const logicFactory = await ethers.getContractFactory("LogicTest");

    const constants = [0, 1, 2, 3];

    const v0 = op(Opcode.VAL, 0);
    const v1 = op(Opcode.VAL, 1);
    const v2 = op(Opcode.VAL, 2);
    const v3 = op(Opcode.VAL, 3);

    // prettier-ignore
    const source0 = concat([
      v1,
      v2,
      v3,
      op(Opcode.EVERY, 3),
    ]);

    const logic0 = (await logicFactory.deploy({
      sources: [source0],
      constants,
      argumentsLength: 0,
      stackLength: 3,
    })) as LogicTest & Contract;

    const result0 = await logic0.run();

    assert(result0.eq(1), `returned wrong value from every, got ${result0}`);

    // prettier-ignore
    const source1 = concat([
      v0,
      v1,
      v2,
      op(Opcode.EVERY, 3),
    ]);

    const logic1 = (await logicFactory.deploy({
      sources: [source1],
      constants,
      argumentsLength: 0,
      stackLength: 3,
    })) as LogicTest & Contract;

    const result1 = await logic1.run();

    assert(result1.isZero(), `returned wrong value from every, got ${result1}`);

    // prettier-ignore
    const source2 = concat([
      v0,
      v3,
      op(Opcode.EVERY, 2),
    ]);

    const logic2 = (await logicFactory.deploy({
      sources: [source2],
      constants,
      argumentsLength: 0,
      stackLength: 3,
    })) as LogicTest & Contract;

    const result2 = await logic2.run();

    assert(result2.isZero(), `returned wrong value from every, got ${result2}`);
  });

  it("should perform ternary 'eager if' operation on 3 values on the stack", async () => {
    this.timeout(0);

    const logicFactory = await ethers.getContractFactory("LogicTest");

    const constants = [0, 1, 2, 3];

    const v0 = op(Opcode.VAL, 0);
    const v1 = op(Opcode.VAL, 1);
    const v2 = op(Opcode.VAL, 2);
    const v3 = op(Opcode.VAL, 3);

    // prettier-ignore
    const source0 = concat([
      // 1 ? 2 : 3
      v1,
      v2,
      v3,
      op(Opcode.EAGER_IF),
    ]);

    const logic0 = (await logicFactory.deploy({
      sources: [source0],
      constants,
      argumentsLength: 0,
      stackLength: 3,
    })) as LogicTest & Contract;

    const result0 = await logic0.run();

    assert(result0.eq(2), `returned wrong value from eager if, got ${result0}`);

    // prettier-ignore
    const source1 = concat([
      // 2 ? 2 : 3
      v2,
      v2,
      v3,
      op(Opcode.EAGER_IF),
    ]);

    const logic1 = (await logicFactory.deploy({
      sources: [source1],
      constants,
      argumentsLength: 0,
      stackLength: 3,
    })) as LogicTest & Contract;

    const result1 = await logic1.run();

    assert(result1.eq(2), `returned wrong value from eager if, got ${result1}`);

    // prettier-ignore
    const source2 = concat([
      // 2 ? 2 : 3
      v0,
      v2,
      v3,
      op(Opcode.EAGER_IF),
    ]);

    const logic2 = (await logicFactory.deploy({
      sources: [source2],
      constants,
      argumentsLength: 0,
      stackLength: 3,
    })) as LogicTest & Contract;

    const result2 = await logic2.run();

    assert(result2.eq(3), `returned wrong value from eager if, got ${result2}`);
  });

  it("should check that value is greater than another value", async () => {
    this.timeout(0);

    const logicFactory = await ethers.getContractFactory("LogicTest");

    const constants = [1, 2];

    // prettier-ignore
    const source0 = concat([
      op(Opcode.VAL, 1), // 2
      op(Opcode.VAL, 0), // 1
      op(Opcode.GREATER_THAN),
    ]);

    const logic0 = (await logicFactory.deploy({
      sources: [source0],
      constants,
      argumentsLength: 0,
      stackLength: 3,
    })) as LogicTest & Contract;

    const result0 = await logic0.run(); // expect 1

    assert(isTruthy(result0), "wrongly says 2 is not gt 1");

    // prettier-ignore
    const source1 = concat([
      op(Opcode.VAL, 0), // 1
      op(Opcode.VAL, 1), // 2
      op(Opcode.GREATER_THAN),
    ]);

    const logic1 = (await logicFactory.deploy({
      sources: [source1],
      constants,
      argumentsLength: 0,
      stackLength: 3,
    })) as LogicTest & Contract;

    const result1 = await logic1.run(); // expect 0

    assert(!isTruthy(result1), "wrongly says 1 is gt 2");
  });

  it("should check that value is less than another value", async () => {
    this.timeout(0);

    const logicFactory = await ethers.getContractFactory("LogicTest");

    const constants = [1, 2];

    // prettier-ignore
    const source0 = concat([
      op(Opcode.VAL, 1), // 2
      op(Opcode.VAL, 0), // 1
      op(Opcode.LESS_THAN),
    ]);

    const logic0 = (await logicFactory.deploy({
      sources: [source0],
      constants,
      argumentsLength: 0,
      stackLength: 3,
    })) as LogicTest & Contract;

    const result0 = await logic0.run(); // expect 0

    assert(!isTruthy(result0), "wrongly says 2 is lt 1");

    // prettier-ignore
    const source1 = concat([
      op(Opcode.VAL, 0), // 1
      op(Opcode.VAL, 1), // 2
      op(Opcode.LESS_THAN),
    ]);

    const logic1 = (await logicFactory.deploy({
      sources: [source1],
      constants,
      argumentsLength: 0,
      stackLength: 3,
    })) as LogicTest & Contract;

    const result1 = await logic1.run(); // expect 1

    assert(isTruthy(result1), "wrongly says 1 is not lt 2");
  });

  it("should check that values are equal to each other", async () => {
    this.timeout(0);

    const logicFactory = await ethers.getContractFactory("LogicTest");

    const constants = [1, 2];

    // prettier-ignore
    const source0 = concat([
      op(Opcode.VAL, 1), // 2
      op(Opcode.VAL, 1), // 2
      op(Opcode.EQUAL_TO),
    ]);

    const logic0 = (await logicFactory.deploy({
      sources: [source0],
      constants,
      argumentsLength: 0,
      stackLength: 3,
    })) as LogicTest & Contract;

    const result0 = await logic0.run(); // expect 1

    assert(isTruthy(result0), "wrongly says 2 is not equal to 2");

    // prettier-ignore
    const source1 = concat([
      op(Opcode.VAL, 0), // 1
      op(Opcode.VAL, 1), // 2
      op(Opcode.EQUAL_TO),
    ]);

    const logic1 = (await logicFactory.deploy({
      sources: [source1],
      constants,
      argumentsLength: 0,
      stackLength: 3,
    })) as LogicTest & Contract;

    const result1 = await logic1.run(); // expect 0

    assert(!isTruthy(result1), "wrongly says 1 is equal to 2");
  });

  it("should check that a value is zero", async () => {
    this.timeout(0);

    const logicFactory = await ethers.getContractFactory("LogicTest");

    const constants = [0, 1];

    // prettier-ignore
    const source0 = concat([
      op(Opcode.VAL, 0),
      op(Opcode.IS_ZERO),
    ]);

    const logic0 = (await logicFactory.deploy({
      sources: [source0],
      constants,
      argumentsLength: 0,
      stackLength: 3,
    })) as LogicTest & Contract;

    const result0 = await logic0.run(); // expect 1

    assert(isTruthy(result0), "wrongly says 0 is not zero");

    // prettier-ignore
    const source1 = concat([
      op(Opcode.VAL, 1),
      op(Opcode.IS_ZERO),
    ]);

    const logic1 = (await logicFactory.deploy({
      sources: [source1],
      constants,
      argumentsLength: 0,
      stackLength: 3,
    })) as LogicTest & Contract;

    const result1 = await logic1.run(); // expect 0

    assert(!isTruthy(result1), "wrongly says 1 is zero");
  });
});<|MERGE_RESOLUTION|>--- conflicted
+++ resolved
@@ -1,7 +1,3 @@
-<<<<<<< HEAD
-// import * as Util from "../Util";
-=======
->>>>>>> 6d9a3e22
 import chai from "chai";
 import { ethers } from "hardhat";
 import { concat } from "ethers/lib/utils";
