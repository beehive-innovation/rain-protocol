import * as Util from "../Util";
import chai from "chai";
import { ethers } from "hardhat";
import { concat } from "ethers/lib/utils";
import { bytify, callSize, op } from "../Util";
import type { Contract } from "ethers";

<<<<<<< HEAD
import type {
  AllStandardOpsTest,
  StateStruct,
} from "../../typechain/AllStandardOpsTest";

const { assert } = chai;

const Opcode = Util.AllStandardOps;

// Contains tests for RainVM, the constant RainVM ops as well as Math ops via AllStandardOpsTest contract.
// For SaturatingMath library tests, see the associated test file at test/Math/SaturatingMath.sol.ts
describe("RainVM", async function () {
  let stateBuilder;
  let logic;
  before(async () => {
=======
import type { CalculatorTest } from "../../typechain/CalculatorTest";
import type { LogicOpsTest } from "../../typechain/LogicOpsTest";

const { assert } = chai;

const enum Opcode {
  VAL,
  DUP,
  ZIPMAP,
  DEBUG,
  BLOCK_NUMBER,
  BLOCK_TIMESTAMP,
  SENDER,
  THIS,
  ADD,
  SATURATING_ADD,
  SUB,
  SATURATING_SUB,
  MUL,
  SATURATING_MUL,
  DIV,
  MOD,
  EXP,
  MIN,
  MAX,
}

const enum OpcodeLogicTest {
  SKIP,
  VAL,
  DUP,
  ZIPMAP,
  DEBUG,
  IS_ZERO,
  EAGER_IF,
  EQUAL_TO,
  LESS_THAN,
  GREATER_THAN,
  EVERY,
  ANY,
}

// Contains tests for RainVM, the constant RainVM ops as well as Math ops via CalculatorTest contract.
// For SaturatingMath library tests, see the associated test file at test/Math/SaturatingMath.sol.ts
describe("RainVM", async function () {
  it("should error when trying to read an out-of-bounds argument", async () => {
    this.timeout(0);

    const constants = [1, 2, 3];
    const v1 = op(Opcode.VAL, 0);
    const v2 = op(Opcode.VAL, 1);
    const v3 = op(Opcode.VAL, 2);

    const a0 = op(Opcode.VAL, 3);
    const a1 = op(Opcode.VAL, 4);
    const aOOB = op(Opcode.VAL, 5);

    // zero-based counting
    const sourceIndex = 1; // 1
    const loopSize = 0; // 1
    const valSize = 2; // 3

    const sources = [
      concat([
        v1,
        v2,
        v3,
        op(Opcode.ZIPMAP, callSize(sourceIndex, loopSize, valSize)),
      ]),
      concat([
        // (arg0 arg1 arg2 add)
        a0,
        a1,
        aOOB,
        op(Opcode.ADD, 3),
      ]),
    ];

    const calculatorFactory = await ethers.getContractFactory("CalculatorTest");
    const calculator = (await calculatorFactory.deploy({
      sources,
      constants,
      argumentsLength: 3,
      stackLength: 3,
    })) as CalculatorTest & Contract;

    await Util.assertError(
      async () => await calculator.run(),
      "", // there is at least an error
      "did not error when trying to read an out-of-bounds argument"
    );
  });

  it("should error when trying to read an out-of-bounds constant", async () => {
    this.timeout(0);

    const constants = [1];
    const vOOB = op(Opcode.VAL, 1);

    const sources = [concat([vOOB])];

    const calculatorFactory = await ethers.getContractFactory("CalculatorTest");
    const calculator = (await calculatorFactory.deploy({
      sources,
      constants,
      argumentsLength: 0,
      stackLength: 1,
    })) as CalculatorTest & Contract;

    await Util.assertError(
      async () => await calculator.run(),
      "", // there is at least an error
      "did not error when trying to read an out-of-bounds constant"
    );
  });

  it("should prevent stack underflow at runtime due to bad RainVM script", async () => {
    this.timeout(0);

    const constants = [0, 1];
    const v0 = op(OpcodeLogicTest.VAL, 0);
    const v1 = op(OpcodeLogicTest.VAL, 1);

    // prettier-ignore
    const sources = [
      concat([
          v0,
          v1,
        op(OpcodeLogicTest.EAGER_IF),
      ]),
    ];

    const calculatorFactory = await ethers.getContractFactory("LogicOpsTest");
    const calculator = (await calculatorFactory.deploy({
      sources,
      constants,
      argumentsLength: 0,
      stackLength: 3,
    })) as LogicOpsTest & Contract;

    await Util.assertError(
      async () => await calculator.run(),
      "", // there is at least an error
      "did not prevent stack underflow due to bad RainVM script"
    );
  });

  it("should prevent stack overflow at runtime due to bad RainVM script", async () => {
    this.timeout(0);

    const constants = [3, 2, 1];
    const v3 = op(Opcode.VAL, 0);
    const v2 = op(Opcode.VAL, 1);
    const v1 = op(Opcode.VAL, 2);

    const sources = [
      concat([
        // (1 2 3 +)
        v1,
        v2,
        v3,
        op(Opcode.ADD, 4),
      ]),
    ];

    const calculatorFactory = await ethers.getContractFactory("CalculatorTest");
    const calculator = (await calculatorFactory.deploy({
      sources,
      constants,
      argumentsLength: 0,
      stackLength: 3,
    })) as CalculatorTest & Contract;

    await Util.assertError(
      async () => await calculator.run(),
      "", // there is at least an error
      "did not prevent stack overflow due to bad RainVM script"
    );
  });

  it("should prevent stack overflow at runtime", async () => {
    this.timeout(0);

    const constants = [3, 2, 1];
    const v3 = op(Opcode.VAL, 0);
    const v2 = op(Opcode.VAL, 1);
    const v1 = op(Opcode.VAL, 2);

    const sources = [
      concat([
        // (1 2 3 +)
        v1,
        v2,
        v3,
        op(Opcode.ADD, 3),
      ]),
    ];

    const calculatorFactory = await ethers.getContractFactory("CalculatorTest");
    const calculator = (await calculatorFactory.deploy({
      sources,
      constants,
      argumentsLength: 0,
      stackLength: 2,
    })) as CalculatorTest & Contract;

    await Util.assertError(
      async () => await calculator.run(),
      "STACK_OVERFLOW",
      "did not prevent stack overflow from misconfigured stack length on construction"
    );
  });

  it("should perform saturating multiplication", async () => {
>>>>>>> 751c6a3c
    this.timeout(0);
    const stateBuilderFactory = await ethers.getContractFactory(
      "AllStandardOpsStateBuilder"
    );
    stateBuilder = await stateBuilderFactory.deploy();
    await stateBuilder.deployed();

    const logicFactory = await ethers.getContractFactory("AllStandardOpsTest");
    logic = (await logicFactory.deploy(
      stateBuilder.address
    )) as AllStandardOpsTest & Contract;
  });
  it("should perform saturating multiplication", async () => {
    this.timeout(0);

    const constants = [Util.max_uint256, 2];
    const vMaxUInt256 = op(Opcode.CONSTANT, 0);
    const v2 = op(Opcode.CONSTANT, 1);

    // test case with normal multiplication
    const sourcesUnsat = [
      concat([
        // (max_uint256 2 *)
        vMaxUInt256,
        v2,
        op(Opcode.MUL, 2),
      ]),
    ];

    await logic.initialize({
      sources: sourcesUnsat,
      constants,
    });

    await Util.assertError(
      async () => await logic.run(),
      "Transaction reverted",
      "normal multiplication overflow did not error"
    );

    const sourcesSat = [
      concat([
        // (max_uint256 2 SAT_MUL)
        vMaxUInt256,
        v2,
        op(Opcode.SATURATING_MUL, 2),
      ]),
    ];

    await logic.initialize({
      sources: sourcesSat,
      constants,
    });

    await logic.run();
    const result = await logic.stackTop();
    const expected = Util.max_uint256;
    assert(
      result.eq(expected),
      `wrong saturating multiplication ${expected} ${result}`
    );
  });

  it("should perform saturating subtraction", async () => {
    this.timeout(0);

    const constants = [10, 20];
    const v10 = op(Opcode.CONSTANT, 0);
    const v20 = op(Opcode.CONSTANT, 1);

    // test case with normal subtraction
    const sourcesUnsat = [
      concat([
        // (10 20 -)
        v10,
        v20,
        op(Opcode.SUB, 2),
      ]),
    ];

    await logic.initialize({
      sources: sourcesUnsat,
      constants,
    });

    await Util.assertError(
      async () => await logic.run(),
      "Transaction reverted",
      "normal subtraction overflow did not error"
    );

    const sourcesSat = [
      concat([
        // (10 20 SAT_SUB)
        v10,
        v20,
        op(Opcode.SATURATING_SUB, 2),
      ]),
    ];

    await logic.initialize({
      sources: sourcesSat,
      constants,
    });

    await logic.run();
    const result = await logic.stackTop();
    const expected = 0;
    assert(
      result.eq(expected),
      `wrong saturating subtraction ${expected} ${result}`
    );
  });

  it("should perform saturating addition", async () => {
    this.timeout(0);

    const constants = [Util.max_uint256, 10];
    const vMaxUInt256 = op(Opcode.CONSTANT, 0);
    const v10 = op(Opcode.CONSTANT, 1);

    // test case with normal addition
    const sourcesUnsat = [
      concat([
        // (max_uint256 10 +)
        vMaxUInt256,
        v10,
        op(Opcode.ADD, 2),
      ]),
    ];

    await logic.initialize({ sources: sourcesUnsat, constants });

    await Util.assertError(
      async () => await logic.run(),
      "Transaction reverted",
      "normal addition overflow did not error"
    );

    const sourcesSat = [
      concat([
        // (max_uint256 1 SAT_ADD)
        vMaxUInt256,
        v10,
        op(Opcode.SATURATING_ADD, 2),
      ]),
    ];

    await logic.initialize({
      sources: sourcesSat,
      constants,
    });

    await logic.run();
    const result = await logic.stackTop();
    const expected = Util.max_uint256;
    assert(
      result.eq(expected),
      `wrong saturating addition ${expected} ${result}`
    );
  });

<<<<<<< HEAD
  it("should support source scripts with leading zeroes", async () => {
    this.timeout(0);

    await Util.createEmptyBlock(5);

    const block0 = await ethers.provider.getBlockNumber();
    const constants = [block0];

    const vBlock = op(Opcode.CONSTANT, 0);

    // prettier-ignore
    const source0 = concat([
      // 0 0 0 0 0 0 0 0 0 0 (block0 BLOCK_NUMBER min)
      new Uint8Array([0, 0, 0, 0, 0, 0, 0, 0, 0, 0]),
        vBlock,
        op(Opcode.BLOCK_NUMBER),
      op(Opcode.MIN, 2),
    ]);

    await logic.initialize({
      sources: [source0],
      constants,
    });

    await logic.run();
    const result0 = await logic.stackTop();
    assert(result0.eq(block0), `expected block ${block0} got ${result0}`);
  });

  it("should support source scripts with trailing zeroes", async () => {
    this.timeout(0);

    await Util.createEmptyBlock(5);

    const block0 = await ethers.provider.getBlockNumber();
    const constants = [block0];

    const vBlock = op(Opcode.CONSTANT, 0);

    // prettier-ignore
    const source0 = concat([
      // (block0 BLOCK_NUMBER min) 0 0 0 0 0 0 0 0 0 0
        vBlock,
        op(Opcode.BLOCK_NUMBER),
      op(Opcode.MIN, 2),
      new Uint8Array([0, 0, 0, 0, 0, 0, 0, 0, 0, 0]),
    ]);

    await logic.initialize({ sources: [source0], constants });

    await logic.run();
    const result0 = await logic.stackTop();
    assert(result0.eq(block0), `expected block ${block0} got ${result0}`);
  });

=======
>>>>>>> 751c6a3c
  it("should return block.number and block.timestamp", async () => {
    this.timeout(0);

    const constants = [];

    // prettier-ignore
    const source0 = concat([
      // (BLOCK_NUMBER)
      op(Opcode.BLOCK_NUMBER)
    ]);

    await logic.initialize({ sources: [source0], constants });

    await logic.run();
    const block0 = await ethers.provider.getBlockNumber();
    const result0 = await logic.stackTop();
    assert(result0.eq(block0), `expected block ${block0} got ${result0}`);

    // prettier-ignore
    const source1 = concat([
      // (BLOCK_TIMESTAMP)
      op(Opcode.BLOCK_TIMESTAMP)
    ]);

    await logic.initialize({
      sources: [source1],
      constants,
    });

    const timestamp1 = Date.now();
    await logic.run();
    const result1 = await logic.stackTop();

    const roughTimestamp1 = ethers.BigNumber.from(`${timestamp1}`.slice(0, 4));
    const roughResult1 = ethers.BigNumber.from(`${result1}`.slice(0, 4));

    assert(
      roughResult1.eq(roughTimestamp1),
      `expected timestamp ${roughTimestamp1} got ${roughResult1}`
    );
  });

  it("should return correct remainder when using modulo op on sequence of numbers", async () => {
    this.timeout(0);

    const constants = [7, 4, 2];
    const v7 = op(Opcode.CONSTANT, 0);
    const v4 = op(Opcode.CONSTANT, 1);
    const v2 = op(Opcode.CONSTANT, 2);

    const sources = [
      concat([
        // (7 4 2 %)
        v7,
        v4, // -> r3
        v2, // -> r1
        op(Opcode.MOD, 3),
      ]),
    ];

    await logic.initialize({ sources, constants });

    await logic.run();
    const result = await logic.stackTop();
    const expected = 1;
    assert(
      result.eq(expected),
      `wrong solution to (7 4 2 %)
      expected  ${expected}
      got       ${result}`
    );
  });

  it("should return correct remainder when using modulo op (zero rem)", async () => {
    this.timeout(0);

    const constants = [9, 3];
    const v9 = op(Opcode.CONSTANT, 0);
    const v3 = op(Opcode.CONSTANT, 1);

    const sources = [
      concat([
        // (9 3 %)
        v9,
        v3,
        op(Opcode.MOD, 2),
      ]),
    ];

    await logic.initialize({ sources, constants });

    await logic.run();
    const result = await logic.stackTop();
    const expected = 0;
    assert(
      result.eq(expected),
      `wrong solution to (9 3 %)
      expected  ${expected}
      got       ${result}`
    );
  });

  it("should return correct remainder when using modulo op (non-zero rem)", async () => {
    this.timeout(0);

    const constants = [5, 2];
    const v5 = op(Opcode.CONSTANT, 0);
    const v2 = op(Opcode.CONSTANT, 1);

    const sources = [
      concat([
        // (5 2 %)
        v5,
        v2,
        op(Opcode.MOD, 2),
      ]),
    ];

    await logic.initialize({ sources, constants });

    await logic.run();
    const result = await logic.stackTop();
    const expected = 1;
    assert(
      result.eq(expected),
      `wrong solution to (5 2 %)
      expected  ${expected}
      got       ${result}`
    );
  });

  it("should perform exponentiation on a sequence of numbers", async () => {
    this.timeout(0);

    const constants = [2, 4, 3];
    const v2 = op(Opcode.CONSTANT, 0);
    const v4 = op(Opcode.CONSTANT, 1);
    const v3 = op(Opcode.CONSTANT, 2);

    const sources = [
      concat([
        // (2 4 3 ^)
        v2,
        v4,
        v3,
        op(Opcode.EXP, 3),
      ]),
    ];

    await logic.initialize({ sources, constants });

    await logic.run();
    const result = await logic.stackTop();
    const expected = 4096;
    assert(
      result.eq(expected),
      `wrong solution to (2 4 3 ^)
      expected  ${expected}
      got       ${result}`
    );
  });

  it("should perform exponentiation correctly", async () => {
    this.timeout(0);

    const constants = [2, 4];
    const v2 = op(Opcode.CONSTANT, 0);
    const v4 = op(Opcode.CONSTANT, 1);

    const sources = [
      concat([
        // (2 4 ^)
        v2,
        v4,
        op(Opcode.EXP, 2),
      ]),
    ];

    await logic.initialize({ sources, constants });

    await logic.run();
    const result = await logic.stackTop();
    const expected = 16;
    assert(
      result.eq(expected),
      `wrong solution to (2 4 ^)
      expected  ${expected}
      got       ${result}`
    );
  });

  it("should return the maximum of a sequence of numbers", async () => {
    this.timeout(0);

    const constants = [33, 11, 22];
    const v33 = op(Opcode.CONSTANT, 0);
    const v11 = op(Opcode.CONSTANT, 1);
    const v22 = op(Opcode.CONSTANT, 2);

    const source = concat([
      // (22 11 33 max)
      v22,
      v11,
      v33,
      op(Opcode.MAX, 3),
    ]);

    await logic.initialize({ sources: [source], constants });

    await logic.run();
    const result = await logic.stackTop();
    const expected = 33;
    assert(result.eq(expected), `wrong maximum ${expected} ${result}`);
  });

  it("should return the minimum of a sequence of numbers", async () => {
    this.timeout(0);

    const constants = [33, 11, 22];
    const v33 = op(Opcode.CONSTANT, 0);
    const v11 = op(Opcode.CONSTANT, 1);
    const v22 = op(Opcode.CONSTANT, 2);

    const source = concat([
      // (22 11 33 min)
      v22,
      v11,
      v33,
      op(Opcode.MIN, 3),
    ]);

    await logic.initialize({ sources: [source], constants });

    await logic.run();
    const result = await logic.stackTop();
    const expected = 11;
    assert(result.eq(expected), `wrong minimum ${expected} ${result}`);
  });

  it("should run a basic program (return current block number)", async () => {
    this.timeout(0);

    const source = concat([
      // (BLOCK_NUMBER)
      op(Opcode.BLOCK_NUMBER),
    ]);

    await logic.initialize({ sources: [source], constants: [] });

    await Util.createEmptyBlock(3);

    await logic.run();
    const expected = await ethers.provider.getBlockNumber();
    const result = await logic.stackTop();
    assert(result.eq(expected), `wrong block number ${expected} ${result}`);
  });

  it("should handle a zipmap which loops 4 times", async () => {
    this.timeout(0);

    // The following 3 variables use zero-based counting.

    // Which index in `sources` array to use as our inner function to ZIPMAP.
    const sourceIndex = 1;

    // Number of times to 'break up' our uint256 constants into a concatenated array of 'sub-constants'. In this case, we subdivide a constant 4 times, so we are left with 8 uint32 'sub-constants' concatenated together.
    const loopSize = 3;

    // Number of constants to zip together. Here we are zipping 2 constants together. Hence, our inner function will accept 2 arguments at a time (arg0, arg1), which will be the sub-constants of the respective constants.
    const valSize = 1;

    // Size of each 'sub-constant' in bytes, which can be determined by how many times we broke up our uint256. In this case we have 32-bit unsigned integers.
    const valBytes = 32 / Math.pow(2, loopSize);

    // prettier-ignore
    const constants = [ // a.k.a. 'vals'
      concat([ // constant0 -> an array of sub-constants
        bytify(1, valBytes),
        bytify(2, valBytes),
        bytify(3, valBytes),
        bytify(4, valBytes),
        bytify(5, valBytes),
        bytify(6, valBytes),
        bytify(7, valBytes),
        bytify(8, valBytes),
      ]),
      concat([ // constant1 -> an array of sub-constants
        bytify(10, valBytes),
        bytify(20, valBytes),
        bytify(30, valBytes),
        bytify(40, valBytes),
        bytify(50, valBytes),
        bytify(60, valBytes),
        bytify(70, valBytes),
        bytify(80, valBytes),
      ]),
    ];

    const val0 = 0;
    const val1 = 1;
    const arg0 = 2;
    const arg1 = 3;

    // prettier-ignore
    const sources = [
      concat([ // sourceIndex === 0 (main source)
        op(Opcode.CONSTANT, val0),
        op(Opcode.CONSTANT, val1),
        op(Opcode.ZIPMAP, callSize(sourceIndex, loopSize, valSize)),
      ]),
      concat([ // sourceIndex === 1 (inner ZIPMAP function)
        // (arg0 arg1 mul) (arg0 arg1 add)
        op(Opcode.CONSTANT, arg0),
        op(Opcode.CONSTANT, arg1),
        op(Opcode.MUL, 2),
        op(Opcode.CONSTANT, arg0),
        op(Opcode.CONSTANT, arg1),
        op(Opcode.ADD, 2),
      ]),
    ];

    await logic.initialize({ sources, constants });

    await logic.run();
    const resultState = (await logic.state()) as StateStruct;

    // We're not expecting a single result here.
    // The first 16 positions in the stack should match our expected output.
    const expectedStack = [
      640, 88, 490, 77, 360, 66, 250, 55, 160, 44, 90, 33, 40, 22, 10, 11,
    ];

    // + 10 1 => 11
    // * 10 1 => 10
    // + 20 2 => 22
    // * 20 2 => 40
    // + 30 3 => 33
    // * 30 3 => 90
    // + 40 4 => 44
    // * 40 4 => 160
    // + 50 5 => 55
    // * 50 5 => 250
    // + 60 6 => 66
    // * 60 6 => 360
    // + 70 7 => 77
    // * 70 7 => 490
    // + 80 8 => 88
    // * 80 8 => 640

    for (let i = 0; i < parseInt(resultState.stackIndex.toString(), 10); i++) {
      const stackEl = resultState.stack[i];

      assert(
        ethers.BigNumber.from(stackEl).eq(expectedStack[i]),
        `wrong result of zipmap
        index     ${i}
        expected  ${expectedStack[i]}
        got       ${stackEl}`
      );
    }
  });

  it("should handle a zipmap which loops twice", async () => {
    this.timeout(0);

    // zero-based counting
    const sourceIndex = 1;
    const loopSize = 1;
    const valSize = 2;

    const valBytes = 32 / Math.pow(2, loopSize); // 128-bit unsigned

    const constants = [
      concat([bytify(3, valBytes), bytify(1, valBytes)]),
      concat([bytify(4, valBytes), bytify(2, valBytes)]),
      concat([bytify(5, valBytes), bytify(3, valBytes)]),
    ];

    const arg0 = 3;
    const arg1 = 4;
    const arg2 = 5;

    const sources = [
      concat([
        op(Opcode.CONSTANT, 2),
        op(Opcode.CONSTANT, 1),
        op(Opcode.CONSTANT, 0),
        op(Opcode.ZIPMAP, callSize(sourceIndex, loopSize, valSize)),
      ]),
      concat([
        // (arg0 arg1 arg2 mul) (arg0 arg1 arg2 add)
        op(Opcode.CONSTANT, arg0),
        op(Opcode.CONSTANT, arg1),
        op(Opcode.CONSTANT, arg2),
        op(Opcode.MUL, 3),
        op(Opcode.CONSTANT, arg0),
        op(Opcode.CONSTANT, arg1),
        op(Opcode.CONSTANT, arg2),
        op(Opcode.ADD, 3),
      ]),
    ];

    await logic.initialize({ sources, constants });

    await logic.run();
    const resultState = (await logic.state()) as StateStruct;

    const expectedMul1 = 6;
    const actualMul1 = ethers.BigNumber.from(resultState.stack[0]);
    assert(
      actualMul1.eq(expectedMul1),
      `wrong result of zipmap (1 2 3 *)
      expected  ${expectedMul1}
      got       ${actualMul1}`
    );

    const expectedAdd1 = 6;
    const actualAdd1 = ethers.BigNumber.from(resultState.stack[1]);
    assert(
      actualAdd1.eq(expectedAdd1),
      `wrong result of zipmap (1 2 3 +)
      expected  ${expectedAdd1}
      got       ${actualAdd1}`
    );

    const expectedMul0 = 60;
    const actualMul0 = ethers.BigNumber.from(resultState.stack[2]);
    assert(
      actualMul0.eq(expectedMul0),
      `wrong result of zipmap (3 4 5 *)
      expected  ${expectedMul0}
      got       ${actualMul0}`
    );

    const expectedAdd0 = 12;
    const actualAdd0 = ethers.BigNumber.from(resultState.stack[3]);
    assert(
      actualAdd0.eq(expectedAdd0),
      `wrong result of zipmap (3 4 5 +)
      expected  ${expectedAdd0}
      got       ${actualAdd0}`
    );
  });

  it("should handle a zipmap op with maxed sourceIndex and valSize", async () => {
    this.timeout(0);

    const constants = [10, 20, 30, 40, 50, 60, 70, 80];

    const a0 = op(Opcode.CONSTANT, 8);
    const a1 = op(Opcode.CONSTANT, 9);
    const a2 = op(Opcode.CONSTANT, 10);
    const a3 = op(Opcode.CONSTANT, 11);
    const a4 = op(Opcode.CONSTANT, 12);
    const a5 = op(Opcode.CONSTANT, 13);
    const a6 = op(Opcode.CONSTANT, 14);
    const a7 = op(Opcode.CONSTANT, 15);

    // zero-based counting
    const sourceIndex = 1;
    const loopSize = 0; // no subdivision of uint256, normal constants
    const valSize = 7;

    const sources = [
      concat([
        op(Opcode.CONSTANT, 0),
        op(Opcode.CONSTANT, 1),
        op(Opcode.CONSTANT, 2),
        op(Opcode.CONSTANT, 3),
        op(Opcode.CONSTANT, 4),
        op(Opcode.CONSTANT, 5),
        op(Opcode.CONSTANT, 6),
        op(Opcode.CONSTANT, 7),
        op(Opcode.ZIPMAP, callSize(sourceIndex, loopSize, valSize)),
      ]),
      concat([
        // (arg0 arg1 arg2 ... add) (arg0 arg1 arg2 ... add)
        a0,
        a1,
        a2,
        a3,
        a4,
        a5,
        a6,
        a7,
        a0,
        a1,
        a2,
        a3,
        a4,
        a5,
        a6,
        a7,
        a0,
        a1,
        a2,
        a3,
        a4,
        a5,
        a6,
        a7,
        a0,
        a1,
        a2,
        a3,
        a4,
        a5,
        a6,
        a7,
        op(Opcode.ADD, 32), // max no. items
        a0,
        a1,
        a2,
        a3,
        a4,
        a5,
        a6,
        a7,
        a0,
        a1,
        a2,
        a3,
        a4,
        a5,
        a6,
        a7,
        a0,
        a1,
        a2,
        a3,
        a4,
        a5,
        a6,
        a7,
        a0,
        a1,
        a2,
        a3,
        a4,
        a5,
        op(Opcode.ADD, 30),
      ]),
    ];

    await logic.initialize({ sources, constants });

    await logic.run();
    const resultState = (await logic.state()) as StateStruct;

    const expectedIndex = 2;
    const actualIndex = ethers.BigNumber.from(resultState.stackIndex);
    assert(
      actualIndex.eq(expectedIndex),
      `wrong index for zipmap
      expected  ${expectedIndex}
      got       ${actualIndex}`
    );

    const expectedAdd1 = 1440; // first add
    const actualAdd1 = ethers.BigNumber.from(resultState.stack[0]);
    assert(
      actualAdd1.eq(expectedAdd1),
      `wrong result of zipmap
      expected  ${expectedAdd1}
      got       ${actualAdd1}`
    );

    const expectedAdd0 = 1290; // second add
    const actualAdd0 = ethers.BigNumber.from(resultState.stack[1]);
    assert(
      actualAdd0.eq(expectedAdd0),
      `wrong result of zipmap
      expected  ${expectedAdd0}
      got       ${actualAdd0}`
    );
  });

  it("should handle a zipmap op which runs multiple functions (across multiple fn vals)", async () => {
    this.timeout(0);

    const constants = [1, 2, 3];
    const v0 = op(Opcode.CONSTANT, 0);
    const v1 = op(Opcode.CONSTANT, 1);
    const v2 = op(Opcode.CONSTANT, 2);

    const a0 = op(Opcode.CONSTANT, 3);
    const a1 = op(Opcode.CONSTANT, 4);
    const a2 = op(Opcode.CONSTANT, 5);

    // zero-based counting
    const sourceIndex = 1;
    const loopSize = 0;
    const valSize = 2;

    const sources = [
      concat([
        v0,
        v1,
        v2,
        op(Opcode.ZIPMAP, callSize(sourceIndex, loopSize, valSize)),
      ]),
      concat([
        // (arg0 arg1 arg2 mul) (arg1 arg2 arg0 arg1 arg2 ... add)
        a0,
        a1,
        a2,
        op(Opcode.MUL, 3),
        a1,
        a2,
        a0,
        a1,
        a2,
        a0,
        a1,
        a2,
        a0,
        a1,
        a2,
        a0,
        a1,
        a2,
        op(Opcode.ADD, 14),
      ]),
    ];

    await logic.initialize({ sources, constants });

    await logic.run();
    const resultState = (await logic.state()) as StateStruct;

    const expectedIndex = 2;
    const actualIndex = ethers.BigNumber.from(resultState.stackIndex);
    assert(
      actualIndex.eq(expectedIndex),
      `wrong index for zipmap
      expected  ${expectedIndex}
      got       ${actualIndex}`
    );

    const expectedMul = 6;
    const actualMul = ethers.BigNumber.from(resultState.stack[0]);
    assert(
      actualMul.eq(expectedMul),
      `wrong result of zipmap mul
      expected  ${expectedMul}
      got       ${actualMul}`
    );

    const expectedAdd = 29;
    const actualAdd = ethers.BigNumber.from(resultState.stack[1]);
    assert(
      actualAdd.eq(expectedAdd),
      `wrong result of zipmap add
      expected  ${expectedAdd}
      got       ${actualAdd}`
    );
  });

  it("should handle a zipmap op which runs multiple functions (using single inner zipmap function source)", async () => {
    this.timeout(0);

    const constants = [3, 4, 5];
    const v3 = op(Opcode.CONSTANT, 0);
    const v4 = op(Opcode.CONSTANT, 1);
    const v5 = op(Opcode.CONSTANT, 2);

    const a0 = op(Opcode.CONSTANT, 3);
    const a1 = op(Opcode.CONSTANT, 4);
    const a2 = op(Opcode.CONSTANT, 5);

    // zero-based counting
    const sourceIndex = 1;
    const loopSize = 0;
    const valSize = 2;

    const sources = [
      concat([
        v3,
        v4,
        v5,
        op(Opcode.ZIPMAP, callSize(sourceIndex, loopSize, valSize)),
      ]),
      concat([
        // inner zipmap function source
        // (arg0 arg1 arg2 mul) (arg0 arg1 ar2 add)
        a0,
        a1,
        a2,
        op(Opcode.MUL, 3),
        a0,
        a1,
        a2,
        op(Opcode.ADD, 3),
      ]),
    ];

    await logic.initialize({ sources, constants });

    await logic.run();
    const resultState = (await logic.state()) as StateStruct;

    const expectedIndex = 2;
    const actualIndex = ethers.BigNumber.from(resultState.stackIndex);
    assert(
      actualIndex.eq(expectedIndex),
      `wrong index for zipmap
      expected  ${expectedIndex}
      got       ${actualIndex}`
    );

    const expectedMul = 60;
    const actualMul = ethers.BigNumber.from(resultState.stack[0]);
    assert(
      actualMul.eq(expectedMul),
      `wrong result of zipmap (3 4 5 *)
      expected  ${expectedMul}
      got       ${actualMul}`
    );

    const expectedAdd = 12;
    const actualAdd = ethers.BigNumber.from(resultState.stack[1]);
    assert(
      actualAdd.eq(expectedAdd),
      `wrong result of zipmap (3 4 5 +)
      expected  ${expectedAdd}
      got       ${actualAdd}`
    );
  });

  it("should handle a simple call op", async () => {
    this.timeout(0);

    const constants = [1, 2, 3];
    const v1 = op(Opcode.CONSTANT, 0);
    const v2 = op(Opcode.CONSTANT, 1);
    const v3 = op(Opcode.CONSTANT, 2);

    const a0 = op(Opcode.CONSTANT, 3);
    const a1 = op(Opcode.CONSTANT, 4);
    const a2 = op(Opcode.CONSTANT, 5);

    // zero-based counting
    const sourceIndex = 1; // 1
    const loopSize = 0; // 1
    const valSize = 2; // 3

    const sources = [
      concat([
        v1,
        v2,
        v3,
        op(Opcode.ZIPMAP, callSize(sourceIndex, loopSize, valSize)),
      ]),
      concat([
        // (arg0 arg1 arg2 add)
        a0,
        a1,
        a2,
        op(Opcode.ADD, 3),
      ]),
    ];

    await logic.initialize({ sources, constants });

    await logic.run();
    const result = await logic.stackTop();
    const expected = 6;
    assert(
      result.eq(expected),
      `wrong result of zipmap
      expected  ${expected}
      got       ${result}`
    );
  });

  it("should perform a calculation using the block number as a value", async () => {
    this.timeout(0);

    const constants = [1, 2, 3, 4, 6];

    const one = op(Opcode.CONSTANT, 0);
    const two = op(Opcode.CONSTANT, 1);
    const three = op(Opcode.CONSTANT, 2);
    const four = op(Opcode.CONSTANT, 3);
    const six = op(Opcode.CONSTANT, 4);

    // prettier-ignore
    const sources = [
      concat([
        // (BLOCK_NUMBER (6 3 /) (3 4 (2 1 -) +) *)
          op(Opcode.BLOCK_NUMBER),
            six,
            three,
          op(Opcode.DIV, 2),
            three,
            four,
              two,
              one,
            op(Opcode.SUB, 2),
          op(Opcode.ADD, 3),
        op(Opcode.MUL, 3),
      ]),
    ];

    await logic.initialize({ sources, constants });

    await logic.run();
    const block0 = await ethers.provider.getBlockNumber();
    const result0 = await logic.stackTop();
    const expected0 = 16 * block0;
    assert(
      result0.eq(expected0),
      `wrong solution with block number of ${block0}
      expected  ${expected0}
      got       ${result0}`
    );

    await Util.createEmptyBlock();

    await logic.run();
    const block1 = await ethers.provider.getBlockNumber();

    const result1 = await logic.stackTop();
    const expected1 = 16 * block1;
    assert(
      result1.eq(expected1),
      `wrong solution with block number of ${block1 + 1}
      expected  ${expected1}
      got       ${result1}`
    );

    await Util.createEmptyBlock();

    await logic.run();
    const block2 = await ethers.provider.getBlockNumber();
    const result2 = await logic.stackTop();
    const expected2 = 16 * block2;
    assert(
      result2.eq(expected2),
      `wrong solution with block number of ${block2}
      expected  ${expected2}
      got       ${result2}`
    );
  });

  it("should calculate a mathematical expression (division, product, summation)", async () => {
    this.timeout(0);

    const constants = [2, 3];
    const v2 = op(Opcode.CONSTANT, 0);
    const v3 = op(Opcode.CONSTANT, 1);

    const sources = [
      concat([
        // (((2 2 2 +) 3 *) 2 3 /)
        v2,
        v2,
        v2,
        op(Opcode.ADD, 3),
        v3,
        op(Opcode.MUL, 2),
        v2,
        v3,
        op(Opcode.DIV, 3),
      ]),
    ];

    await logic.initialize({ sources, constants });

    await logic.run();
    const result = await logic.stackTop();
    const expected = 3;
    assert(
      result.eq(expected),
      `wrong solution to (((2 2 2 +) 3 *) 2 3 /)
      expected  ${expected}
      got       ${result}`
    );
  });

  it("should return remainder of dividing an initial number by the product of a sequence of numbers", async () => {
    this.timeout(0);

    const constants = [3, 2, 13];
    const v3 = op(Opcode.CONSTANT, 0);
    const v2 = op(Opcode.CONSTANT, 1);
    const v13 = op(Opcode.CONSTANT, 2);

    const sources = [
      concat([
        // (13 2 3 %)
        v13,
        v2,
        v3,
        op(Opcode.MOD, 3),
      ]),
    ];

    await logic.initialize({ sources, constants });

    await logic.run();
    const result = await logic.stackTop();
    const expected = 1;
    assert(
      result.eq(expected),
      `wrong remainder
      expected  ${expected}
      got       ${result}`
    );
  });

  it("should divide an initial number by the product of a sequence of numbers", async () => {
    this.timeout(0);

    const constants = [3, 2, 12];
    const v3 = op(Opcode.CONSTANT, 0);
    const v2 = op(Opcode.CONSTANT, 1);
    const v12 = op(Opcode.CONSTANT, 2);

    const sources = [
      concat([
        // (12 2 3 /)
        v12,
        v2,
        v3,
        op(Opcode.DIV, 3),
      ]),
    ];

    await logic.initialize({ sources, constants });

    await logic.run();
    const result = await logic.stackTop();
    const expected = 2;
    assert(
      result.eq(expected),
      `wrong division
      expected  ${expected}
      got       ${result}`
    );
  });

  it("should multiply a sequence of numbers together", async () => {
    this.timeout(0);

    const constants = [5, 4, 3];
    const v5 = op(Opcode.CONSTANT, 0);
    const v4 = op(Opcode.CONSTANT, 1);
    const v3 = op(Opcode.CONSTANT, 2);

    const sources = [
      concat([
        // (3 4 5 *)
        v3,
        v4,
        v5,
        op(Opcode.MUL, 3),
      ]),
    ];

    await logic.initialize({ sources, constants });

    await logic.run();
    const result = await logic.stackTop();
    const expected = 60;
    assert(
      result.eq(expected),
      `wrong multiplication
      expected  ${expected}
      got       ${result}`
    );
  });

  it("should subtract a sequence of numbers from an initial number", async () => {
    this.timeout(0);

    const constants = [3, 2, 10];
    const v3 = op(Opcode.CONSTANT, 0);
    const v2 = op(Opcode.CONSTANT, 1);
    const v10 = op(Opcode.CONSTANT, 2);

    const sources = [
      concat([
        // (10 2 3 -)
        v10,
        v2,
        v3,
        op(Opcode.SUB, 3),
      ]),
    ];

    await logic.initialize({ sources, constants });

    await logic.run();
    const result = await logic.stackTop();
    const expected = 5;
    assert(
      result.eq(expected),
      `wrong subtraction
      expected  ${expected}
      got       ${result}`
    );
  });

  it("should add a sequence of numbers together", async () => {
    this.timeout(0);

    const constants = [3, 2, 1];
    const v3 = op(Opcode.CONSTANT, 0);
    const v2 = op(Opcode.CONSTANT, 1);
    const v1 = op(Opcode.CONSTANT, 2);

    const sources = [
      concat([
        // (1 2 3 +)
        v1,
        v2,
        v3,
        op(Opcode.ADD, 3),
      ]),
    ];

    await logic.initialize({ sources, constants });

    await logic.run();
    const result = await logic.stackTop();
    const expected = 6;
    assert(result.eq(expected), `wrong summation ${expected} ${result}`);
  });
});<|MERGE_RESOLUTION|>--- conflicted
+++ resolved
@@ -5,7 +5,6 @@
 import { bytify, callSize, op } from "../Util";
 import type { Contract } from "ethers";
 
-<<<<<<< HEAD
 import type {
   AllStandardOpsTest,
   StateStruct,
@@ -21,63 +20,30 @@
   let stateBuilder;
   let logic;
   before(async () => {
-=======
-import type { CalculatorTest } from "../../typechain/CalculatorTest";
-import type { LogicOpsTest } from "../../typechain/LogicOpsTest";
-
-const { assert } = chai;
-
-const enum Opcode {
-  VAL,
-  DUP,
-  ZIPMAP,
-  DEBUG,
-  BLOCK_NUMBER,
-  BLOCK_TIMESTAMP,
-  SENDER,
-  THIS,
-  ADD,
-  SATURATING_ADD,
-  SUB,
-  SATURATING_SUB,
-  MUL,
-  SATURATING_MUL,
-  DIV,
-  MOD,
-  EXP,
-  MIN,
-  MAX,
-}
-
-const enum OpcodeLogicTest {
-  SKIP,
-  VAL,
-  DUP,
-  ZIPMAP,
-  DEBUG,
-  IS_ZERO,
-  EAGER_IF,
-  EQUAL_TO,
-  LESS_THAN,
-  GREATER_THAN,
-  EVERY,
-  ANY,
-}
-
-// Contains tests for RainVM, the constant RainVM ops as well as Math ops via CalculatorTest contract.
-// For SaturatingMath library tests, see the associated test file at test/Math/SaturatingMath.sol.ts
-describe("RainVM", async function () {
+    this.timeout(0);
+    const stateBuilderFactory = await ethers.getContractFactory(
+      "AllStandardOpsStateBuilder"
+    );
+    stateBuilder = await stateBuilderFactory.deploy();
+    await stateBuilder.deployed();
+
+    const logicFactory = await ethers.getContractFactory("AllStandardOpsTest");
+    logic = (await logicFactory.deploy(
+      stateBuilder.address
+    )) as AllStandardOpsTest & Contract;
+  });
+
   it("should error when trying to read an out-of-bounds argument", async () => {
     this.timeout(0);
 
     const constants = [1, 2, 3];
-    const v1 = op(Opcode.VAL, 0);
-    const v2 = op(Opcode.VAL, 1);
-    const v3 = op(Opcode.VAL, 2);
-
-    const a0 = op(Opcode.VAL, 3);
-    const a1 = op(Opcode.VAL, 4);
-    const aOOB = op(Opcode.VAL, 5);
+    const v1 = op(Opcode.CONSTANT, 0);
+    const v2 = op(Opcode.CONSTANT, 1);
+    const v3 = op(Opcode.CONSTANT, 2);
+
+    const a0 = op(Opcode.CONSTANT, 3);
+    const a1 = op(Opcode.CONSTANT, 4);
+    const aOOB = op(Opcode.CONSTANT, 5);
 
     // zero-based counting
     const sourceIndex = 1; // 1
@@ -100,16 +66,10 @@
       ]),
     ];
 
-    const calculatorFactory = await ethers.getContractFactory("CalculatorTest");
-    const calculator = (await calculatorFactory.deploy({
-      sources,
-      constants,
-      argumentsLength: 3,
-      stackLength: 3,
-    })) as CalculatorTest & Contract;
+    await logic.initialize({sources, constants})
 
     await Util.assertError(
-      async () => await calculator.run(),
+      async () => await logic.run(),
       "", // there is at least an error
       "did not error when trying to read an out-of-bounds argument"
     );
@@ -119,20 +79,14 @@
     this.timeout(0);
 
     const constants = [1];
-    const vOOB = op(Opcode.VAL, 1);
+    const vOOB = op(Opcode.CONSTANT, 1);
 
     const sources = [concat([vOOB])];
 
-    const calculatorFactory = await ethers.getContractFactory("CalculatorTest");
-    const calculator = (await calculatorFactory.deploy({
-      sources,
-      constants,
-      argumentsLength: 0,
-      stackLength: 1,
-    })) as CalculatorTest & Contract;
+    await logic.initialize({sources, constants})
 
     await Util.assertError(
-      async () => await calculator.run(),
+      async () => await logic.run(),
       "", // there is at least an error
       "did not error when trying to read an out-of-bounds constant"
     );
@@ -142,28 +96,22 @@
     this.timeout(0);
 
     const constants = [0, 1];
-    const v0 = op(OpcodeLogicTest.VAL, 0);
-    const v1 = op(OpcodeLogicTest.VAL, 1);
+    const v0 = op(Opcode.CONSTANT, 0);
+    const v1 = op(Opcode.CONSTANT, 1);
 
     // prettier-ignore
     const sources = [
       concat([
           v0,
           v1,
-        op(OpcodeLogicTest.EAGER_IF),
-      ]),
-    ];
-
-    const calculatorFactory = await ethers.getContractFactory("LogicOpsTest");
-    const calculator = (await calculatorFactory.deploy({
-      sources,
-      constants,
-      argumentsLength: 0,
-      stackLength: 3,
-    })) as LogicOpsTest & Contract;
+        op(Opcode.EAGER_IF),
+      ]),
+    ];
+
+    await logic.initialize({sources, constants})
 
     await Util.assertError(
-      async () => await calculator.run(),
+      async () => await logic.run(),
       "", // there is at least an error
       "did not prevent stack underflow due to bad RainVM script"
     );
@@ -173,9 +121,9 @@
     this.timeout(0);
 
     const constants = [3, 2, 1];
-    const v3 = op(Opcode.VAL, 0);
-    const v2 = op(Opcode.VAL, 1);
-    const v1 = op(Opcode.VAL, 2);
+    const v3 = op(Opcode.CONSTANT, 0);
+    const v2 = op(Opcode.CONSTANT, 1);
+    const v1 = op(Opcode.CONSTANT, 2);
 
     const sources = [
       concat([
@@ -187,16 +135,10 @@
       ]),
     ];
 
-    const calculatorFactory = await ethers.getContractFactory("CalculatorTest");
-    const calculator = (await calculatorFactory.deploy({
-      sources,
-      constants,
-      argumentsLength: 0,
-      stackLength: 3,
-    })) as CalculatorTest & Contract;
+    await logic.initialize({sources, constants})
 
     await Util.assertError(
-      async () => await calculator.run(),
+      async () => await logic.run(),
       "", // there is at least an error
       "did not prevent stack overflow due to bad RainVM script"
     );
@@ -206,9 +148,9 @@
     this.timeout(0);
 
     const constants = [3, 2, 1];
-    const v3 = op(Opcode.VAL, 0);
-    const v2 = op(Opcode.VAL, 1);
-    const v1 = op(Opcode.VAL, 2);
+    const v3 = op(Opcode.CONSTANT, 0);
+    const v2 = op(Opcode.CONSTANT, 1);
+    const v1 = op(Opcode.CONSTANT, 2);
 
     const sources = [
       concat([
@@ -220,35 +162,15 @@
       ]),
     ];
 
-    const calculatorFactory = await ethers.getContractFactory("CalculatorTest");
-    const calculator = (await calculatorFactory.deploy({
-      sources,
-      constants,
-      argumentsLength: 0,
-      stackLength: 2,
-    })) as CalculatorTest & Contract;
+    await logic.initialize({ sources, constants })
 
     await Util.assertError(
-      async () => await calculator.run(),
+      async () => await logic.run(),
       "STACK_OVERFLOW",
       "did not prevent stack overflow from misconfigured stack length on construction"
     );
   });
 
-  it("should perform saturating multiplication", async () => {
->>>>>>> 751c6a3c
-    this.timeout(0);
-    const stateBuilderFactory = await ethers.getContractFactory(
-      "AllStandardOpsStateBuilder"
-    );
-    stateBuilder = await stateBuilderFactory.deploy();
-    await stateBuilder.deployed();
-
-    const logicFactory = await ethers.getContractFactory("AllStandardOpsTest");
-    logic = (await logicFactory.deploy(
-      stateBuilder.address
-    )) as AllStandardOpsTest & Contract;
-  });
   it("should perform saturating multiplication", async () => {
     this.timeout(0);
 
@@ -399,64 +321,6 @@
     );
   });
 
-<<<<<<< HEAD
-  it("should support source scripts with leading zeroes", async () => {
-    this.timeout(0);
-
-    await Util.createEmptyBlock(5);
-
-    const block0 = await ethers.provider.getBlockNumber();
-    const constants = [block0];
-
-    const vBlock = op(Opcode.CONSTANT, 0);
-
-    // prettier-ignore
-    const source0 = concat([
-      // 0 0 0 0 0 0 0 0 0 0 (block0 BLOCK_NUMBER min)
-      new Uint8Array([0, 0, 0, 0, 0, 0, 0, 0, 0, 0]),
-        vBlock,
-        op(Opcode.BLOCK_NUMBER),
-      op(Opcode.MIN, 2),
-    ]);
-
-    await logic.initialize({
-      sources: [source0],
-      constants,
-    });
-
-    await logic.run();
-    const result0 = await logic.stackTop();
-    assert(result0.eq(block0), `expected block ${block0} got ${result0}`);
-  });
-
-  it("should support source scripts with trailing zeroes", async () => {
-    this.timeout(0);
-
-    await Util.createEmptyBlock(5);
-
-    const block0 = await ethers.provider.getBlockNumber();
-    const constants = [block0];
-
-    const vBlock = op(Opcode.CONSTANT, 0);
-
-    // prettier-ignore
-    const source0 = concat([
-      // (block0 BLOCK_NUMBER min) 0 0 0 0 0 0 0 0 0 0
-        vBlock,
-        op(Opcode.BLOCK_NUMBER),
-      op(Opcode.MIN, 2),
-      new Uint8Array([0, 0, 0, 0, 0, 0, 0, 0, 0, 0]),
-    ]);
-
-    await logic.initialize({ sources: [source0], constants });
-
-    await logic.run();
-    const result0 = await logic.stackTop();
-    assert(result0.eq(block0), `expected block ${block0} got ${result0}`);
-  });
-
-=======
->>>>>>> 751c6a3c
   it("should return block.number and block.timestamp", async () => {
     this.timeout(0);
 
