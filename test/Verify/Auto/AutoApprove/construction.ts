--- conflicted
+++ resolved
@@ -38,13 +38,8 @@
 
     const deployer = signers[1];
 
-<<<<<<< HEAD
-    const expressionConfig: ExpressionConfigStruct = {
+    const expressionConfig = {
       sources: [op(Opcode.read_memory, memoryOperand(MemoryType.Constant, 0))],
-=======
-    const expressionConfig = {
-      sources: [op(Opcode.readMemory, memoryOperand(MemoryType.Constant, 0))],
->>>>>>> 0daa2649
       constants: [1],
     };
 
@@ -70,13 +65,8 @@
     const deployer = signers[1];
     const admin = signers[2];
 
-<<<<<<< HEAD
-    const expressionConfig: ExpressionConfigStruct = {
+    const expressionConfig = {
       sources: [op(Opcode.read_memory, memoryOperand(MemoryType.Constant, 0))],
-=======
-    const expressionConfig = {
-      sources: [op(Opcode.readMemory, memoryOperand(MemoryType.Constant, 0))],
->>>>>>> 0daa2649
       constants: [1],
     };
 
