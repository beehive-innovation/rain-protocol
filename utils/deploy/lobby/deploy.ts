--- conflicted
+++ resolved
@@ -1,14 +1,7 @@
 import { SignerWithAddress } from "@nomiclabs/hardhat-ethers/signers";
 import { artifacts, ethers } from "hardhat";
 import { RainterpreterExpressionDeployer } from "../../../typechain";
-<<<<<<< HEAD
-import {
-  CloneFactory,
-  NewCloneEvent,
-} from "../../../typechain/contracts/factory/CloneFactory";
-=======
 import { CloneFactory } from "../../../typechain/contracts/factory/CloneFactory";
->>>>>>> 10646e6d
 import { InterpreterCallerV1ConstructionConfigStruct } from "../../../typechain/contracts/flow/FlowCommon";
 import {
   Lobby,
@@ -40,10 +33,7 @@
 };
 
 export const deployLobbyClone = async (
-<<<<<<< HEAD
-=======
   deployer: SignerWithAddress,
->>>>>>> 10646e6d
   cloneFactory: CloneFactory,
   lobbyImplementation: Lobby,
   initialConfig: LobbyConfigStruct
@@ -60,20 +50,6 @@
     encodedConfig
   );
 
-<<<<<<< HEAD
-  const cloneEvent = (await getEventArgs(
-    lobbyClone,
-    "NewClone",
-    cloneFactory
-  )) as NewCloneEvent["args"];
-
-  const Lobby_ = (await ethers.getContractAt(
-    "Lobby",
-    cloneEvent.clone
-  )) as Lobby;
-
-  return Lobby_;
-=======
   const lobby = new ethers.Contract(
     ethers.utils.hexZeroPad(
       ethers.utils.hexStripZeros(
@@ -92,5 +68,4 @@
   lobby.deployTransaction = lobbyClone;
 
   return lobby;
->>>>>>> 10646e6d
 };