import chainlinkOraclePriceMeta from "../../../contracts/interpreter/ops/chainlink/ChainlinkOraclePrice.opmeta.json";
import callMeta from "../../../contracts/interpreter/ops/core/Call.opmeta.json";
import contextMeta from "../../../contracts/interpreter/ops/core/Context.opmeta.json";
import contextRowMeta from "../../../contracts/interpreter/ops/core/ContextRow.opmeta.json";
import debugMeta from "../../../contracts/interpreter/ops/core/Debug.opmeta.json";
import doWhileMeta from "../../../contracts/interpreter/ops/core/DoWhile.opmeta.json";
import foldContextMeta from "../../../contracts/interpreter/ops/core/FoldContext.opmeta.json";
import getMeta from "../../../contracts/interpreter/ops/core/Get.opmeta.json";
import loopNMeta from "../../../contracts/interpreter/ops/core/LoopN.opmeta.json";
import readMemoryMeta from "../../../contracts/interpreter/ops/core/ReadMemory.opmeta.json";
import setMeta from "../../../contracts/interpreter/ops/core/Set.opmeta.json";
import hashMeta from "../../../contracts/interpreter/ops/crypto/Hash.opmeta.json";
import erc1155BalanceOfMeta from "../../../contracts/interpreter/ops/erc1155/ERC1155BalanceOfBatch.opmeta.json";
import erc1155BalanceOfBatchMeta from "../../../contracts/interpreter/ops/erc1155/ERC1155BalanceOf.opmeta.json";
import erc20BalanceOfMeta from "../../../contracts/interpreter/ops/erc20/ERC20BalanceOf.opmeta.json";
import erc20TotalSupplyMeta from "../../../contracts/interpreter/ops/erc20/ERC20TotalSupply.opmeta.json";
import erc20SnapshotBalanceOfatMeta from "../../../contracts/interpreter/ops/erc20/snapshot/ERC20SnapshotBalanceOfAt.opmeta.json";
import erc20SnapshotTotalSupplyAtMeta from "../../../contracts/interpreter/ops/erc20/snapshot/ERC20SnapshotTotalSupplyAt.opmeta.json";
import erc721BalanceOfMeta from "../../../contracts/interpreter/ops/erc721/ERC721BalanceOf.opmeta.json";
import erc721OwnerOfMeta from "../../../contracts/interpreter/ops/erc721/ERC721OwnerOf.opmeta.json";
import ensureMeta from "../../../contracts/interpreter/ops/error/Ensure.opmeta.json";
import blockNumberMeta from "../../../contracts/interpreter/ops/evm/BlockNumber.opmeta.json";
import timestampMeta from "../../../contracts/interpreter/ops/evm/Timestamp.opmeta.json";
import explode32Meta from "../../../contracts/interpreter/ops/list/Explode32.opmeta.json";
import addMeta from "../../../contracts/interpreter/ops/math/Add.opmeta.json";
import divMeta from "../../../contracts/interpreter/ops/math/Div.opmeta.json";
import expMeta from "../../../contracts/interpreter/ops/math/Exp.opmeta.json";
import fixedPointScale18DivMeta from "../../../contracts/interpreter/ops/math/fixedPoint/FixedPointScale18Div.opmeta.json";
import fixedPointScale18Meta from "../../../contracts/interpreter/ops/math/fixedPoint/FixedPointScale18.opmeta.json";
import fixedPointScale18MulMeta from "../../../contracts/interpreter/ops/math/fixedPoint/FixedPointScale18Mul.opmeta.json";
import fixedPointScaleByMeta from "../../../contracts/interpreter/ops/math/fixedPoint/FixedPointScaleBy.opmeta.json";
import fixedPointScaleNMeta from "../../../contracts/interpreter/ops/math/fixedPoint/FixedPointScaleN.opmeta.json";
import anyMeta from "../../../contracts/interpreter/ops/math/logic/Any.opmeta.json";
import eagerIfMeta from "../../../contracts/interpreter/ops/math/logic/EagerIf.opmeta.json";
import equalToMeta from "../../../contracts/interpreter/ops/math/logic/EqualTo.opmeta.json";
import everyMeta from "../../../contracts/interpreter/ops/math/logic/Every.opmeta.json";
import greaterThanMeta from "../../../contracts/interpreter/ops/math/logic/GreaterThan.opmeta.json";
import isZeroMeta from "../../../contracts/interpreter/ops/math/logic/IsZero.opmeta.json";
import lessThanMeta from "../../../contracts/interpreter/ops/math/logic/LessThan.opmeta.json";
import maxMeta from "../../../contracts/interpreter/ops/math/Max.opmeta.json";
import minMeta from "../../../contracts/interpreter/ops/math/Min.opmeta.json";
import modMeta from "../../../contracts/interpreter/ops/math/Mod.opmeta.json";
import mulMeta from "../../../contracts/interpreter/ops/math/Mul.opmeta.json";
import saturatingAddMeta from "../../../contracts/interpreter/ops/math/saturating/SaturatingAdd.opmeta.json";
import saturatingMulMeta from "../../../contracts/interpreter/ops/math/saturating/SaturatingMul.opmeta.json";
import saturatingSubMeta from "../../../contracts/interpreter/ops/math/saturating/SaturatingSub.opmeta.json";
import subMeta from "../../../contracts/interpreter/ops/math/Sub.opmeta.json";
import iOrderBookV1VaultBalanceMeta from "../../../contracts/interpreter/ops/rain/IOrderBookV1/IOderBookV1VaultBalance.opmeta.json";
import iSaleV2RemainingTokenInventoryMeta from "../../../contracts/interpreter/ops/rain/ISaleV2/ISaleV2RemainingTokenInventory.opmeta.json";
import iSaleV2ReserveMeta from "../../../contracts/interpreter/ops/rain/ISaleV2/ISaleV2Reserve.opmeta.json";
import iSaleV2SaleStatusMeta from "../../../contracts/interpreter/ops/rain/ISaleV2/ISaleV2SaleStatus.opmeta.json";
import iSaleV2TokenMeta from "../../../contracts/interpreter/ops/rain/ISaleV2/ISaleV2Token.opmeta.json";
import iSaleV2TotalReserveReceivedMeta from "../../../contracts/interpreter/ops/rain/ISaleV2/ISaleV2TotalReserveReceived.opmeta.json";
import iVerifyV1AccountStatusAtTimeMeta from "../../../contracts/interpreter/ops/rain/IVerifyV1/IVerifyV1AccountStatusAtTime.opmeta.json";
import iTierV2ReportMeta from "../../../contracts/interpreter/ops/tier/ITierV2Report.opmeta.json";
import iTierV2ReportTimeForTierMeta from "../../../contracts/interpreter/ops/tier/ITierV2ReportTimeForTier.opmeta.json";
import saturatingDiffMeta from "../../../contracts/interpreter/ops/tier/SaturatingDiff.opmeta.json";
import selectLteMeta from "../../../contracts/interpreter/ops/tier/SelectLte.opmeta.json";
import updateTimesForTierRangeMeta from "../../../contracts/interpreter/ops/tier/UpdateTimesForTierRange.opmeta.json";
import { deflateSync } from "zlib";
import fs from "fs";
import { resolve } from "path";
<<<<<<< HEAD
=======
import { format } from "prettier";
>>>>>>> 6fd80b56

/**
 * @public
 * All Rainterpreter opmetas
 */
export const rainterpreterOpmeta = [
  chainlinkOraclePriceMeta,
  callMeta,
  contextMeta,
  contextRowMeta,
  debugMeta,
  doWhileMeta,
  foldContextMeta,
  getMeta,
  loopNMeta,
  readMemoryMeta,
  setMeta,
  hashMeta,
  erc20BalanceOfMeta,
  erc20TotalSupplyMeta,
  erc20SnapshotBalanceOfatMeta,
  erc20SnapshotTotalSupplyAtMeta,
  erc721BalanceOfMeta,
  erc721OwnerOfMeta,
  erc1155BalanceOfMeta,
  erc1155BalanceOfBatchMeta,
  ensureMeta,
  blockNumberMeta,
  timestampMeta,
  explode32Meta,
  fixedPointScale18Meta,
  fixedPointScale18DivMeta,
  fixedPointScale18MulMeta,
  fixedPointScaleByMeta,
  fixedPointScaleNMeta,
  anyMeta,
  eagerIfMeta,
  equalToMeta,
  everyMeta,
  greaterThanMeta,
  isZeroMeta,
  lessThanMeta,
  saturatingAddMeta,
  saturatingMulMeta,
  saturatingSubMeta,
  addMeta,
  divMeta,
  expMeta,
  maxMeta,
  minMeta,
  modMeta,
  mulMeta,
  subMeta,
  iOrderBookV1VaultBalanceMeta,
  iSaleV2RemainingTokenInventoryMeta,
  iSaleV2ReserveMeta,
  iSaleV2SaleStatusMeta,
  iSaleV2TokenMeta,
  iSaleV2TotalReserveReceivedMeta,
  iVerifyV1AccountStatusAtTimeMeta,
  iTierV2ReportMeta,
  iTierV2ReportTimeForTierMeta,
  saturatingDiffMeta,
  selectLteMeta,
  updateTimesForTierRangeMeta,
];

/**
 * @public
 * Compress and convert Rainterpreter opmetas to bytes
 * @returns hex string
 */
export const getRainterpreterOpmetaBytes = (): string => {
  const opmetaBytes = Uint8Array.from(
<<<<<<< HEAD
    deflateSync(JSON.stringify(rainterpreterOpmeta, null, 4))
=======
    deflateSync(
      format(JSON.stringify(rainterpreterOpmeta, null, 4), { parser: "json" })
    )
>>>>>>> 6fd80b56
  );
  let opmetaHexString = "0x";
  for (let i = 0; i < opmetaBytes.length; i++) {
    opmetaHexString =
      opmetaHexString + opmetaBytes[i].toString(16).padStart(2, "0");
  }
  return opmetaHexString;
};

/**
 * @public
 * Generate the JSON file of Rainterpreter opmeta
 *
 * @param path - The path to write the file on, default is the current path
 * @param fileName - The name of the file, default is "RainterpreterOpmeta"
 * @returns Rainterpreter opmeta json
 */
export const getRainterpreterOpmetaJson = (
  path?: string,
  fileName?: string
) => {
  if (!path) path = __dirname;
  path = resolve(path);
  if (!fileName) fileName = "RainterpreterOpmeta";
  try {
    fs.writeFileSync(
      path + "/" + fileName + ".json",
      format(JSON.stringify(rainterpreterOpmeta, null, 4), { parser: "json" })
    );
  } catch (error) {
    console.log(error);
  }
};<|MERGE_RESOLUTION|>--- conflicted
+++ resolved
@@ -60,10 +60,7 @@
 import { deflateSync } from "zlib";
 import fs from "fs";
 import { resolve } from "path";
-<<<<<<< HEAD
-=======
 import { format } from "prettier";
->>>>>>> 6fd80b56
 
 /**
  * @public
@@ -138,13 +135,9 @@
  */
 export const getRainterpreterOpmetaBytes = (): string => {
   const opmetaBytes = Uint8Array.from(
-<<<<<<< HEAD
-    deflateSync(JSON.stringify(rainterpreterOpmeta, null, 4))
-=======
     deflateSync(
       format(JSON.stringify(rainterpreterOpmeta, null, 4), { parser: "json" })
     )
->>>>>>> 6fd80b56
   );
   let opmetaHexString = "0x";
   for (let i = 0; i < opmetaBytes.length; i++) {
