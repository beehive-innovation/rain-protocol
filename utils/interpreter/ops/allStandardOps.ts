<<<<<<< HEAD
import { getAllStandardOpsEnum } from "../../meta/op/allStandardOpmeta";
=======
import { camelize } from "../../format/camelize";
import { getAllStandardOpsEnum } from "../../meta/op/allStandardOpMeta";
>>>>>>> 0daa2649

export enum AllStandardOps {
  chainlink_price,
  call,
  context,
  context_row,
  debug,
  do_while,
  extern,
  fold_context,
  get,
  loop_n,
  read_memory,
  set,
  hash,
  erc_1155_balance_of,
  erc_1155_balance_of_batch,
  erc_20_balance_of,
  erc_20_total_supply,
  erc_20_snapshot_balance_of_at,
  erc_20_snapshot_total_supply_at,
  erc_5313_owner,
  erc_721_balance_of,
  erc_721_owner_of,
  ensure,
  block_number,
  block_timestamp,
  explode_32,
  add,
  div,
  exp,
  max,
  min,
  mod,
  mul,
  sub,
  scale_18,
  scale_18_div,
  scale_18_dynamic,
  scale_18_mul,
  scale_by,
  scale_n,
  any,
  eager_if,
  equal_to,
  every,
  greater_than,
  is_zero,
  less_than,
  saturating_add,
  saturating_mul,
  saturating_sub,
  iorderbook_v1_vault_balance,
  isale_v2_remaining_token_inventory,
  isale_v2_reserve,
  isale_v2_sale_status,
  isale_v2_token,
  isale_v2_total_reserve_received,
  iverify_v1_account_status_at_time,
  itier_v2_report,
  itier_v2_report_time_for_tier,
  saturating_diff,
  select_lte,
  update_times_for_tier_range,
  length,
}

export const Opcode = AllStandardOps;

export const RainterpreterOps = AllStandardOps;

const validateAllStandardOpsEnum = () => {
  const opsEnum: [string, number][] = Object.entries(getAllStandardOpsEnum());

  // We want to preserve TypeScript enum, so we verify that it lines up with the autogenerated opmeta list.
  opsEnum.forEach((op) => {
    const standardOp = AllStandardOps[op[1]].replace(/_/g, "-");
    const opMetaName = op[0];

    if (opMetaName != standardOp) {
      throw new Error(`AllStandardOps and op meta do not match
      AllStandardOps name ${standardOp}
      op meta name        ${opMetaName}`);
    }
  });
};

validateAllStandardOpsEnum();<|MERGE_RESOLUTION|>--- conflicted
+++ resolved
@@ -1,9 +1,4 @@
-<<<<<<< HEAD
-import { getAllStandardOpsEnum } from "../../meta/op/allStandardOpmeta";
-=======
-import { camelize } from "../../format/camelize";
 import { getAllStandardOpsEnum } from "../../meta/op/allStandardOpMeta";
->>>>>>> 0daa2649
 
 export enum AllStandardOps {
   chainlink_price,
