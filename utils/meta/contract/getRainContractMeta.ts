--- conflicted
+++ resolved
@@ -11,13 +11,8 @@
 import ContractMetaSchema from "../../../schema/meta/v0/op.meta.schema.json";
 import { deflateSync, inflateSync } from "zlib";
 import { format } from "prettier";
-<<<<<<< HEAD
 import cbor from "cbor" ; 
 import { metaFromBytes , validateMeta } from "../general";
-=======
-import cbor from "cbor";
-import { metaFromBytes } from "../general";
->>>>>>> 2a5e6807
 import { MAGIC_NUMBERS, cborEncode } from "../cbor";
 import { artifacts } from "hardhat";
 import { arrayify } from "ethers/lib/utils";
