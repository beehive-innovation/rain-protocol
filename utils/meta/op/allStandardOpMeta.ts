--- conflicted
+++ resolved
@@ -4,14 +4,9 @@
 import fs from "fs";
 import { resolve } from "path";
 import { format } from "prettier";
-<<<<<<< HEAD
 import { metaFromBytes, validateMeta } from "../general";
-=======
-import { metaFromBytes } from "../general";
 import { MAGIC_NUMBERS, cborEncode } from "../cbor";
 import { arrayify } from "ethers/lib/utils";
->>>>>>> bd7bc5fe
-
 /**
  * Generates list of file paths for all `.opmeta.json` files under `contracts/` directory.
  */
