import { concat } from "ethers/lib/utils";
<<<<<<< HEAD
import { Opcode } from "./ops";
=======
import { Opcode } from "./ops/allStandardOps";
>>>>>>> 1fb5ef18
import { op } from "./vm";

export const afterBlockNumberSource = (constant: number): Uint8Array => {
  // prettier-ignore
  return concat([
    // (BLOCK_NUMBER blockNumberSub1 gt)
      op(Opcode.BLOCK_NUMBER),
      op(Opcode.CONSTANT, constant),
    op(Opcode.GREATER_THAN),
  ]);
};

export const betweenBlockNumbersSource = (
  vStart: Uint8Array,
  vEnd: Uint8Array
): Uint8Array => {
  // prettier-ignore
  return concat([
        op(Opcode.BLOCK_NUMBER),
        vStart,
      op(Opcode.GREATER_THAN),
        op(Opcode.BLOCK_NUMBER),
        vEnd,
      op(Opcode.LESS_THAN),
    op(Opcode.EVERY, 2),
  ])
};<|MERGE_RESOLUTION|>--- conflicted
+++ resolved
@@ -1,9 +1,5 @@
 import { concat } from "ethers/lib/utils";
-<<<<<<< HEAD
-import { Opcode } from "./ops";
-=======
 import { Opcode } from "./ops/allStandardOps";
->>>>>>> 1fb5ef18
 import { op } from "./vm";
 
 export const afterBlockNumberSource = (constant: number): Uint8Array => {
