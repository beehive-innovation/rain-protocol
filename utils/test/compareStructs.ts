import { assert } from "chai";
import { BigNumber } from "ethers";
import { hexlify } from "ethers/lib/utils";
<<<<<<< HEAD
import { StateConfigStruct } from "../../typechain/contracts/orderbook/IOrderBookV1";
=======
import { StateConfig } from "../types";

>>>>>>> 9ec0c3da

/**
 * Uses chai `assert` to compare a Solidity struct with a JavaScript object by checking whether the values for each property are equivalent.
 * Will safely recurse over nested structs and compare nested properties.
 * Throws an error if any comparisons fail.
 * @param solStruct Solidity struct, returned from something such as an emitted solidity Event. This should have an array-like structure with raw values followed by key-values (e.g. `solStruct: ['foo', 'bar', prop1: 'foo', prop2: 'bar']`).
 * @param jsObj JavaScript object literal to use as comparison.
 * @param debug (default: false) Optional debug logging
 */
export const compareStructs = (
  solStruct: unknown[],
  jsObj: Record<string, unknown>,
  debug = false
) => {
  const solEntries = Object.entries(solStruct).splice(
    solStruct.length // actually half the solStruct size
  );

  if (!solEntries.length) {
    throw new Error(
      `Could not generate entries from a solStruct of length ${solStruct.length}. Ensure you are using a Solidity struct for solStruct.`
    );
  }

  const solObj = Object.fromEntries(solEntries);

  testStructs(solObj, jsObj, debug);
};

/**
 * Uses chai `assert` to compare Solidity structs by checking whether the values for each property are equivalent.
 * Will safely recurse over nested structs and compare nested properties.
 * Throws an error if any comparisons fail.
 * @param solStructActual Solidity struct, returned from something such as an emitted solidity Event. This should have an array-like structure with raw values followed by key-values (e.g. `solStruct: ['foo', 'bar', prop1: 'foo', prop2: 'bar']`).
 * @param solStructExpected Solidity struct.
 * @param debug (default: false) Optional debug logging
 */
export const compareSolStructs = (
  solStructActual: unknown[],
  solStructExpected: unknown[],
  debug = false
) => {
  const solActualEntries = Object.entries(solStructActual).splice(
    solStructActual.length // actually half the solStruct size
  );
  const solExpectedEntries = Object.entries(solStructExpected).splice(
    solStructExpected.length // actually half the solStruct size
  );

  if (!solActualEntries.length) {
    throw new Error(
      `Could not generate entries from a solStructActual of length ${solStructActual.length}. Ensure you are using a Solidity struct for solStructActual.`
    );
  }
  if (!solExpectedEntries.length) {
    throw new Error(
      `Could not generate entries from a solStructExpected of length ${solStructExpected.length}. Ensure you are using a Solidity struct for solStructExpected.`
    );
  }

  const solAObj = Object.fromEntries(solActualEntries);
  const solBObj = Object.fromEntries(solExpectedEntries);

  testSolStructs(solAObj, solBObj, debug);
};

const testStructs = (
  solObj: Record<string, unknown>,
  jsObj: Record<string, unknown>,
  debug: boolean
) => {

  Object.keys(solObj).forEach((key) => {
    let expectedValue = jsObj[key];
    let actualValue = solObj[key];

    if (expectedValue !== undefined) {
      if (expectedValue instanceof Uint8Array) {
        expectedValue = hexlify(expectedValue);
      }
      if (actualValue instanceof BigNumber) {
        expectedValue = BigNumber.from(expectedValue);
      }

      if (
        typeof actualValue === "string" ||
        typeof expectedValue === "string"
      ) {
        actualValue = `${actualValue}`.toLowerCase();
        expectedValue = `${expectedValue}`.toLowerCase();
      }

      if (
        typeof actualValue === "object" ||
        typeof expectedValue === "object"
      ) {
        // recursive call for nested structs
        testStructs(
          actualValue as Record<string, unknown>,
          expectedValue as Record<string, unknown>,
          debug
        );
      } else {
        let condition: boolean;
        try {
          if (debug)
            console.log({ actualValue, expectedValue, key, jsObj, solObj });

          condition =
            actualValue == expectedValue || actualValue["eq"](expectedValue);
        } catch (error) {
          console.log(error);
        }

        assert(
          condition,
          `wrong value for property: '${key}'
          expected  ${expectedValue}
          got       ${actualValue}
          -
          key       ${key}
          object    ${solObj}`
        );
      }
    }
  });
};

const testSolStructs = (
  solActualObj: Record<string, unknown>,
  solExpectedObj: Record<string, unknown>,
  debug: boolean
) => {
  Object.keys(solActualObj).forEach((key) => {
    const actualValue = solActualObj[key];
    const expectedValue = solExpectedObj[key];

    if (typeof actualValue === "object" || typeof expectedValue === "object") {
      // recursive call for nested structs
      testSolStructs(
        actualValue as Record<string, unknown>,
        expectedValue as Record<string, unknown>,
        debug
      );
    } else {
      let condition: boolean;
      try {
        if (debug)
          console.log({
            actualValue,
            expectedValue,
            key,
            solActualObj,
            solExpectedObj,
          });

        condition =
          actualValue == expectedValue || actualValue["eq"](expectedValue);
      } catch (error) {
        console.log(error);
      }

      assert(
        condition,
        `wrong value for property: '${key}'
        expected  ${expectedValue}
        got       ${actualValue}
        -
        key       ${key}
        object    ${solActualObj}`
      );
    }
  });
};  


/**
 * @public
 * Checks 2 StateConfig objects to see if they are equal or not
 *
 * @param config1 - first StateConfig
 * @param config2 - second StateConfig
 * @returns boolean
 */
 export const areEqualStateConfigs = async (
  config1: StateConfigStruct,
  config2: StateConfigStruct
): boolean => {
  if (config1.constants.length !== config2.constants.length) return false;
  if (config1.sources.length !== config2.sources.length) return false;

  for (let i = 0; i < config1.constants.length; i++) {
      if (
        !BigNumber.from(config1.constants[i]).eq(
          BigNumber.from(config2.constants[i])
        )
      ) return false;
  }

  for (let i = 0; i < config1.sources.length; i++) {
      if (
        hexlify(await config1.sources[i], { allowMissingPrefix: true }) !== 
        hexlify(await config2.sources[i], { allowMissingPrefix: true })
      ) return false;
  }

  return true;
}



/**
 * @public
 * Checks 2 StateConfig objects to see if they are equal or not
 *
 * @param config1 - first StateConfig
 * @param config2 - second StateConfig
 * @returns boolean
 */
 export const areEqualStateConfigs = (
  config1: StateConfig,
  config2: StateConfig
): boolean => {
  if (config1.constants.length !== config2.constants.length) return false;
  if (config1.sources.length !== config2.sources.length) return false;

  for (let i = 0; i < config1.constants.length; i++) {
      if (
        !BigNumber.from(config1.constants[i]).eq(
          BigNumber.from(config2.constants[i])
        )
      ) return false;
  }

  for (let i = 0; i < config1.sources.length; i++) {
      if (
        hexlify(config1.sources[i], { allowMissingPrefix: true }) !== 
        hexlify(config2.sources[i], { allowMissingPrefix: true })
      ) return false;
  }

  return true;
}



export const compareObjects = testStructs;<|MERGE_RESOLUTION|>--- conflicted
+++ resolved
@@ -1,12 +1,8 @@
 import { assert } from "chai";
 import { BigNumber } from "ethers";
 import { hexlify } from "ethers/lib/utils";
-<<<<<<< HEAD
-import { StateConfigStruct } from "../../typechain/contracts/orderbook/IOrderBookV1";
-=======
 import { StateConfig } from "../types";
 
->>>>>>> 9ec0c3da
 
 /**
  * Uses chai `assert` to compare a Solidity struct with a JavaScript object by checking whether the values for each property are equivalent.
@@ -180,43 +176,7 @@
       );
     }
   });
-};  
-
-
-/**
- * @public
- * Checks 2 StateConfig objects to see if they are equal or not
- *
- * @param config1 - first StateConfig
- * @param config2 - second StateConfig
- * @returns boolean
- */
- export const areEqualStateConfigs = async (
-  config1: StateConfigStruct,
-  config2: StateConfigStruct
-): boolean => {
-  if (config1.constants.length !== config2.constants.length) return false;
-  if (config1.sources.length !== config2.sources.length) return false;
-
-  for (let i = 0; i < config1.constants.length; i++) {
-      if (
-        !BigNumber.from(config1.constants[i]).eq(
-          BigNumber.from(config2.constants[i])
-        )
-      ) return false;
-  }
-
-  for (let i = 0; i < config1.sources.length; i++) {
-      if (
-        hexlify(await config1.sources[i], { allowMissingPrefix: true }) !== 
-        hexlify(await config2.sources[i], { allowMissingPrefix: true })
-      ) return false;
-  }
-
-  return true;
-}
-
-
+};
 
 /**
  * @public
