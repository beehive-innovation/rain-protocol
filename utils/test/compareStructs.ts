import { assert } from "chai";
import { BigNumber } from "ethers";
import { hexlify } from "ethers/lib/utils";
<<<<<<< HEAD
import { StateConfigStruct } from "../../typechain/contracts/orderbook/IOrderBookV1";
=======
import { StateConfig } from "../types";

>>>>>>> 84eddef0

/**
 * Uses chai `assert` to compare a Solidity struct with a JavaScript object by checking whether the values for each property are equivalent.
 * Will safely recurse over nested structs and compare nested properties.
 * Throws an error if any comparisons fail.
 * @param solStruct Solidity struct, returned from something such as an emitted solidity Event. This should have an array-like structure with raw values followed by key-values (e.g. `solStruct: ['foo', 'bar', prop1: 'foo', prop2: 'bar']`).
 * @param jsObj JavaScript object literal to use as comparison.
 * @param debug (default: false) Optional debug logging
 */
export const compareStructs = (
  solStruct: unknown[],
  jsObj: Record<string, unknown>,
  debug = false
) => {
  const solEntries = Object.entries(solStruct).splice(
    solStruct.length // actually half the solStruct size
  );

  if (!solEntries.length) {
    throw new Error(
      `Could not generate entries from a solStruct of length ${solStruct.length}. Ensure you are using a Solidity struct for solStruct.`
    );
  }

  const solObj = Object.fromEntries(solEntries);

  testStructs(solObj, jsObj, debug);
};

/**
 * Uses chai `assert` to compare Solidity structs by checking whether the values for each property are equivalent.
 * Will safely recurse over nested structs and compare nested properties.
 * Throws an error if any comparisons fail.
 * @param solStructActual Solidity struct, returned from something such as an emitted solidity Event. This should have an array-like structure with raw values followed by key-values (e.g. `solStruct: ['foo', 'bar', prop1: 'foo', prop2: 'bar']`).
 * @param solStructExpected Solidity struct.
 * @param debug (default: false) Optional debug logging
 */
export const compareSolStructs = (
  solStructActual: unknown[],
  solStructExpected: unknown[],
  debug = false
) => {
  const solActualEntries = Object.entries(solStructActual).splice(
    solStructActual.length // actually half the solStruct size
  );
  const solExpectedEntries = Object.entries(solStructExpected).splice(
    solStructExpected.length // actually half the solStruct size
  );

  if (!solActualEntries.length) {
    throw new Error(
      `Could not generate entries from a solStructActual of length ${solStructActual.length}. Ensure you are using a Solidity struct for solStructActual.`
    );
  }
  if (!solExpectedEntries.length) {
    throw new Error(
      `Could not generate entries from a solStructExpected of length ${solStructExpected.length}. Ensure you are using a Solidity struct for solStructExpected.`
    );
  }

  const solAObj = Object.fromEntries(solActualEntries);
  const solBObj = Object.fromEntries(solExpectedEntries);

  testSolStructs(solAObj, solBObj, debug);
};

const testStructs = (
  solObj: Record<string, unknown>,
  jsObj: Record<string, unknown>,
  debug: boolean
) => {

  Object.keys(solObj).forEach((key) => {
    let expectedValue = jsObj[key];
    let actualValue = solObj[key];

    if (expectedValue !== undefined) {
      if (expectedValue instanceof Uint8Array) {
        expectedValue = hexlify(expectedValue);
      }
      if (actualValue instanceof BigNumber) {
        expectedValue = BigNumber.from(expectedValue);
      }

      if (
        typeof actualValue === "string" ||
        typeof expectedValue === "string"
      ) {
        actualValue = `${actualValue}`.toLowerCase();
        expectedValue = `${expectedValue}`.toLowerCase();
      }

      if (
        typeof actualValue === "object" ||
        typeof expectedValue === "object"
      ) {
        // recursive call for nested structs
        testStructs(
          actualValue as Record<string, unknown>,
          expectedValue as Record<string, unknown>,
          debug
        );
      } else {
        let condition: boolean;
        try {
          if (debug)
            console.log({ actualValue, expectedValue, key, jsObj, solObj });

          condition =
            actualValue == expectedValue || actualValue["eq"](expectedValue);
        } catch (error) {
          console.log(error);
        }

        assert(
          condition,
          `wrong value for property: '${key}'
          expected  ${expectedValue}
          got       ${actualValue}
          -
          key       ${key}
          object    ${solObj}`
        );
      }
    }
  });
};

const testSolStructs = (
  solActualObj: Record<string, unknown>,
  solExpectedObj: Record<string, unknown>,
  debug: boolean
) => {
  Object.keys(solActualObj).forEach((key) => {
    const actualValue = solActualObj[key];
    const expectedValue = solExpectedObj[key];

    if (typeof actualValue === "object" || typeof expectedValue === "object") {
      // recursive call for nested structs
      testSolStructs(
        actualValue as Record<string, unknown>,
        expectedValue as Record<string, unknown>,
        debug
      );
    } else {
      let condition: boolean;
      try {
        if (debug)
          console.log({
            actualValue,
            expectedValue,
            key,
            solActualObj,
            solExpectedObj,
          });

        condition =
          actualValue == expectedValue || actualValue["eq"](expectedValue);
      } catch (error) {
        console.log(error);
      }

      assert(
        condition,
        `wrong value for property: '${key}'
        expected  ${expectedValue}
        got       ${actualValue}
        -
        key       ${key}
        object    ${solActualObj}`
      );
    }
  });
};  


/**
 * @public
 * Checks 2 StateConfig objects to see if they are equal or not
 *
 * @param config1 - first StateConfig
 * @param config2 - second StateConfig
 * @returns boolean
 */
 export const areEqualStateConfigs = async (
  config1: StateConfigStruct,
  config2: StateConfigStruct
): Promise<boolean> => {
  if (config1.constants.length !== config2.constants.length) return false;
  if (config1.sources.length !== config2.sources.length) return false;

  for (let i = 0; i < config1.constants.length; i++) {
      if (
        !BigNumber.from(config1.constants[i]).eq(
          BigNumber.from(config2.constants[i])
        )
      ) return false;
  }

  for (let i = 0; i < config1.sources.length; i++) {
      if (
        hexlify(await config1.sources[i], { allowMissingPrefix: true }) !== 
        hexlify(await config2.sources[i], { allowMissingPrefix: true })
      ) return false;
  }

  return true;
}



/**
 * @public
 * Checks 2 StateConfig objects to see if they are equal or not
 *
 * @param config1 - first StateConfig
 * @param config2 - second StateConfig
 * @returns boolean
 */
 export const areEqualStateConfigs = (
  config1: StateConfig,
  config2: StateConfig
): boolean => {
  if (config1.constants.length !== config2.constants.length) return false;
  if (config1.sources.length !== config2.sources.length) return false;

  for (let i = 0; i < config1.constants.length; i++) {
      if (
        !BigNumber.from(config1.constants[i]).eq(
          BigNumber.from(config2.constants[i])
        )
      ) return false;
  }

  for (let i = 0; i < config1.sources.length; i++) {
      if (
        hexlify(config1.sources[i], { allowMissingPrefix: true }) !== 
        hexlify(config2.sources[i], { allowMissingPrefix: true })
      ) return false;
  }

  return true;
}

export const compareObjects = testStructs;<|MERGE_RESOLUTION|>--- conflicted
+++ resolved
@@ -1,12 +1,7 @@
 import { assert } from "chai";
 import { BigNumber } from "ethers";
 import { hexlify } from "ethers/lib/utils";
-<<<<<<< HEAD
 import { StateConfigStruct } from "../../typechain/contracts/orderbook/IOrderBookV1";
-=======
-import { StateConfig } from "../types";
-
->>>>>>> 84eddef0
 
 /**
  * Uses chai `assert` to compare a Solidity struct with a JavaScript object by checking whether the values for each property are equivalent.
@@ -218,37 +213,4 @@
 
 
 
-/**
- * @public
- * Checks 2 StateConfig objects to see if they are equal or not
- *
- * @param config1 - first StateConfig
- * @param config2 - second StateConfig
- * @returns boolean
- */
- export const areEqualStateConfigs = (
-  config1: StateConfig,
-  config2: StateConfig
-): boolean => {
-  if (config1.constants.length !== config2.constants.length) return false;
-  if (config1.sources.length !== config2.sources.length) return false;
-
-  for (let i = 0; i < config1.constants.length; i++) {
-      if (
-        !BigNumber.from(config1.constants[i]).eq(
-          BigNumber.from(config2.constants[i])
-        )
-      ) return false;
-  }
-
-  for (let i = 0; i < config1.sources.length; i++) {
-      if (
-        hexlify(config1.sources[i], { allowMissingPrefix: true }) !== 
-        hexlify(config2.sources[i], { allowMissingPrefix: true })
-      ) return false;
-  }
-
-  return true;
-}
-
 export const compareObjects = testStructs;